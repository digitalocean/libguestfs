=encoding utf8

=head1 NAME

libguestfs-test-tool - Diagnostics for libguestfs

=head1 SYNOPSIS

 libguestfs-test-tool [--options]

=head1 DESCRIPTION

libguestfs-test-tool is a test program shipped with libguestfs to
allow you to check basic libguestfs functionality is working.  This is
needed because libguestfs occasionally breaks for reasons beyond our
control: usually because of changes in the underlying qemu or kernel
packages, or the host environment.

If you suspect a problem in libguestfs, then just run:

 libguestfs-test-tool

It will print lots of diagnostic messages.

If it runs to completion successfully, you will see this near the end:

 ===== TEST FINISHED OK =====

and the test tool will exit with code 0.

If it fails (and/or exits with non-zero error code), please paste the
I<complete, unedited> output of the test tool into a bug report.  More
information about reporting bugs can be found on the
L<http://libguestfs.org/> website.

=head1 OPTIONS

=over 4

=item B<--help>

Display short usage information and exit.

=item B<--qemu qemu_binary>

If you have downloaded another qemu binary, point this option at the
full path of the binary to try it.

=item B<--qemudir qemu_source_dir>

If you have compiled qemu from source, point this option at the source
directory to try it.

=item B<-t N>

=item B<--timeout N>

Set the launch timeout to C<N> seconds.  The default is 600 seconds
(10 minutes) which does not usually need to be adjusted.

=item B<-V>

=item B<--version>

Display the libguestfs version number and exit.

=back

=head1 TRYING OUT A DIFFERENT VERSION OF QEMU

If you have compiled another version of qemu from source and would
like to try that, then you can use the I<--qemudir> option to point to
the qemu source directory.

If you have downloaded a qemu binary from somewhere, use the I<--qemu>
option to point to the binary.

Note when using these options, you can ignore the business of qemu
wrapper scripts (L<guestfs(3)/QEMU WRAPPERS>), since
libguestfs-test-tool writes a wrapper script for you if one is needed.

=head1 TRYING OUT A DIFFERENT KERNEL

If you are using supermin / febootstrap E<ge> 3.8 then you can select
which kernel libguestfs tries.  You do this by setting the environment
variables C<SUPERMIN_KERNEL> and/or C<SUPERMIN_MODULES>
(C<FEBOOTSTRAP_KERNEL> and C<FEBOOTSTRAP_MODULES> if still using the
old febootstrap 3.21 program).

Refer to L<supermin-helper(8)/ENVIRONMENT VARIABLES>
for further information.

=head1 TRYING OUT A DIFFERENT VERSION OF LIBVIRT

<<<<<<< HEAD
To find out which attach-method is the default in your libguestfs
package, do:

 unset LIBGUESTFS_ATTACH_METHOD
 guestfish get-attach-method

If you are using the libvirt attach-method, then you can try out a
=======
To find out which backend is the default in your libguestfs
package, do:

 unset LIBGUESTFS_BACKEND
 guestfish get-backend

If you are using the libvirt backend, then you can try out a
>>>>>>> 919110f7
different (eg. upstream) version of libvirt by running these commands
(I<not> as root):

 killall libvirtd lt-libvirtd
 ~/path/to/libvirt/run libguestfs-test-tool

The first command kills any session C<libvirtd> process(es) that may
be running on the machine.  The second command uses libvirt's C<run>
script (in the top-level libvirt build directory) to set some
environment variables so that the alternate version of libvirt is used
to run the program.

=head1 TRYING OUT WITH / WITHOUT LIBVIRT

<<<<<<< HEAD
To find out which attach-method is the default in your libguestfs
package, do:

 unset LIBGUESTFS_ATTACH_METHOD
 guestfish get-attach-method

If you are using the libvirt attach-method, you can try without
(ie. libguestfs directly launching qemu) by doing:

 export LIBGUESTFS_ATTACH_METHOD=appliance

Or if you are using the default (appliance) attach-method, then you
can try libvirt:

 export LIBGUESTFS_ATTACH_METHOD=libvirt
=======
To find out which backend is the default in your libguestfs
package, do:

 unset LIBGUESTFS_BACKEND
 guestfish get-backend

If you are using the libvirt backend, you can try without
(ie. libguestfs directly launching qemu) by doing:

 export LIBGUESTFS_BACKEND=direct

Or if you are using the default (direct) backend, then you
can try libvirt:

 export LIBGUESTFS_BACKEND=libvirt
>>>>>>> 919110f7

or with libvirt and a specific
L<libvirt URI|http://libvirt.org/uri.html>:

<<<<<<< HEAD
 export LIBGUESTFS_ATTACH_METHOD=libvirt:qemu:///session

=head1 TRYING OUT DIFFERENT SELINUX SETTINGS

To find out which attach-method is the default in your libguestfs
package, do:

 LIBGUESTFS_ATTACH_METHOD= guestfish get-attach-method
=======
 export LIBGUESTFS_BACKEND=libvirt:qemu:///session

=head1 TRYING OUT DIFFERENT SELINUX SETTINGS

To find out which backend is the default in your libguestfs
package, do:

 unset LIBGUESTFS_BACKEND
 guestfish get-backend
>>>>>>> 919110f7

To find out if SELinux is being used, do:

 getenforce

If you are using libvirt, SELinux and sVirt, then you can try to see
if changing SELinux to "permissive" mode makes any difference.  Use
this command as root:

 setenforce Permissive

If this makes a difference, look in the audit logs for recent
failures ("AVCs"):

 ausearch -m avc -ts recent

You can convert AVCs into suggested SELinux policy rules using tools
like L<audit2allow(1)>.  For more information, see the "Security
Enhanced Linux User Guide".

To reenable SELinux and sVirt, do:

 setenforce Enforcing

=head1 SELF-DIAGNOSIS

Refer to L<guestfs(3)/APPLIANCE BOOT PROCESS> to understand the
messages produced by libguestfs-test-tool and/or possible errors.

=head1 EXIT STATUS

libguestfs-test-tool returns I<0> if the tests completed without
error, or I<1> if there was an error.

=head1 ENVIRONMENT VARIABLES

For the full list of environment variables which may affect
libguestfs, please see the L<guestfs(3)> manual page.

=head1 SEE ALSO

L<guestfs(3)>,
L<http://libguestfs.org/>,
L<http://qemu.org/>.

=head1 AUTHORS

Richard W.M. Jones (C<rjones at redhat dot com>)

=head1 COPYRIGHT

Copyright (C) 2009-2013 Red Hat Inc.<|MERGE_RESOLUTION|>--- conflicted
+++ resolved
@@ -92,15 +92,6 @@
 
 =head1 TRYING OUT A DIFFERENT VERSION OF LIBVIRT
 
-<<<<<<< HEAD
-To find out which attach-method is the default in your libguestfs
-package, do:
-
- unset LIBGUESTFS_ATTACH_METHOD
- guestfish get-attach-method
-
-If you are using the libvirt attach-method, then you can try out a
-=======
 To find out which backend is the default in your libguestfs
 package, do:
 
@@ -108,7 +99,6 @@
  guestfish get-backend
 
 If you are using the libvirt backend, then you can try out a
->>>>>>> 919110f7
 different (eg. upstream) version of libvirt by running these commands
 (I<not> as root):
 
@@ -123,23 +113,6 @@
 
 =head1 TRYING OUT WITH / WITHOUT LIBVIRT
 
-<<<<<<< HEAD
-To find out which attach-method is the default in your libguestfs
-package, do:
-
- unset LIBGUESTFS_ATTACH_METHOD
- guestfish get-attach-method
-
-If you are using the libvirt attach-method, you can try without
-(ie. libguestfs directly launching qemu) by doing:
-
- export LIBGUESTFS_ATTACH_METHOD=appliance
-
-Or if you are using the default (appliance) attach-method, then you
-can try libvirt:
-
- export LIBGUESTFS_ATTACH_METHOD=libvirt
-=======
 To find out which backend is the default in your libguestfs
 package, do:
 
@@ -155,21 +128,10 @@
 can try libvirt:
 
  export LIBGUESTFS_BACKEND=libvirt
->>>>>>> 919110f7
 
 or with libvirt and a specific
 L<libvirt URI|http://libvirt.org/uri.html>:
 
-<<<<<<< HEAD
- export LIBGUESTFS_ATTACH_METHOD=libvirt:qemu:///session
-
-=head1 TRYING OUT DIFFERENT SELINUX SETTINGS
-
-To find out which attach-method is the default in your libguestfs
-package, do:
-
- LIBGUESTFS_ATTACH_METHOD= guestfish get-attach-method
-=======
  export LIBGUESTFS_BACKEND=libvirt:qemu:///session
 
 =head1 TRYING OUT DIFFERENT SELINUX SETTINGS
@@ -179,7 +141,6 @@
 
  unset LIBGUESTFS_BACKEND
  guestfish get-backend
->>>>>>> 919110f7
 
 To find out if SELinux is being used, do:
 
