# libguestfs generated file
# WARNING: THIS FILE IS GENERATED FROM:
#   generator/ *.ml
# ANY CHANGES YOU MAKE TO THIS FILE WILL BE LOST.
#
# Copyright (C) 2009-2013 Red Hat Inc.
#
# This library is free software; you can redistribute it and/or
# modify it under the terms of the GNU Lesser General Public
# License as published by the Free Software Foundation; either
# version 2 of the License, or (at your option) any later version.
#
# This library is distributed in the hope that it will be useful,
# but WITHOUT ANY WARRANTY; without even the implied warranty of
# MERCHANTABILITY or FITNESS FOR A PARTICULAR PURPOSE.  See the GNU
# Lesser General Public License for more details.
#
# You should have received a copy of the GNU Lesser General Public
# License along with this library; if not, write to the Free Software
# Foundation, Inc., 51 Franklin Street, Fifth Floor, Boston, MA 02110-1301 USA

=pod

=head1 NAME

Sys::Guestfs - Perl bindings for libguestfs

=head1 SYNOPSIS

 use Sys::Guestfs;

 my $g = Sys::Guestfs->new ();
 $g->add_drive_opts ('guest.img', format => 'raw');
 $g->launch ();
 $g->mount ('/dev/sda1', '/');
 $g->touch ('/hello');
 $g->shutdown ();
 $g->close ();

=head1 DESCRIPTION

The C<Sys::Guestfs> module provides a Perl XS binding to the
libguestfs API for examining and modifying virtual machine
disk images.

Amongst the things this is good for: making batch configuration
changes to guests, getting disk used/free statistics (see also:
virt-df), migrating between virtualization systems (see also:
virt-p2v), performing partial backups, performing partial guest
clones, cloning guests and changing registry/UUID/hostname info, and
much else besides.

Libguestfs uses Linux kernel and qemu code, and can access any type of
guest filesystem that Linux and qemu can, including but not limited
to: ext2/3/4, btrfs, FAT and NTFS, LVM, many different disk partition
schemes, qcow, qcow2, vmdk.

Libguestfs provides ways to enumerate guest storage (eg. partitions,
LVs, what filesystem is in each LV, etc.).  It can also run commands
in the context of the guest.  Also you can access filesystems over
FUSE.

=head1 ERRORS

All errors turn into calls to C<croak> (see L<Carp(3)>).

The error string from libguestfs is directly available from
C<$@>.  Use the C<last_errno> method if you want to get the errno.

=head1 METHODS

=over 4

=cut

package Sys::Guestfs;

use strict;
use warnings;

# This version number changes whenever a new function
# is added to the libguestfs API.  It is not directly
# related to the libguestfs version number.
use vars qw($VERSION);
<<<<<<< HEAD
$VERSION = '0.394';
=======
$VERSION = '0.400';
>>>>>>> 919110f7

require XSLoader;
XSLoader::load ('Sys::Guestfs');

=item $g = Sys::Guestfs->new ([environment => 0,] [close_on_exit => 0]);

Create a new guestfs handle.

If the optional argument C<environment> is false, then
the C<GUESTFS_CREATE_NO_ENVIRONMENT> flag is set.

If the optional argument C<close_on_exit> is false, then
the C<GUESTFS_CREATE_NO_CLOSE_ON_EXIT> flag is set.

=cut

sub new {
  my $proto = shift;
  my $class = ref ($proto) || $proto;
  my %flags = @_;

  my $flags = 0;
  $flags |= 1 if exists $flags{environment} && !$flags{environment};
  $flags |= 2 if exists $flags{close_on_exit} && !$flags{close_on_exit};

  my $g = Sys::Guestfs::_create ($flags);
  my $self = { _g => $g, _flags => $flags };
  bless $self, $class;
  return $self;
}

=item $g->close ();

Explicitly close the guestfs handle.

B<Note:> You should not usually call this function.  The handle will
be closed implicitly when its reference count goes to zero (eg.
when it goes out of scope or the program ends).  This call is
only required in some exceptional cases, such as where the program
may contain cached references to the handle 'somewhere' and you
really have to have the close happen right away.  After calling
C<close> the program must not call any method (including C<close>)
on the handle (but the implicit call to C<DESTROY> that happens
when the final reference is cleaned up is OK).

=item $Sys::Guestfs::EVENT_CLOSE

See L<guestfs(3)/GUESTFS_EVENT_CLOSE>.

=cut

our $EVENT_CLOSE = 0x1;

=item $Sys::Guestfs::EVENT_SUBPROCESS_QUIT

See L<guestfs(3)/GUESTFS_EVENT_SUBPROCESS_QUIT>.

=cut

our $EVENT_SUBPROCESS_QUIT = 0x2;

=item $Sys::Guestfs::EVENT_LAUNCH_DONE

See L<guestfs(3)/GUESTFS_EVENT_LAUNCH_DONE>.

=cut

our $EVENT_LAUNCH_DONE = 0x4;

=item $Sys::Guestfs::EVENT_PROGRESS

See L<guestfs(3)/GUESTFS_EVENT_PROGRESS>.

=cut

our $EVENT_PROGRESS = 0x8;

=item $Sys::Guestfs::EVENT_APPLIANCE

See L<guestfs(3)/GUESTFS_EVENT_APPLIANCE>.

=cut

our $EVENT_APPLIANCE = 0x10;

=item $Sys::Guestfs::EVENT_LIBRARY

See L<guestfs(3)/GUESTFS_EVENT_LIBRARY>.

=cut

our $EVENT_LIBRARY = 0x20;

=item $Sys::Guestfs::EVENT_TRACE

See L<guestfs(3)/GUESTFS_EVENT_TRACE>.

=cut

our $EVENT_TRACE = 0x40;

=item $Sys::Guestfs::EVENT_ENTER

See L<guestfs(3)/GUESTFS_EVENT_ENTER>.

=cut

our $EVENT_ENTER = 0x80;

=item $Sys::Guestfs::EVENT_LIBVIRT_AUTH

See L<guestfs(3)/GUESTFS_EVENT_LIBVIRT_AUTH>.

=cut

our $EVENT_LIBVIRT_AUTH = 0x100;

=item $Sys::Guestfs::EVENT_ALL

See L<guestfs(3)/GUESTFS_EVENT_ALL>.

=cut

our $EVENT_ALL = 0x1ff;

=item $event_handle = $g->set_event_callback (\&cb, $event_bitmask);

Register C<cb> as a callback function for all of the events
in C<$event_bitmask> (one or more C<$Sys::Guestfs::EVENT_*> flags
logically or'd together).

This function returns an event handle which
can be used to delete the callback using C<delete_event_callback>.

The callback function receives 4 parameters:

 &cb ($event, $event_handle, $buf, $array)

=over 4

=item $event

The event which happened (equal to one of C<$Sys::Guestfs::EVENT_*>).

=item $event_handle

The event handle.

=item $buf

For some event types, this is a message buffer (ie. a string).

=item $array

For some event types (notably progress events), this is
an array of integers.

=back

You should carefully read the documentation for
L<guestfs(3)/guestfs_set_event_callback> before using
this function.

=item $g->delete_event_callback ($event_handle);

This removes the callback which was previously registered using
C<set_event_callback>.

=item $str = Sys::Guestfs::event_to_string ($events);

C<$events> is either a single event or a bitmask of events.
This returns a printable string, useful for debugging.

Note that this is a class function, not a method.

=item $errnum = $g->last_errno ();

This returns the last error number (errno) that happened on the
handle C<$g>.

If successful, an errno integer not equal to zero is returned.

If no error number is available, this returns 0.
See L<guestfs(3)/guestfs_last_errno> for more details of why
this can happen.

You can use the standard Perl module L<Errno(3)> to compare
the numeric error returned from this call with symbolic
errnos:

 $g->mkdir ("/foo");
 if ($g->last_errno() == Errno::EEXIST()) {
   # mkdir failed because the directory exists already.
 }

=cut

=item $g->acl_delete_def_file ($dir);

This function deletes the default POSIX Access Control List (ACL)
attached to directory C<dir>.

=item $acl = $g->acl_get_file ($path, $acltype);

This function returns the POSIX Access Control List (ACL) attached
to C<path>.  The ACL is returned in "long text form" (see L<acl(5)>).

The C<acltype> parameter may be:

=over 4

=item C<access>

Return the ordinary (access) ACL for any file, directory or
other filesystem object.

=item C<default>

Return the default ACL.  Normally this only makes sense if
C<path> is a directory.

=back

=item $g->acl_set_file ($path, $acltype, $acl);

This function sets the POSIX Access Control List (ACL) attached
to C<path>.  The C<acl> parameter is the new ACL in either
"long text form" or "short text form" (see L<acl(5)>).

The C<acltype> parameter may be:

=over 4

=item C<access>

Set the ordinary (access) ACL for any file, directory or
other filesystem object.

=item C<default>

Set the default ACL.  Normally this only makes sense if
C<path> is a directory.

=back

=item $g->add_cdrom ($filename);

This function adds a virtual CD-ROM disk image to the guest.

B<Do not use this function!>  ISO files are just ordinary
read-only disk images.  Use C<$g-E<gt>add_drive_ro> instead.

I<This function is deprecated.>
In new code, use the L</add_drive> call instead.

Deprecated functions will not be removed from the API, but the
fact that they are deprecated indicates that there are problems
with correct use of these functions.

=item $nrdisks = $g->add_domain ($dom [, libvirturi => $libvirturi] [, readonly => $readonly] [, iface => $iface] [, live => $live] [, allowuuid => $allowuuid] [, readonlydisk => $readonlydisk]);

This function adds the disk(s) attached to the named libvirt
domain C<dom>.  It works by connecting to libvirt, requesting
the domain and domain XML from libvirt, parsing it for disks,
and calling C<$g-E<gt>add_drive_opts> on each one.

The number of disks added is returned.  This operation is atomic:
if an error is returned, then no disks are added.

This function does some minimal checks to make sure the libvirt
domain is not running (unless C<readonly> is true).  In a future
version we will try to acquire the libvirt lock on each disk.

Disks must be accessible locally.  This often means that adding disks
from a remote libvirt connection (see L<http://libvirt.org/remote.html>)
will fail unless those disks are accessible via the same device path
locally too.

The optional C<libvirturi> parameter sets the libvirt URI
(see L<http://libvirt.org/uri.html>).  If this is not set then
we connect to the default libvirt URI (or one set through an
environment variable, see the libvirt documentation for full
details).

The optional C<live> flag controls whether this call will try
to connect to a running virtual machine C<guestfsd> process if
it sees a suitable E<lt>channelE<gt> element in the libvirt
XML definition.  The default (if the flag is omitted) is never
to try.  See L<guestfs(3)/ATTACHING TO RUNNING DAEMONS> for more
information.

If the C<allowuuid> flag is true (default is false) then a UUID
I<may> be passed instead of the domain name.  The C<dom> string is
treated as a UUID first and looked up, and if that lookup fails
then we treat C<dom> as a name as usual.

The optional C<readonlydisk> parameter controls what we do for
disks which are marked E<lt>readonly/E<gt> in the libvirt XML.
Possible values are:

=over 4

=item readonlydisk = "error"

If C<readonly> is false:

The whole call is aborted with an error if any disk with
the E<lt>readonly/E<gt> flag is found.

If C<readonly> is true:

Disks with the E<lt>readonly/E<gt> flag are added read-only.

=item readonlydisk = "read"

If C<readonly> is false:

Disks with the E<lt>readonly/E<gt> flag are added read-only.
Other disks are added read/write.

If C<readonly> is true:

Disks with the E<lt>readonly/E<gt> flag are added read-only.

=item readonlydisk = "write" (default)

If C<readonly> is false:

Disks with the E<lt>readonly/E<gt> flag are added read/write.

If C<readonly> is true:

Disks with the E<lt>readonly/E<gt> flag are added read-only.

=item readonlydisk = "ignore"

If C<readonly> is true or false:

Disks with the E<lt>readonly/E<gt> flag are skipped.

=back

The other optional parameters are passed directly through to
C<$g-E<gt>add_drive_opts>.

=item $g->add_drive ($filename [, readonly => $readonly] [, format => $format] [, iface => $iface] [, name => $name] [, label => $label] [, protocol => $protocol] [, server => $server] [, username => $username]);

This function adds a disk image called C<filename> to the handle.
C<filename> may be a regular host file or a host device.

When this function is called before C<$g-E<gt>launch> (the
usual case) then the first time you call this function,
the disk appears in the API as C</dev/sda>, the second time
as C</dev/sdb>, and so on.

In libguestfs E<ge> 1.20 you can also call this function
after launch (with some restrictions).  This is called
"hotplugging".  When hotplugging, you must specify a
C<label> so that the new disk gets a predictable name.
For more information see L<guestfs(3)/HOTPLUGGING>.

You don't necessarily need to be root when using libguestfs.  However
you obviously do need sufficient permissions to access the filename
for whatever operations you want to perform (ie. read access if you
just want to read the image or write access if you want to modify the
image).

This call checks that C<filename> exists.

C<filename> may be the special string C<"/dev/null">.
See L<guestfs(3)/NULL DISKS>.

The optional arguments are:

=over 4

=item C<readonly>

If true then the image is treated as read-only.  Writes are still
allowed, but they are stored in a temporary snapshot overlay which
is discarded at the end.  The disk that you add is not modified.

=item C<format>

This forces the image format.  If you omit this (or use C<$g-E<gt>add_drive>
or C<$g-E<gt>add_drive_ro>) then the format is automatically detected.
Possible formats include C<raw> and C<qcow2>.

Automatic detection of the format opens you up to a potential
security hole when dealing with untrusted raw-format images.
See CVE-2010-3851 and RHBZ#642934.  Specifying the format closes
this security hole.

=item C<iface>

This rarely-used option lets you emulate the behaviour of the
deprecated C<$g-E<gt>add_drive_with_if> call (q.v.)

=item C<name>

The name the drive had in the original guest, e.g. C</dev/sdb>.
This is used as a hint to the guest inspection process if
it is available.

=item C<label>

Give the disk a label.  The label should be a unique, short
string using I<only> ASCII characters C<[a-zA-Z]>.
As well as its usual name in the API (such as C</dev/sda>),
the drive will also be named C</dev/disk/guestfs/I<label>>.

See L<guestfs(3)/DISK LABELS>.

=item C<protocol>

The optional protocol argument can be used to select an alternate
source protocol.

See also: L<guestfs(3)/REMOTE STORAGE>.

=over 4

=item C<protocol = "file">

C<filename> is interpreted as a local file or device.
This is the default if the optional protocol parameter
is omitted.

=item C<protocol = "gluster">

Connect to the GlusterFS server.
The C<server> parameter must also be supplied - see below.

See also: L<guestfs(3)/GLUSTER>

=item C<protocol = "nbd">

Connect to the Network Block Device server.
The C<server> parameter must also be supplied - see below.

See also: L<guestfs(3)/NETWORK BLOCK DEVICE>.

=item C<protocol = "rbd">

Connect to the Ceph (librbd/RBD) server.
The C<server> parameter must also be supplied - see below.

See also: L<guestfs(3)/CEPH>.

=item C<protocol = "sheepdog">

Connect to the Sheepdog server.
The C<server> parameter may also be supplied - see below.

See also: L<guestfs(3)/SHEEPDOG>.

=item C<protocol = "ssh">

Connect to the Secure Shell (ssh) server.

The C<server> parameter must be supplied.
The C<username> parameter may be supplied.  See below.

See also: L<guestfs(3)/SSH>.

=back

=item C<server>

For protocols which require access to a remote server, this
is a list of server(s).

 Protocol       Number of servers required
 --------       --------------------------
 file           List must be empty or param not used at all
 gluster        Exactly one
 nbd            Exactly one
 rbd            One or more
 sheepdog       Zero or more
 ssh            Exactly one

Each list element is a string specifying a server.  The string must be
in one of the following formats:

 hostname
 hostname:port
 tcp:hostname
 tcp:hostname:port
 unix:/path/to/socket

If the port number is omitted, then the standard port number
for the protocol is used (see C</etc/services>).

=item C<username>

For the C<ssh> protocol only, this specifies the remote username.

If not given, then the local username is used.  But note this sometimes
may give unexpected results, for example if using the libvirt backend
and if the libvirt backend is configured to start the qemu appliance
as a special user such as C<qemu.qemu>.  If in doubt, specify the
remote username you want.

=back

=item $g->add_drive_opts ($filename [, readonly => $readonly] [, format => $format] [, iface => $iface] [, name => $name] [, label => $label] [, protocol => $protocol] [, server => $server] [, username => $username]);

This is an alias of L</add_drive>.

=cut

sub add_drive_opts {
  &add_drive (@_)
}

=pod

=item $g->add_drive_ro ($filename);

This function is the equivalent of calling C<$g-E<gt>add_drive_opts>
with the optional parameter C<GUESTFS_ADD_DRIVE_OPTS_READONLY> set to 1,
so the disk is added read-only, with the format being detected
automatically.

=item $g->add_drive_ro_with_if ($filename, $iface);

This is the same as C<$g-E<gt>add_drive_ro> but it allows you
to specify the QEMU interface emulation to use at run time.

I<This function is deprecated.>
In new code, use the L</add_drive> call instead.

Deprecated functions will not be removed from the API, but the
fact that they are deprecated indicates that there are problems
with correct use of these functions.

=item $g->add_drive_with_if ($filename, $iface);

This is the same as C<$g-E<gt>add_drive> but it allows you
to specify the QEMU interface emulation to use at run time.

I<This function is deprecated.>
In new code, use the L</add_drive> call instead.

Deprecated functions will not be removed from the API, but the
fact that they are deprecated indicates that there are problems
with correct use of these functions.

=item $g->aug_clear ($augpath);

Set the value associated with C<path> to C<NULL>.  This
is the same as the L<augtool(1)> C<clear> command.

=item $g->aug_close ();

Close the current Augeas handle and free up any resources
used by it.  After calling this, you have to call
C<$g-E<gt>aug_init> again before you can use any other
Augeas functions.

=item %nrnodescreated = $g->aug_defnode ($name, $expr, $val);

Defines a variable C<name> whose value is the result of
evaluating C<expr>.

If C<expr> evaluates to an empty nodeset, a node is created,
equivalent to calling C<$g-E<gt>aug_set> C<expr>, C<value>.
C<name> will be the nodeset containing that single node.

On success this returns a pair containing the
number of nodes in the nodeset, and a boolean flag
if a node was created.

=item $nrnodes = $g->aug_defvar ($name, $expr);

Defines an Augeas variable C<name> whose value is the result
of evaluating C<expr>.  If C<expr> is NULL, then C<name> is
undefined.

On success this returns the number of nodes in C<expr>, or
C<0> if C<expr> evaluates to something which is not a nodeset.

=item $val = $g->aug_get ($augpath);

Look up the value associated with C<path>.  If C<path>
matches exactly one node, the C<value> is returned.

=item $g->aug_init ($root, $flags);

Create a new Augeas handle for editing configuration files.
If there was any previous Augeas handle associated with this
guestfs session, then it is closed.

You must call this before using any other C<$g-E<gt>aug_*>
commands.

C<root> is the filesystem root.  C<root> must not be NULL,
use C</> instead.

The flags are the same as the flags defined in
E<lt>augeas.hE<gt>, the logical I<or> of the following
integers:

=over 4

=item C<AUG_SAVE_BACKUP> = 1

Keep the original file with a C<.augsave> extension.

=item C<AUG_SAVE_NEWFILE> = 2

Save changes into a file with extension C<.augnew>, and
do not overwrite original.  Overrides C<AUG_SAVE_BACKUP>.

=item C<AUG_TYPE_CHECK> = 4

Typecheck lenses.

This option is only useful when debugging Augeas lenses.  Use
of this option may require additional memory for the libguestfs
appliance.  You may need to set the C<LIBGUESTFS_MEMSIZE>
environment variable or call C<$g-E<gt>set_memsize>.

=item C<AUG_NO_STDINC> = 8

Do not use standard load path for modules.

=item C<AUG_SAVE_NOOP> = 16

Make save a no-op, just record what would have been changed.

=item C<AUG_NO_LOAD> = 32

Do not load the tree in C<$g-E<gt>aug_init>.

=back

To close the handle, you can call C<$g-E<gt>aug_close>.

To find out more about Augeas, see L<http://augeas.net/>.

=item $g->aug_insert ($augpath, $label, $before);

Create a new sibling C<label> for C<path>, inserting it into
the tree before or after C<path> (depending on the boolean
flag C<before>).

C<path> must match exactly one existing node in the tree, and
C<label> must be a label, ie. not contain C</>, C<*> or end
with a bracketed index C<[N]>.

=item $g->aug_load ();

Load files into the tree.

See C<aug_load> in the Augeas documentation for the full gory
details.

=item @matches = $g->aug_ls ($augpath);

This is just a shortcut for listing C<$g-E<gt>aug_match>
C<path/*> and sorting the resulting nodes into alphabetical order.

=item @matches = $g->aug_match ($augpath);

Returns a list of paths which match the path expression C<path>.
The returned paths are sufficiently qualified so that they match
exactly one node in the current tree.

=item $g->aug_mv ($src, $dest);

Move the node C<src> to C<dest>.  C<src> must match exactly
one node.  C<dest> is overwritten if it exists.

=item $nrnodes = $g->aug_rm ($augpath);

Remove C<path> and all of its children.

On success this returns the number of entries which were removed.

=item $g->aug_save ();

This writes all pending changes to disk.

The flags which were passed to C<$g-E<gt>aug_init> affect exactly
how files are saved.

=item $g->aug_set ($augpath, $val);

Set the value associated with C<path> to C<val>.

In the Augeas API, it is possible to clear a node by setting
the value to NULL.  Due to an oversight in the libguestfs API
you cannot do that with this call.  Instead you must use the
C<$g-E<gt>aug_clear> call.

=item $g->available (\@groups);

This command is used to check the availability of some
groups of functionality in the appliance, which not all builds of
the libguestfs appliance will be able to provide.

The libguestfs groups, and the functions that those
groups correspond to, are listed in L<guestfs(3)/AVAILABILITY>.
You can also fetch this list at runtime by calling
C<$g-E<gt>available_all_groups>.

The argument C<groups> is a list of group names, eg:
C<["inotify", "augeas"]> would check for the availability of
the Linux inotify functions and Augeas (configuration file
editing) functions.

The command returns no error if I<all> requested groups are available.

It fails with an error if one or more of the requested
groups is unavailable in the appliance.

If an unknown group name is included in the
list of groups then an error is always returned.

I<Notes:>

=over 4

=item *

C<$g-E<gt>feature_available> is the same as this call, but
with a slightly simpler to use API: that call returns a boolean
true/false instead of throwing an error.

=item *

You must call C<$g-E<gt>launch> before calling this function.

The reason is because we don't know what groups are
supported by the appliance/daemon until it is running and can
be queried.

=item *

If a group of functions is available, this does not necessarily
mean that they will work.  You still have to check for errors
when calling individual API functions even if they are
available.

=item *

It is usually the job of distro packagers to build
complete functionality into the libguestfs appliance.
Upstream libguestfs, if built from source with all
requirements satisfied, will support everything.

=item *

This call was added in version C<1.0.80>.  In previous
versions of libguestfs all you could do would be to speculatively
execute a command to find out if the daemon implemented it.
See also C<$g-E<gt>version>.

=back

See also C<$g-E<gt>filesystem_available>.

=item @groups = $g->available_all_groups ();

This command returns a list of all optional groups that this
daemon knows about.  Note this returns both supported and unsupported
groups.  To find out which ones the daemon can actually support
you have to call C<$g-E<gt>available> / C<$g-E<gt>feature_available>
on each member of the returned list.

See also C<$g-E<gt>available>, C<$g-E<gt>feature_available>
and L<guestfs(3)/AVAILABILITY>.

=item $g->base64_in ($base64file, $filename);

This command uploads base64-encoded data from C<base64file>
to C<filename>.

=item $g->base64_out ($filename, $base64file);

This command downloads the contents of C<filename>, writing
it out to local file C<base64file> encoded as base64.

=item %info = $g->blkid ($device);

This command returns block device attributes for C<device>. The following fields are
usually present in the returned hash. Other fields may also be present.

=over

=item C<UUID>

The uuid of this device.

=item C<LABEL>

The label of this device.

=item C<VERSION>

The version of blkid command.

=item C<TYPE>

The filesystem type or RAID of this device.

=item C<USAGE>

The usage of this device, for example C<filesystem> or C<raid>.

=back

=item $g->blockdev_flushbufs ($device);

This tells the kernel to flush internal buffers associated
with C<device>.

This uses the L<blockdev(8)> command.

=item $blocksize = $g->blockdev_getbsz ($device);

This returns the block size of a device.

(Note this is different from both I<size in blocks> and
I<filesystem block size>).

This uses the L<blockdev(8)> command.

=item $ro = $g->blockdev_getro ($device);

Returns a boolean indicating if the block device is read-only
(true if read-only, false if not).

This uses the L<blockdev(8)> command.

=item $sizeinbytes = $g->blockdev_getsize64 ($device);

This returns the size of the device in bytes.

See also C<$g-E<gt>blockdev_getsz>.

This uses the L<blockdev(8)> command.

=item $sectorsize = $g->blockdev_getss ($device);

This returns the size of sectors on a block device.
Usually 512, but can be larger for modern devices.

(Note, this is not the size in sectors, use C<$g-E<gt>blockdev_getsz>
for that).

This uses the L<blockdev(8)> command.

=item $sizeinsectors = $g->blockdev_getsz ($device);

This returns the size of the device in units of 512-byte sectors
(even if the sectorsize isn't 512 bytes ... weird).

See also C<$g-E<gt>blockdev_getss> for the real sector size of
the device, and C<$g-E<gt>blockdev_getsize64> for the more
useful I<size in bytes>.

This uses the L<blockdev(8)> command.

=item $g->blockdev_rereadpt ($device);

Reread the partition table on C<device>.

This uses the L<blockdev(8)> command.

=item $g->blockdev_setbsz ($device, $blocksize);

This sets the block size of a device.

(Note this is different from both I<size in blocks> and
I<filesystem block size>).

This uses the L<blockdev(8)> command.

=item $g->blockdev_setro ($device);

Sets the block device named C<device> to read-only.

This uses the L<blockdev(8)> command.

=item $g->blockdev_setrw ($device);

Sets the block device named C<device> to read-write.

This uses the L<blockdev(8)> command.

=item $g->btrfs_device_add (\@devices, $fs);

Add the list of device(s) in C<devices> to the btrfs filesystem
mounted at C<fs>.  If C<devices> is an empty list, this does nothing.

=item $g->btrfs_device_delete (\@devices, $fs);

Remove the C<devices> from the btrfs filesystem mounted at C<fs>.
If C<devices> is an empty list, this does nothing.

=item $g->btrfs_filesystem_balance ($fs);

Balance the chunks in the btrfs filesystem mounted at C<fs>
across the underlying devices.

=item $g->btrfs_filesystem_resize ($mountpoint [, size => $size]);

This command resizes a btrfs filesystem.

Note that unlike other resize calls, the filesystem has to be
mounted and the parameter is the mountpoint not the device
(this is a requirement of btrfs itself).

The optional parameters are:

=over 4

=item C<size>

The new size (in bytes) of the filesystem.  If omitted, the filesystem
is resized to the maximum size.

=back

See also L<btrfs(8)>.

=item $g->btrfs_filesystem_sync ($fs);

Force sync on the btrfs filesystem mounted at C<fs>.

=item $g->btrfs_fsck ($device [, superblock => $superblock] [, repair => $repair]);

Used to check a btrfs filesystem, C<device> is the device file where the
filesystem is stored.

=item $g->btrfs_set_seeding ($device, $seeding);

Enable or disable the seeding feature of a device that contains
a btrfs filesystem.

=item $g->btrfs_subvolume_create ($dest);

Create a btrfs subvolume.  The C<dest> argument is the destination
directory and the name of the snapshot, in the form C</path/to/dest/name>.

=item $g->btrfs_subvolume_delete ($subvolume);

Delete the named btrfs subvolume.

=item @subvolumes = $g->btrfs_subvolume_list ($fs);

List the btrfs snapshots and subvolumes of the btrfs filesystem
which is mounted at C<fs>.

=item $g->btrfs_subvolume_set_default ($id, $fs);

Set the subvolume of the btrfs filesystem C<fs> which will
be mounted by default.  See C<$g-E<gt>btrfs_subvolume_list> to
get a list of subvolumes.

=item $g->btrfs_subvolume_snapshot ($source, $dest);

Create a writable snapshot of the btrfs subvolume C<source>.
The C<dest> argument is the destination directory and the name
of the snapshot, in the form C</path/to/dest/name>.

=item $canonical = $g->canonical_device_name ($device);

This utility function is useful when displaying device names to
the user.  It takes a number of irregular device names and
returns them in a consistent format:

=over 4

=item C</dev/hdX>

=item C</dev/vdX>

These are returned as C</dev/sdX>.  Note this works for device
names and partition names.  This is approximately the reverse of
the algorithm described in L<guestfs(3)/BLOCK DEVICE NAMING>.

=item C</dev/mapper/VG-LV>

=item C</dev/dm-N>

Converted to C</dev/VG/LV> form using C<$g-E<gt>lvm_canonical_lvm_name>.

=back

Other strings are returned unmodified.

=item $cap = $g->cap_get_file ($path);

This function returns the Linux capabilities attached to C<path>.
The capabilities set is returned in text form (see L<cap_to_text(3)>).

=item $g->cap_set_file ($path, $cap);

This function sets the Linux capabilities attached to C<path>.
The capabilities set C<cap> should be passed in text form
(see L<cap_from_text(3)>).

=item $rpath = $g->case_sensitive_path ($path);

This can be used to resolve case insensitive paths on
a filesystem which is case sensitive.  The use case is
to resolve paths which you have read from Windows configuration
files or the Windows Registry, to the true path.

The command handles a peculiarity of the Linux ntfs-3g
filesystem driver (and probably others), which is that although
the underlying filesystem is case-insensitive, the driver
exports the filesystem to Linux as case-sensitive.

One consequence of this is that special directories such
as C<c:\windows> may appear as C</WINDOWS> or C</windows>
(or other things) depending on the precise details of how
they were created.  In Windows itself this would not be
a problem.

Bug or feature?  You decide:
L<http://www.tuxera.com/community/ntfs-3g-faq/#posixfilenames1>

This function resolves the true case of each element in the
path and returns the case-sensitive path.

Thus C<$g-E<gt>case_sensitive_path> ("/Windows/System32")
might return C<"/WINDOWS/system32"> (the exact return value
would depend on details of how the directories were originally
created under Windows).

I<Note>:
This function does not handle drive names, backslashes etc.

See also C<$g-E<gt>realpath>.

=item $content = $g->cat ($path);

Return the contents of the file named C<path>.

Because, in C, this function returns a C<char *>, there is no
way to differentiate between a C<\0> character in a file and
end of string.  To handle binary files, use the C<$g-E<gt>read_file>
or C<$g-E<gt>download> functions.

=item $checksum = $g->checksum ($csumtype, $path);

This call computes the MD5, SHAx or CRC checksum of the
file named C<path>.

The type of checksum to compute is given by the C<csumtype>
parameter which must have one of the following values:

=over 4

=item C<crc>

Compute the cyclic redundancy check (CRC) specified by POSIX
for the C<cksum> command.

=item C<md5>

Compute the MD5 hash (using the C<md5sum> program).

=item C<sha1>

Compute the SHA1 hash (using the C<sha1sum> program).

=item C<sha224>

Compute the SHA224 hash (using the C<sha224sum> program).

=item C<sha256>

Compute the SHA256 hash (using the C<sha256sum> program).

=item C<sha384>

Compute the SHA384 hash (using the C<sha384sum> program).

=item C<sha512>

Compute the SHA512 hash (using the C<sha512sum> program).

=back

The checksum is returned as a printable string.

To get the checksum for a device, use C<$g-E<gt>checksum_device>.

To get the checksums for many files, use C<$g-E<gt>checksums_out>.

=item $checksum = $g->checksum_device ($csumtype, $device);

This call computes the MD5, SHAx or CRC checksum of the
contents of the device named C<device>.  For the types of
checksums supported see the C<$g-E<gt>checksum> command.

=item $g->checksums_out ($csumtype, $directory, $sumsfile);

This command computes the checksums of all regular files in
C<directory> and then emits a list of those checksums to
the local output file C<sumsfile>.

This can be used for verifying the integrity of a virtual
machine.  However to be properly secure you should pay
attention to the output of the checksum command (it uses
the ones from GNU coreutils).  In particular when the
filename is not printable, coreutils uses a special
backslash syntax.  For more information, see the GNU
coreutils info file.

=item $g->chmod ($mode, $path);

Change the mode (permissions) of C<path> to C<mode>.  Only
numeric modes are supported.

I<Note>: When using this command from guestfish, C<mode>
by default would be decimal, unless you prefix it with
C<0> to get octal, ie. use C<0700> not C<700>.

The mode actually set is affected by the umask.

=item $g->chown ($owner, $group, $path);

Change the file owner to C<owner> and group to C<group>.

Only numeric uid and gid are supported.  If you want to use
names, you will need to locate and parse the password file
yourself (Augeas support makes this relatively easy).

=item $output = $g->command (\@arguments);

This call runs a command from the guest filesystem.  The
filesystem must be mounted, and must contain a compatible
operating system (ie. something Linux, with the same
or compatible processor architecture).

The single parameter is an argv-style list of arguments.
The first element is the name of the program to run.
Subsequent elements are parameters.  The list must be
non-empty (ie. must contain a program name).  Note that
the command runs directly, and is I<not> invoked via
the shell (see C<$g-E<gt>sh>).

The return value is anything printed to I<stdout> by
the command.

If the command returns a non-zero exit status, then
this function returns an error message.  The error message
string is the content of I<stderr> from the command.

The C<$PATH> environment variable will contain at least
C</usr/bin> and C</bin>.  If you require a program from
another location, you should provide the full path in the
first parameter.

Shared libraries and data files required by the program
must be available on filesystems which are mounted in the
correct places.  It is the caller's responsibility to ensure
all filesystems that are needed are mounted at the right
locations.

Because of the message protocol, there is a transfer limit
of somewhere between 2MB and 4MB.  See L<guestfs(3)/PROTOCOL LIMITS>.

=item @lines = $g->command_lines (\@arguments);

This is the same as C<$g-E<gt>command>, but splits the
result into a list of lines.

See also: C<$g-E<gt>sh_lines>

Because of the message protocol, there is a transfer limit
of somewhere between 2MB and 4MB.  See L<guestfs(3)/PROTOCOL LIMITS>.

=item $g->compress_device_out ($ctype, $device, $zdevice [, level => $level]);

This command compresses C<device> and writes it out to the local
file C<zdevice>.

The C<ctype> and optional C<level> parameters have the same meaning
as in C<$g-E<gt>compress_out>.

=item $g->compress_out ($ctype, $file, $zfile [, level => $level]);

This command compresses C<file> and writes it out to the local
file C<zfile>.

The compression program used is controlled by the C<ctype> parameter.
Currently this includes: C<compress>, C<gzip>, C<bzip2>, C<xz> or C<lzop>.
Some compression types may not be supported by particular builds of
libguestfs, in which case you will get an error containing the
substring "not supported".

The optional C<level> parameter controls compression level.  The
meaning and default for this parameter depends on the compression
program being used.

=item $g->config ($qemuparam, $qemuvalue);

This can be used to add arbitrary qemu command line parameters
of the form I<-param value>.  Actually it's not quite arbitrary - we
prevent you from setting some parameters which would interfere with
parameters that we use.

The first character of C<qemuparam> string must be a C<-> (dash).

C<qemuvalue> can be NULL.

=item $g->copy_device_to_device ($src, $dest [, srcoffset => $srcoffset] [, destoffset => $destoffset] [, size => $size] [, sparse => $sparse]);

The four calls C<$g-E<gt>copy_device_to_device>,
C<$g-E<gt>copy_device_to_file>,
C<$g-E<gt>copy_file_to_device>, and
C<$g-E<gt>copy_file_to_file>
let you copy from a source (device|file) to a destination
(device|file).

Partial copies can be made since you can specify optionally
the source offset, destination offset and size to copy.  These
values are all specified in bytes.  If not given, the offsets
both default to zero, and the size defaults to copying as much
as possible until we hit the end of the source.

The source and destination may be the same object.  However
overlapping regions may not be copied correctly.

If the destination is a file, it is created if required.  If
the destination file is not large enough, it is extended.

If the C<sparse> flag is true then the call avoids writing
blocks that contain only zeroes, which can help in some situations
where the backing disk is thin-provisioned.  Note that unless
the target is already zeroed, using this option will result
in incorrect copying.

=item $g->copy_device_to_file ($src, $dest [, srcoffset => $srcoffset] [, destoffset => $destoffset] [, size => $size] [, sparse => $sparse]);

See C<$g-E<gt>copy_device_to_device> for a general overview
of this call.

=item $g->copy_file_to_device ($src, $dest [, srcoffset => $srcoffset] [, destoffset => $destoffset] [, size => $size] [, sparse => $sparse]);

See C<$g-E<gt>copy_device_to_device> for a general overview
of this call.

=item $g->copy_file_to_file ($src, $dest [, srcoffset => $srcoffset] [, destoffset => $destoffset] [, size => $size] [, sparse => $sparse]);

See C<$g-E<gt>copy_device_to_device> for a general overview
of this call.

This is B<not> the function you want for copying files.  This
is for copying blocks within existing files.  See C<$g-E<gt>cp>,
C<$g-E<gt>cp_a> and C<$g-E<gt>mv> for general file copying and
moving functions.

=item $g->copy_size ($src, $dest, $size);

This command copies exactly C<size> bytes from one source device
or file C<src> to another destination device or file C<dest>.

Note this will fail if the source is too short or if the destination
is not large enough.

I<This function is deprecated.>
In new code, use the L</copy_device_to_device> call instead.

Deprecated functions will not be removed from the API, but the
fact that they are deprecated indicates that there are problems
with correct use of these functions.

=item $g->cp ($src, $dest);

This copies a file from C<src> to C<dest> where C<dest> is
either a destination filename or destination directory.

=item $g->cp_a ($src, $dest);

This copies a file or directory from C<src> to C<dest>
recursively using the C<cp -a> command.

=item $g->dd ($src, $dest);

This command copies from one source device or file C<src>
to another destination device or file C<dest>.  Normally you
would use this to copy to or from a device or partition, for
example to duplicate a filesystem.

If the destination is a device, it must be as large or larger
than the source file or device, otherwise the copy will fail.
This command cannot do partial copies
(see C<$g-E<gt>copy_device_to_device>).

I<This function is deprecated.>
In new code, use the L</copy_device_to_device> call instead.

Deprecated functions will not be removed from the API, but the
fact that they are deprecated indicates that there are problems
with correct use of these functions.

=item $index = $g->device_index ($device);

This function takes a device name (eg. "/dev/sdb") and
returns the index of the device in the list of devices.

Index numbers start from 0.  The named device must exist,
for example as a string returned from C<$g-E<gt>list_devices>.

See also C<$g-E<gt>list_devices>, C<$g-E<gt>part_to_dev>.

=item $output = $g->df ();

This command runs the C<df> command to report disk space used.

This command is mostly useful for interactive sessions.  It
is I<not> intended that you try to parse the output string.
Use C<$g-E<gt>statvfs> from programs.

=item $output = $g->df_h ();

This command runs the C<df -h> command to report disk space used
in human-readable format.

This command is mostly useful for interactive sessions.  It
is I<not> intended that you try to parse the output string.
Use C<$g-E<gt>statvfs> from programs.

=item $format = $g->disk_format ($filename);

Detect and return the format of the disk image called C<filename>.
C<filename> can also be a host device, etc.  If the format of the
image could not be detected, then C<"unknown"> is returned.

Note that detecting the disk format can be insecure under some
circumstances.  See L<guestfs(3)/CVE-2010-3851>.

See also: L<guestfs(3)/DISK IMAGE FORMATS>

=item $backingfile = $g->disk_has_backing_file ($filename);

Detect and return whether the disk image C<filename> has a
backing file.

Note that detecting disk features can be insecure under some
circumstances.  See L<guestfs(3)/CVE-2010-3851>.

=item $size = $g->disk_virtual_size ($filename);

Detect and return the virtual size in bytes of the disk image
called C<filename>.

Note that detecting disk features can be insecure under some
circumstances.  See L<guestfs(3)/CVE-2010-3851>.

=item $kmsgs = $g->dmesg ();

This returns the kernel messages (C<dmesg> output) from
the guest kernel.  This is sometimes useful for extended
debugging of problems.

Another way to get the same information is to enable
verbose messages with C<$g-E<gt>set_verbose> or by setting
the environment variable C<LIBGUESTFS_DEBUG=1> before
running the program.

=item $g->download ($remotefilename, $filename);

Download file C<remotefilename> and save it as C<filename>
on the local machine.

C<filename> can also be a named pipe.

See also C<$g-E<gt>upload>, C<$g-E<gt>cat>.

=item $g->download_offset ($remotefilename, $filename, $offset, $size);

Download file C<remotefilename> and save it as C<filename>
on the local machine.

C<remotefilename> is read for C<size> bytes starting at C<offset>
(this region must be within the file or device).

Note that there is no limit on the amount of data that
can be downloaded with this call, unlike with C<$g-E<gt>pread>,
and this call always reads the full amount unless an
error occurs.

See also C<$g-E<gt>download>, C<$g-E<gt>pread>.

=item $g->drop_caches ($whattodrop);

This instructs the guest kernel to drop its page cache,
and/or dentries and inode caches.  The parameter C<whattodrop>
tells the kernel what precisely to drop, see
L<http://linux-mm.org/Drop_Caches>

Setting C<whattodrop> to 3 should drop everything.

This automatically calls L<sync(2)> before the operation,
so that the maximum guest memory is freed.

=item $sizekb = $g->du ($path);

This command runs the C<du -s> command to estimate file space
usage for C<path>.

C<path> can be a file or a directory.  If C<path> is a directory
then the estimate includes the contents of the directory and all
subdirectories (recursively).

The result is the estimated size in I<kilobytes>
(ie. units of 1024 bytes).

=item $g->e2fsck ($device [, correct => $correct] [, forceall => $forceall]);

This runs the ext2/ext3 filesystem checker on C<device>.
It can take the following optional arguments:

=over 4

=item C<correct>

Automatically repair the file system. This option will cause e2fsck
to automatically fix any filesystem problems that can be safely
fixed without human intervention.

This option may not be specified at the same time as the C<forceall> option.

=item C<forceall>

Assume an answer of 'yes' to all questions; allows e2fsck to be used
non-interactively.

This option may not be specified at the same time as the C<correct> option.

=back

=item $g->e2fsck_f ($device);

This runs C<e2fsck -p -f device>, ie. runs the ext2/ext3
filesystem checker on C<device>, noninteractively (I<-p>),
even if the filesystem appears to be clean (I<-f>).

I<This function is deprecated.>
In new code, use the L</e2fsck> call instead.

Deprecated functions will not be removed from the API, but the
fact that they are deprecated indicates that there are problems
with correct use of these functions.

=item $output = $g->echo_daemon (\@words);

This command concatenates the list of C<words> passed with single spaces
between them and returns the resulting string.

You can use this command to test the connection through to the daemon.

See also C<$g-E<gt>ping_daemon>.

=item @lines = $g->egrep ($regex, $path);

This calls the external C<egrep> program and returns the
matching lines.

Because of the message protocol, there is a transfer limit
of somewhere between 2MB and 4MB.  See L<guestfs(3)/PROTOCOL LIMITS>.

I<This function is deprecated.>
In new code, use the L</grep> call instead.

Deprecated functions will not be removed from the API, but the
fact that they are deprecated indicates that there are problems
with correct use of these functions.

=item @lines = $g->egrepi ($regex, $path);

This calls the external C<egrep -i> program and returns the
matching lines.

Because of the message protocol, there is a transfer limit
of somewhere between 2MB and 4MB.  See L<guestfs(3)/PROTOCOL LIMITS>.

I<This function is deprecated.>
In new code, use the L</grep> call instead.

Deprecated functions will not be removed from the API, but the
fact that they are deprecated indicates that there are problems
with correct use of these functions.

=item $equality = $g->equal ($file1, $file2);

This compares the two files C<file1> and C<file2> and returns
true if their content is exactly equal, or false otherwise.

The external L<cmp(1)> program is used for the comparison.

=item $existsflag = $g->exists ($path);

This returns C<true> if and only if there is a file, directory
(or anything) with the given C<path> name.

See also C<$g-E<gt>is_file>, C<$g-E<gt>is_dir>, C<$g-E<gt>stat>.

=item $g->extlinux ($directory);

Install the SYSLINUX bootloader on the device mounted at C<directory>.
Unlike C<$g-E<gt>syslinux> which requires a FAT filesystem, this can
be used on an ext2/3/4 or btrfs filesystem.

The C<directory> parameter can be either a mountpoint, or a
directory within the mountpoint.

You also have to mark the partition as "active"
(C<$g-E<gt>part_set_bootable>) and a Master Boot Record must
be installed (eg. using C<$g-E<gt>pwrite_device>) on the first
sector of the whole disk.
The SYSLINUX package comes with some suitable Master Boot Records.
See the L<extlinux(1)> man page for further information.

Additional configuration can be supplied to SYSLINUX by
placing a file called C<extlinux.conf> on the filesystem
under C<directory>.  For further information
about the contents of this file, see L<extlinux(1)>.

See also C<$g-E<gt>syslinux>.

=item $g->fallocate ($path, $len);

This command preallocates a file (containing zero bytes) named
C<path> of size C<len> bytes.  If the file exists already, it
is overwritten.

Do not confuse this with the guestfish-specific
C<alloc> command which allocates a file in the host and
attaches it as a device.

I<This function is deprecated.>
In new code, use the L</fallocate64> call instead.

Deprecated functions will not be removed from the API, but the
fact that they are deprecated indicates that there are problems
with correct use of these functions.

=item $g->fallocate64 ($path, $len);

This command preallocates a file (containing zero bytes) named
C<path> of size C<len> bytes.  If the file exists already, it
is overwritten.

Note that this call allocates disk blocks for the file.
To create a sparse file use C<$g-E<gt>truncate_size> instead.

The deprecated call C<$g-E<gt>fallocate> does the same,
but owing to an oversight it only allowed 30 bit lengths
to be specified, effectively limiting the maximum size
of files created through that call to 1GB.

Do not confuse this with the guestfish-specific
C<alloc> and C<sparse> commands which create
a file in the host and attach it as a device.

=item $isavailable = $g->feature_available (\@groups);

This is the same as C<$g-E<gt>available>, but unlike that
call it returns a simple true/false boolean result, instead
of throwing an exception if a feature is not found.  For
other documentation see C<$g-E<gt>available>.

=item @lines = $g->fgrep ($pattern, $path);

This calls the external C<fgrep> program and returns the
matching lines.

Because of the message protocol, there is a transfer limit
of somewhere between 2MB and 4MB.  See L<guestfs(3)/PROTOCOL LIMITS>.

I<This function is deprecated.>
In new code, use the L</grep> call instead.

Deprecated functions will not be removed from the API, but the
fact that they are deprecated indicates that there are problems
with correct use of these functions.

=item @lines = $g->fgrepi ($pattern, $path);

This calls the external C<fgrep -i> program and returns the
matching lines.

Because of the message protocol, there is a transfer limit
of somewhere between 2MB and 4MB.  See L<guestfs(3)/PROTOCOL LIMITS>.

I<This function is deprecated.>
In new code, use the L</grep> call instead.

Deprecated functions will not be removed from the API, but the
fact that they are deprecated indicates that there are problems
with correct use of these functions.

=item $description = $g->file ($path);

This call uses the standard L<file(1)> command to determine
the type or contents of the file.

This call will also transparently look inside various types
of compressed file.

The exact command which runs is C<file -zb path>.  Note in
particular that the filename is not prepended to the output
(the I<-b> option).

The output depends on the output of the underlying L<file(1)>
command and it can change in future in ways beyond our control.
In other words, the output is not guaranteed by the ABI.

See also: L<file(1)>, C<$g-E<gt>vfs_type>, C<$g-E<gt>lstat>,
C<$g-E<gt>is_file>, C<$g-E<gt>is_blockdev> (etc), C<$g-E<gt>is_zero>.

=item $arch = $g->file_architecture ($filename);

This detects the architecture of the binary C<filename>,
and returns it if known.

Currently defined architectures are:

=over 4

=item "i386"

This string is returned for all 32 bit i386, i486, i586, i686 binaries
irrespective of the precise processor requirements of the binary.

=item "x86_64"

64 bit x86-64.

=item "sparc"

32 bit SPARC.

=item "sparc64"

64 bit SPARC V9 and above.

=item "ia64"

Intel Itanium.

=item "ppc"

32 bit Power PC.

=item "ppc64"

64 bit Power PC.

=back

Libguestfs may return other architecture strings in future.

The function works on at least the following types of files:

=over 4

=item *

many types of Un*x and Linux binary

=item *

many types of Un*x and Linux shared library

=item *

Windows Win32 and Win64 binaries

=item *

Windows Win32 and Win64 DLLs

Win32 binaries and DLLs return C<i386>.

Win64 binaries and DLLs return C<x86_64>.

=item *

Linux kernel modules

=item *

Linux new-style initrd images

=item *

some non-x86 Linux vmlinuz kernels

=back

What it can't do currently:

=over 4

=item *

static libraries (libfoo.a)

=item *

Linux old-style initrd as compressed ext2 filesystem (RHEL 3)

=item *

x86 Linux vmlinuz kernels

x86 vmlinuz images (bzImage format) consist of a mix of 16-, 32- and
compressed code, and are horribly hard to unpack.  If you want to find
the architecture of a kernel, use the architecture of the associated
initrd or kernel module(s) instead.

=back

=item $size = $g->filesize ($file);

This command returns the size of C<file> in bytes.

To get other stats about a file, use C<$g-E<gt>stat>, C<$g-E<gt>lstat>,
C<$g-E<gt>is_dir>, C<$g-E<gt>is_file> etc.
To get the size of block devices, use C<$g-E<gt>blockdev_getsize64>.

=item $fsavail = $g->filesystem_available ($filesystem);

Check whether libguestfs supports the named filesystem.
The argument C<filesystem> is a filesystem name, such as
C<ext3>.

You must call C<$g-E<gt>launch> before using this command.

This is mainly useful as a negative test.  If this returns true,
it doesn't mean that a particular filesystem can be mounted,
since filesystems can fail for other reasons such as it being
a later version of the filesystem, or having incompatible features.

See also C<$g-E<gt>available>, C<$g-E<gt>feature_available>,
L<guestfs(3)/AVAILABILITY>.

=item $g->fill ($c, $len, $path);

This command creates a new file called C<path>.  The initial
content of the file is C<len> octets of C<c>, where C<c>
must be a number in the range C<[0..255]>.

To fill a file with zero bytes (sparsely), it is
much more efficient to use C<$g-E<gt>truncate_size>.
To create a file with a pattern of repeating bytes
use C<$g-E<gt>fill_pattern>.

=item $g->fill_dir ($dir, $nr);

This function, useful for testing filesystems, creates C<nr>
empty files in the directory C<dir> with names C<00000000>
through C<nr-1> (ie. each file name is 8 digits long padded
with zeroes).

=item $g->fill_pattern ($pattern, $len, $path);

This function is like C<$g-E<gt>fill> except that it creates
a new file of length C<len> containing the repeating pattern
of bytes in C<pattern>.  The pattern is truncated if necessary
to ensure the length of the file is exactly C<len> bytes.

=item @names = $g->find ($directory);

This command lists out all files and directories, recursively,
starting at C<directory>.  It is essentially equivalent to
running the shell command C<find directory -print> but some
post-processing happens on the output, described below.

This returns a list of strings I<without any prefix>.  Thus
if the directory structure was:

 /tmp/a
 /tmp/b
 /tmp/c/d

then the returned list from C<$g-E<gt>find> C</tmp> would be
4 elements:

 a
 b
 c
 c/d

If C<directory> is not a directory, then this command returns
an error.

The returned list is sorted.

=item $g->find0 ($directory, $files);

This command lists out all files and directories, recursively,
starting at C<directory>, placing the resulting list in the
external file called C<files>.

This command works the same way as C<$g-E<gt>find> with the
following exceptions:

=over 4

=item *

The resulting list is written to an external file.

=item *

Items (filenames) in the result are separated
by C<\0> characters.  See L<find(1)> option I<-print0>.

=item *

The result list is not sorted.

=back

=item $device = $g->findfs_label ($label);

This command searches the filesystems and returns the one
which has the given label.  An error is returned if no such
filesystem can be found.

To find the label of a filesystem, use C<$g-E<gt>vfs_label>.

=item $device = $g->findfs_uuid ($uuid);

This command searches the filesystems and returns the one
which has the given UUID.  An error is returned if no such
filesystem can be found.

To find the UUID of a filesystem, use C<$g-E<gt>vfs_uuid>.

=item $status = $g->fsck ($fstype, $device);

This runs the filesystem checker (fsck) on C<device> which
should have filesystem type C<fstype>.

The returned integer is the status.  See L<fsck(8)> for the
list of status codes from C<fsck>.

Notes:

=over 4

=item *

Multiple status codes can be summed together.

=item *

A non-zero return code can mean "success", for example if
errors have been corrected on the filesystem.

=item *

Checking or repairing NTFS volumes is not supported
(by linux-ntfs).

=back

This command is entirely equivalent to running C<fsck -a -t fstype device>.

=item $g->fstrim ($mountpoint [, offset => $offset] [, length => $length] [, minimumfreeextent => $minimumfreeextent]);

Trim the free space in the filesystem mounted on C<mountpoint>.
The filesystem must be mounted read-write.

The filesystem contents are not affected, but any free space
in the filesystem is "trimmed", that is, given back to the host
device, thus making disk images more sparse, allowing unused space
in qcow2 files to be reused, etc.

This operation requires support in libguestfs, the mounted
filesystem, the host filesystem, qemu and the host kernel.
If this support isn't present it may give an error or even
appear to run but do nothing.

See also C<$g-E<gt>zero_free_space>.  That is a slightly
different operation that turns free space in the filesystem
into zeroes.  It is valid to call C<$g-E<gt>fstrim> either
instead of, or after calling C<$g-E<gt>zero_free_space>.

=item $append = $g->get_append ();

Return the additional kernel options which are added to the
guest kernel command line.

If C<NULL> then no options are added.

=item $backend = $g->get_attach_method ();

<<<<<<< HEAD
Return the current attach method.

See C<$g-E<gt>set_attach_method> and L<guestfs(3)/ATTACH METHOD>.
=======
Return the current backend.

See C<$g-E<gt>set_backend> and L<guestfs(3)/BACKEND>.

I<This function is deprecated.>
In new code, use the L</get_backend> call instead.

Deprecated functions will not be removed from the API, but the
fact that they are deprecated indicates that there are problems
with correct use of these functions.
>>>>>>> 919110f7

=item $autosync = $g->get_autosync ();

Get the autosync flag.

=item $backend = $g->get_backend ();

Return the current backend.

This handle property was previously called the "attach method".

See C<$g-E<gt>set_backend> and L<guestfs(3)/BACKEND>.

=item $cachedir = $g->get_cachedir ();

Get the directory used by the handle to store the appliance cache.

=item $direct = $g->get_direct ();

Return the direct appliance mode flag.

=item $attrs = $g->get_e2attrs ($file);

This returns the file attributes associated with C<file>.

The attributes are a set of bits associated with each
inode which affect the behaviour of the file.  The attributes
are returned as a string of letters (described below).  The
string may be empty, indicating that no file attributes are
set for this file.

These attributes are only present when the file is located on
an ext2/3/4 filesystem.  Using this call on other filesystem
types will result in an error.

The characters (file attributes) in the returned string are
currently:

=over 4

=item 'A'

When the file is accessed, its atime is not modified.

=item 'a'

The file is append-only.

=item 'c'

The file is compressed on-disk.

=item 'D'

(Directories only.)  Changes to this directory are written
synchronously to disk.

=item 'd'

The file is not a candidate for backup (see L<dump(8)>).

=item 'E'

The file has compression errors.

=item 'e'

The file is using extents.

=item 'h'

The file is storing its blocks in units of the filesystem blocksize
instead of sectors.

=item 'I'

(Directories only.)  The directory is using hashed trees.

=item 'i'

The file is immutable.  It cannot be modified, deleted or renamed.
No link can be created to this file.

=item 'j'

The file is data-journaled.

=item 's'

When the file is deleted, all its blocks will be zeroed.

=item 'S'

Changes to this file are written synchronously to disk.

=item 'T'

(Directories only.)  This is a hint to the block allocator
that subdirectories contained in this directory should be
spread across blocks.  If not present, the block allocator
will try to group subdirectories together.

=item 't'

For a file, this disables tail-merging.
(Not used by upstream implementations of ext2.)

=item 'u'

When the file is deleted, its blocks will be saved, allowing
the file to be undeleted.

=item 'X'

The raw contents of the compressed file may be accessed.

=item 'Z'

The compressed file is dirty.

=back

More file attributes may be added to this list later.  Not all
file attributes may be set for all kinds of files.  For
detailed information, consult the L<chattr(1)> man page.

See also C<$g-E<gt>set_e2attrs>.

Don't confuse these attributes with extended attributes
(see C<$g-E<gt>getxattr>).

=item $generation = $g->get_e2generation ($file);

This returns the ext2 file generation of a file.  The generation
(which used to be called the "version") is a number associated
with an inode.  This is most commonly used by NFS servers.

The generation is only present when the file is located on
an ext2/3/4 filesystem.  Using this call on other filesystem
types will result in an error.

See C<$g-E<gt>set_e2generation>.

=item $label = $g->get_e2label ($device);

This returns the ext2/3/4 filesystem label of the filesystem on
C<device>.

I<This function is deprecated.>
In new code, use the L</vfs_label> call instead.

Deprecated functions will not be removed from the API, but the
fact that they are deprecated indicates that there are problems
with correct use of these functions.

=item $uuid = $g->get_e2uuid ($device);

This returns the ext2/3/4 filesystem UUID of the filesystem on
C<device>.

I<This function is deprecated.>
In new code, use the L</vfs_uuid> call instead.

Deprecated functions will not be removed from the API, but the
fact that they are deprecated indicates that there are problems
with correct use of these functions.

=item $challenge = $g->get_libvirt_requested_credential_challenge ($index);

Get the challenge (provided by libvirt) for the C<index>'th
requested credential.  If libvirt did not provide a challenge,
this returns the empty string C<"">.

See L<guestfs(3)/LIBVIRT AUTHENTICATION> for documentation and example code.

=item $defresult = $g->get_libvirt_requested_credential_defresult ($index);

Get the default result (provided by libvirt) for the C<index>'th
requested credential.  If libvirt did not provide a default result,
this returns the empty string C<"">.

See L<guestfs(3)/LIBVIRT AUTHENTICATION> for documentation and example code.

=item $prompt = $g->get_libvirt_requested_credential_prompt ($index);

Get the prompt (provided by libvirt) for the C<index>'th
requested credential.  If libvirt did not provide a prompt,
this returns the empty string C<"">.

See L<guestfs(3)/LIBVIRT AUTHENTICATION> for documentation and example code.

=item @creds = $g->get_libvirt_requested_credentials ();

This should only be called during the event callback
for events of type C<GUESTFS_EVENT_LIBVIRT_AUTH>.

Return the list of credentials requested by libvirt.  Possible
values are a subset of the strings provided when you called
C<$g-E<gt>set_libvirt_supported_credentials>.

See L<guestfs(3)/LIBVIRT AUTHENTICATION> for documentation and example code.

=item $memsize = $g->get_memsize ();

This gets the memory size in megabytes allocated to the
qemu subprocess.

If C<$g-E<gt>set_memsize> was not called
on this handle, and if C<LIBGUESTFS_MEMSIZE> was not set,
then this returns the compiled-in default value for memsize.

For more information on the architecture of libguestfs,
see L<guestfs(3)>.

=item $network = $g->get_network ();

This returns the enable network flag.

=item $path = $g->get_path ();

Return the current search path.

This is always non-NULL.  If it wasn't set already, then this will
return the default path.

=item $pgroup = $g->get_pgroup ();

This returns the process group flag.

=item $pid = $g->get_pid ();

Return the process ID of the qemu subprocess.  If there is no
qemu subprocess, then this will return an error.

This is an internal call used for debugging and testing.

=item $program = $g->get_program ();

Get the program name.  See C<$g-E<gt>set_program>.

=item $qemu = $g->get_qemu ();

Return the current qemu binary.

This is always non-NULL.  If it wasn't set already, then this will
return the default qemu binary name.

=item $recoveryproc = $g->get_recovery_proc ();

Return the recovery process enabled flag.

=item $selinux = $g->get_selinux ();

This returns the current setting of the selinux flag which
is passed to the appliance at boot time.  See C<$g-E<gt>set_selinux>.

For more information on the architecture of libguestfs,
see L<guestfs(3)>.

=item $smp = $g->get_smp ();

This returns the number of virtual CPUs assigned to the appliance.

=item $state = $g->get_state ();

This returns the current state as an opaque integer.  This is
only useful for printing debug and internal error messages.

For more information on states, see L<guestfs(3)>.

=item $tmpdir = $g->get_tmpdir ();

Get the directory used by the handle to store temporary files.

=item $trace = $g->get_trace ();

Return the command trace flag.

=item $mask = $g->get_umask ();

Return the current umask.  By default the umask is C<022>
unless it has been set by calling C<$g-E<gt>umask>.

=item $verbose = $g->get_verbose ();

This returns the verbose messages flag.

=item $context = $g->getcon ();

This gets the SELinux security context of the daemon.

See the documentation about SELINUX in L<guestfs(3)>,
and C<$g-E<gt>setcon>

=item $xattr = $g->getxattr ($path, $name);

Get a single extended attribute from file C<path> named C<name>.
This call follows symlinks.  If you want to lookup an extended
attribute for the symlink itself, use C<$g-E<gt>lgetxattr>.

Normally it is better to get all extended attributes from a file
in one go by calling C<$g-E<gt>getxattrs>.  However some Linux
filesystem implementations are buggy and do not provide a way to
list out attributes.  For these filesystems (notably ntfs-3g)
you have to know the names of the extended attributes you want
in advance and call this function.

Extended attribute values are blobs of binary data.  If there
is no extended attribute named C<name>, this returns an error.

See also: C<$g-E<gt>getxattrs>, C<$g-E<gt>lgetxattr>, L<attr(5)>.

=item @xattrs = $g->getxattrs ($path);

This call lists the extended attributes of the file or directory
C<path>.

At the system call level, this is a combination of the
L<listxattr(2)> and L<getxattr(2)> calls.

See also: C<$g-E<gt>lgetxattrs>, L<attr(5)>.

=item @paths = $g->glob_expand ($pattern);

This command searches for all the pathnames matching
C<pattern> according to the wildcard expansion rules
used by the shell.

If no paths match, then this returns an empty list
(note: not an error).

It is just a wrapper around the C L<glob(3)> function
with flags C<GLOB_MARK|GLOB_BRACE>.
See that manual page for more details.

Notice that there is no equivalent command for expanding a device
name (eg. C</dev/sd*>).  Use C<$g-E<gt>list_devices>,
C<$g-E<gt>list_partitions> etc functions instead.

=item @lines = $g->grep ($regex, $path [, extended => $extended] [, fixed => $fixed] [, insensitive => $insensitive] [, compressed => $compressed]);

This calls the external C<grep> program and returns the
matching lines.

The optional flags are:

=over 4

=item C<extended>

Use extended regular expressions.
This is the same as using the I<-E> flag.

=item C<fixed>

Match fixed (don't use regular expressions).
This is the same as using the I<-F> flag.

=item C<insensitive>

Match case-insensitive.  This is the same as using the I<-i> flag.

=item C<compressed>

Use C<zgrep> instead of C<grep>.  This allows the input to be
compress- or gzip-compressed.

=back

Because of the message protocol, there is a transfer limit
of somewhere between 2MB and 4MB.  See L<guestfs(3)/PROTOCOL LIMITS>.

=item @lines = $g->grep_opts ($regex, $path [, extended => $extended] [, fixed => $fixed] [, insensitive => $insensitive] [, compressed => $compressed]);

This is an alias of L</grep>.

=cut

sub grep_opts {
  &grep (@_)
}

=pod

=item @lines = $g->grepi ($regex, $path);

This calls the external C<grep -i> program and returns the
matching lines.

Because of the message protocol, there is a transfer limit
of somewhere between 2MB and 4MB.  See L<guestfs(3)/PROTOCOL LIMITS>.

I<This function is deprecated.>
In new code, use the L</grep> call instead.

Deprecated functions will not be removed from the API, but the
fact that they are deprecated indicates that there are problems
with correct use of these functions.

=item $g->grub_install ($root, $device);

This command installs GRUB 1 (the Grand Unified Bootloader) on
C<device>, with the root directory being C<root>.

Notes:

=over 4

=item *

There is currently no way in the API to install grub2, which
is used by most modern Linux guests.  It is possible to run
the grub2 command from the guest, although see the
caveats in L<guestfs(3)/RUNNING COMMANDS>.

=item *

This uses C<grub-install> from the host.  Unfortunately grub is
not always compatible with itself, so this only works in rather
narrow circumstances.  Careful testing with each guest version
is advisable.

=item *

If grub-install reports the error
"No suitable drive was found in the generated device map."
it may be that you need to create a C</boot/grub/device.map>
file first that contains the mapping between grub device names
and Linux device names.  It is usually sufficient to create
a file containing:

 (hd0) /dev/vda

replacing C</dev/vda> with the name of the installation device.

=back

=item @lines = $g->head ($path);

This command returns up to the first 10 lines of a file as
a list of strings.

Because of the message protocol, there is a transfer limit
of somewhere between 2MB and 4MB.  See L<guestfs(3)/PROTOCOL LIMITS>.

=item @lines = $g->head_n ($nrlines, $path);

If the parameter C<nrlines> is a positive number, this returns the first
C<nrlines> lines of the file C<path>.

If the parameter C<nrlines> is a negative number, this returns lines
from the file C<path>, excluding the last C<nrlines> lines.

If the parameter C<nrlines> is zero, this returns an empty list.

Because of the message protocol, there is a transfer limit
of somewhere between 2MB and 4MB.  See L<guestfs(3)/PROTOCOL LIMITS>.

=item $dump = $g->hexdump ($path);

This runs C<hexdump -C> on the given C<path>.  The result is
the human-readable, canonical hex dump of the file.

Because of the message protocol, there is a transfer limit
of somewhere between 2MB and 4MB.  See L<guestfs(3)/PROTOCOL LIMITS>.

=item $g->hivex_close ();

Close the current hivex handle.

This is a wrapper around the L<hivex(3)> call of the same name.

=item $g->hivex_commit ($filename);

Commit (write) changes to the hive.

If the optional C<filename> parameter is null, then the changes
are written back to the same hive that was opened.  If this is
not null then they are written to the alternate filename given
and the original hive is left untouched.

This is a wrapper around the L<hivex(3)> call of the same name.

=item $nodeh = $g->hivex_node_add_child ($parent, $name);

Add a child node to C<parent> named C<name>.

This is a wrapper around the L<hivex(3)> call of the same name.

=item @nodehs = $g->hivex_node_children ($nodeh);

Return the list of nodes which are subkeys of C<nodeh>.

This is a wrapper around the L<hivex(3)> call of the same name.

=item $g->hivex_node_delete_child ($nodeh);

Delete C<nodeh>, recursively if necessary.

This is a wrapper around the L<hivex(3)> call of the same name.

=item $child = $g->hivex_node_get_child ($nodeh, $name);

Return the child of C<nodeh> with the name C<name>, if it exists.
This can return C<0> meaning the name was not found.

This is a wrapper around the L<hivex(3)> call of the same name.

=item $valueh = $g->hivex_node_get_value ($nodeh, $key);

Return the value attached to C<nodeh> which has the
name C<key>, if it exists.  This can return C<0> meaning
the key was not found.

This is a wrapper around the L<hivex(3)> call of the same name.

=item $name = $g->hivex_node_name ($nodeh);

Return the name of C<nodeh>.

This is a wrapper around the L<hivex(3)> call of the same name.

=item $parent = $g->hivex_node_parent ($nodeh);

Return the parent node of C<nodeh>.

This is a wrapper around the L<hivex(3)> call of the same name.

=item $g->hivex_node_set_value ($nodeh, $key, $t, $val);

Set or replace a single value under the node C<nodeh>.  The
C<key> is the name, C<t> is the type, and C<val> is the data.

This is a wrapper around the L<hivex(3)> call of the same name.

=item @valuehs = $g->hivex_node_values ($nodeh);

Return the array of (key, datatype, data) tuples attached to C<nodeh>.

This is a wrapper around the L<hivex(3)> call of the same name.

=item $g->hivex_open ($filename [, verbose => $verbose] [, debug => $debug] [, write => $write]);

Open the Windows Registry hive file named C<filename>.
If there was any previous hivex handle associated with this
guestfs session, then it is closed.

This is a wrapper around the L<hivex(3)> call of the same name.

=item $nodeh = $g->hivex_root ();

Return the root node of the hive.

This is a wrapper around the L<hivex(3)> call of the same name.

=item $key = $g->hivex_value_key ($valueh);

Return the key (name) field of a (key, datatype, data) tuple.

This is a wrapper around the L<hivex(3)> call of the same name.

=item $datatype = $g->hivex_value_type ($valueh);

Return the data type field from a (key, datatype, data) tuple.

This is a wrapper around the L<hivex(3)> call of the same name.

=item $databuf = $g->hivex_value_utf8 ($valueh);

This calls C<$g-E<gt>hivex_value_value> (which returns the
data field from a hivex value tuple).  It then assumes that
the field is a UTF-16LE string and converts the result to
UTF-8 (or if this is not possible, it returns an error).

This is useful for reading strings out of the Windows registry.
However it is not foolproof because the registry is not
strongly-typed and fields can contain arbitrary or unexpected
data.

=item $databuf = $g->hivex_value_value ($valueh);

Return the data field of a (key, datatype, data) tuple.

This is a wrapper around the L<hivex(3)> call of the same name.

See also: C<$g-E<gt>hivex_value_utf8>.

=item $content = $g->initrd_cat ($initrdpath, $filename);

This command unpacks the file C<filename> from the initrd file
called C<initrdpath>.  The filename must be given I<without> the
initial C</> character.

For example, in guestfish you could use the following command
to examine the boot script (usually called C</init>)
contained in a Linux initrd or initramfs image:

 initrd-cat /boot/initrd-<version>.img init

See also C<$g-E<gt>initrd_list>.

Because of the message protocol, there is a transfer limit
of somewhere between 2MB and 4MB.  See L<guestfs(3)/PROTOCOL LIMITS>.

=item @filenames = $g->initrd_list ($path);

This command lists out files contained in an initrd.

The files are listed without any initial C</> character.  The
files are listed in the order they appear (not necessarily
alphabetical).  Directory names are listed as separate items.

Old Linux kernels (2.4 and earlier) used a compressed ext2
filesystem as initrd.  We I<only> support the newer initramfs
format (compressed cpio files).

=item $wd = $g->inotify_add_watch ($path, $mask);

Watch C<path> for the events listed in C<mask>.

Note that if C<path> is a directory then events within that
directory are watched, but this does I<not> happen recursively
(in subdirectories).

Note for non-C or non-Linux callers: the inotify events are
defined by the Linux kernel ABI and are listed in
C</usr/include/sys/inotify.h>.

=item $g->inotify_close ();

This closes the inotify handle which was previously
opened by inotify_init.  It removes all watches, throws
away any pending events, and deallocates all resources.

=item @paths = $g->inotify_files ();

This function is a helpful wrapper around C<$g-E<gt>inotify_read>
which just returns a list of pathnames of objects that were
touched.  The returned pathnames are sorted and deduplicated.

=item $g->inotify_init ($maxevents);

This command creates a new inotify handle.
The inotify subsystem can be used to notify events which happen to
objects in the guest filesystem.

C<maxevents> is the maximum number of events which will be
queued up between calls to C<$g-E<gt>inotify_read> or
C<$g-E<gt>inotify_files>.
If this is passed as C<0>, then the kernel (or previously set)
default is used.  For Linux 2.6.29 the default was 16384 events.
Beyond this limit, the kernel throws away events, but records
the fact that it threw them away by setting a flag
C<IN_Q_OVERFLOW> in the returned structure list (see
C<$g-E<gt>inotify_read>).

Before any events are generated, you have to add some
watches to the internal watch list.  See: C<$g-E<gt>inotify_add_watch> and
C<$g-E<gt>inotify_rm_watch>.

Queued up events should be read periodically by calling
C<$g-E<gt>inotify_read>
(or C<$g-E<gt>inotify_files> which is just a helpful
wrapper around C<$g-E<gt>inotify_read>).  If you don't
read the events out often enough then you risk the internal
queue overflowing.

The handle should be closed after use by calling
C<$g-E<gt>inotify_close>.  This also removes any
watches automatically.

See also L<inotify(7)> for an overview of the inotify interface
as exposed by the Linux kernel, which is roughly what we expose
via libguestfs.  Note that there is one global inotify handle
per libguestfs instance.

=item @events = $g->inotify_read ();

Return the complete queue of events that have happened
since the previous read call.

If no events have happened, this returns an empty list.

I<Note>: In order to make sure that all events have been
read, you must call this function repeatedly until it
returns an empty list.  The reason is that the call will
read events up to the maximum appliance-to-host message
size and leave remaining events in the queue.

=item $g->inotify_rm_watch ($wd);

Remove a previously defined inotify watch.
See C<$g-E<gt>inotify_add_watch>.

=item $arch = $g->inspect_get_arch ($root);

This returns the architecture of the inspected operating system.
The possible return values are listed under
C<$g-E<gt>file_architecture>.

If the architecture could not be determined, then the
string C<unknown> is returned.

Please read L<guestfs(3)/INSPECTION> for more details.

=item $distro = $g->inspect_get_distro ($root);

This returns the distro (distribution) of the inspected operating
system.

Currently defined distros are:

=over 4

=item "archlinux"

Arch Linux.

=item "buildroot"

Buildroot-derived distro, but not one we specifically recognize.

=item "centos"

CentOS.

=item "cirros"

Cirros.

=item "debian"

Debian.

=item "fedora"

Fedora.

=item "freedos"

FreeDOS.

=item "gentoo"

Gentoo.

=item "linuxmint"

Linux Mint.

=item "mageia"

Mageia.

=item "mandriva"

Mandriva.

=item "meego"

MeeGo.

=item "openbsd"

OpenBSD.

=item "opensuse"

OpenSUSE.

=item "pardus"

Pardus.

=item "redhat-based"

Some Red Hat-derived distro.

=item "rhel"

Red Hat Enterprise Linux.

=item "scientificlinux"

Scientific Linux.

=item "slackware"

Slackware.

=item "sles"

SuSE Linux Enterprise Server or Desktop.

=item "suse-based"

Some openSuSE-derived distro.

=item "ttylinux"

ttylinux.

=item "ubuntu"

Ubuntu.

=item "unknown"

The distro could not be determined.

=item "windows"

Windows does not have distributions.  This string is
returned if the OS type is Windows.

=back

Future versions of libguestfs may return other strings here.
The caller should be prepared to handle any string.

Please read L<guestfs(3)/INSPECTION> for more details.

=item %drives = $g->inspect_get_drive_mappings ($root);

This call is useful for Windows which uses a primitive system
of assigning drive letters (like "C:") to partitions.
This inspection API examines the Windows Registry to find out
how disks/partitions are mapped to drive letters, and returns
a hash table as in the example below:

 C      =>     /dev/vda2
 E      =>     /dev/vdb1
 F      =>     /dev/vdc1

Note that keys are drive letters.  For Windows, the key is
case insensitive and just contains the drive letter, without
the customary colon separator character.

In future we may support other operating systems that also used drive
letters, but the keys for those might not be case insensitive
and might be longer than 1 character.  For example in OS-9,
hard drives were named C<h0>, C<h1> etc.

For Windows guests, currently only hard drive mappings are
returned.  Removable disks (eg. DVD-ROMs) are ignored.

For guests that do not use drive mappings, or if the drive mappings
could not be determined, this returns an empty hash table.

Please read L<guestfs(3)/INSPECTION> for more details.
See also C<$g-E<gt>inspect_get_mountpoints>,
C<$g-E<gt>inspect_get_filesystems>.

=item @filesystems = $g->inspect_get_filesystems ($root);

This returns a list of all the filesystems that we think
are associated with this operating system.  This includes
the root filesystem, other ordinary filesystems, and
non-mounted devices like swap partitions.

In the case of a multi-boot virtual machine, it is possible
for a filesystem to be shared between operating systems.

Please read L<guestfs(3)/INSPECTION> for more details.
See also C<$g-E<gt>inspect_get_mountpoints>.

=item $format = $g->inspect_get_format ($root);

This returns the format of the inspected operating system.  You
can use it to detect install images, live CDs and similar.

Currently defined formats are:

=over 4

=item "installed"

This is an installed operating system.

=item "installer"

The disk image being inspected is not an installed operating system,
but a I<bootable> install disk, live CD, or similar.

=item "unknown"

The format of this disk image is not known.

=back

Future versions of libguestfs may return other strings here.
The caller should be prepared to handle any string.

Please read L<guestfs(3)/INSPECTION> for more details.

=item $hostname = $g->inspect_get_hostname ($root);

This function returns the hostname of the operating system
as found by inspection of the guest's configuration files.

If the hostname could not be determined, then the
string C<unknown> is returned.

Please read L<guestfs(3)/INSPECTION> for more details.

=item $icon = $g->inspect_get_icon ($root [, favicon => $favicon] [, highquality => $highquality]);

This function returns an icon corresponding to the inspected
operating system.  The icon is returned as a buffer containing a
PNG image (re-encoded to PNG if necessary).

If it was not possible to get an icon this function returns a
zero-length (non-NULL) buffer.  I<Callers must check for this case>.

Libguestfs will start by looking for a file called
C</etc/favicon.png> or C<C:\etc\favicon.png>
and if it has the correct format, the contents of this file will
be returned.  You can disable favicons by passing the
optional C<favicon> boolean as false (default is true).

If finding the favicon fails, then we look in other places in the
guest for a suitable icon.

If the optional C<highquality> boolean is true then
only high quality icons are returned, which means only icons of
high resolution with an alpha channel.  The default (false) is
to return any icon we can, even if it is of substandard quality.

Notes:

=over 4

=item *

Unlike most other inspection API calls, the guest's disks must be
mounted up before you call this, since it needs to read information
from the guest filesystem during the call.

=item *

B<Security:> The icon data comes from the untrusted guest,
and should be treated with caution.  PNG files have been
known to contain exploits.  Ensure that libpng (or other relevant
libraries) are fully up to date before trying to process or
display the icon.

=item *

The PNG image returned can be any size.  It might not be square.
Libguestfs tries to return the largest, highest quality
icon available.  The application must scale the icon to the
required size.

=item *

Extracting icons from Windows guests requires the external
C<wrestool> program from the C<icoutils> package, and
several programs (C<bmptopnm>, C<pnmtopng>, C<pamcut>)
from the C<netpbm> package.  These must be installed separately.

=item *

Operating system icons are usually trademarks.  Seek legal
advice before using trademarks in applications.

=back

=item $major = $g->inspect_get_major_version ($root);

This returns the major version number of the inspected operating
system.

Windows uses a consistent versioning scheme which is I<not>
reflected in the popular public names used by the operating system.
Notably the operating system known as "Windows 7" is really
version 6.1 (ie. major = 6, minor = 1).  You can find out the
real versions corresponding to releases of Windows by consulting
Wikipedia or MSDN.

If the version could not be determined, then C<0> is returned.

Please read L<guestfs(3)/INSPECTION> for more details.

=item $minor = $g->inspect_get_minor_version ($root);

This returns the minor version number of the inspected operating
system.

If the version could not be determined, then C<0> is returned.

Please read L<guestfs(3)/INSPECTION> for more details.
See also C<$g-E<gt>inspect_get_major_version>.

=item %mountpoints = $g->inspect_get_mountpoints ($root);

This returns a hash of where we think the filesystems
associated with this operating system should be mounted.
Callers should note that this is at best an educated guess
made by reading configuration files such as C</etc/fstab>.
I<In particular note> that this may return filesystems
which are non-existent or not mountable and callers should
be prepared to handle or ignore failures if they try to
mount them.

Each element in the returned hashtable has a key which
is the path of the mountpoint (eg. C</boot>) and a value
which is the filesystem that would be mounted there
(eg. C</dev/sda1>).

Non-mounted devices such as swap devices are I<not>
returned in this list.

For operating systems like Windows which still use drive
letters, this call will only return an entry for the first
drive "mounted on" C</>.  For information about the
mapping of drive letters to partitions, see
C<$g-E<gt>inspect_get_drive_mappings>.

Please read L<guestfs(3)/INSPECTION> for more details.
See also C<$g-E<gt>inspect_get_filesystems>.

=item $packageformat = $g->inspect_get_package_format ($root);

This function and C<$g-E<gt>inspect_get_package_management> return
the package format and package management tool used by the
inspected operating system.  For example for Fedora these
functions would return C<rpm> (package format) and
C<yum> (package management).

This returns the string C<unknown> if we could not determine the
package format I<or> if the operating system does not have
a real packaging system (eg. Windows).

Possible strings include:
C<rpm>, C<deb>, C<ebuild>, C<pisi>, C<pacman>, C<pkgsrc>.
Future versions of libguestfs may return other strings.

Please read L<guestfs(3)/INSPECTION> for more details.

=item $packagemanagement = $g->inspect_get_package_management ($root);

C<$g-E<gt>inspect_get_package_format> and this function return
the package format and package management tool used by the
inspected operating system.  For example for Fedora these
functions would return C<rpm> (package format) and
C<yum> (package management).

This returns the string C<unknown> if we could not determine the
package management tool I<or> if the operating system does not have
a real packaging system (eg. Windows).

Possible strings include: C<yum>, C<up2date>,
C<apt> (for all Debian derivatives),
C<portage>, C<pisi>, C<pacman>, C<urpmi>, C<zypper>.
Future versions of libguestfs may return other strings.

Please read L<guestfs(3)/INSPECTION> for more details.

=item $product = $g->inspect_get_product_name ($root);

This returns the product name of the inspected operating
system.  The product name is generally some freeform string
which can be displayed to the user, but should not be
parsed by programs.

If the product name could not be determined, then the
string C<unknown> is returned.

Please read L<guestfs(3)/INSPECTION> for more details.

=item $variant = $g->inspect_get_product_variant ($root);

This returns the product variant of the inspected operating
system.

For Windows guests, this returns the contents of the Registry key
C<HKLM\Software\Microsoft\Windows NT\CurrentVersion>
C<InstallationType> which is usually a string such as
C<Client> or C<Server> (other values are possible).  This
can be used to distinguish consumer and enterprise versions
of Windows that have the same version number (for example,
Windows 7 and Windows 2008 Server are both version 6.1,
but the former is C<Client> and the latter is C<Server>).

For enterprise Linux guests, in future we intend this to return
the product variant such as C<Desktop>, C<Server> and so on.  But
this is not implemented at present.

If the product variant could not be determined, then the
string C<unknown> is returned.

Please read L<guestfs(3)/INSPECTION> for more details.
See also C<$g-E<gt>inspect_get_product_name>,
C<$g-E<gt>inspect_get_major_version>.

=item @roots = $g->inspect_get_roots ();

This function is a convenient way to get the list of root
devices, as returned from a previous call to C<$g-E<gt>inspect_os>,
but without redoing the whole inspection process.

This returns an empty list if either no root devices were
found or the caller has not called C<$g-E<gt>inspect_os>.

Please read L<guestfs(3)/INSPECTION> for more details.

=item $name = $g->inspect_get_type ($root);

This returns the type of the inspected operating system.
Currently defined types are:

=over 4

=item "linux"

Any Linux-based operating system.

=item "windows"

Any Microsoft Windows operating system.

=item "freebsd"

FreeBSD.

=item "netbsd"

NetBSD.

=item "openbsd"

OpenBSD.

=item "hurd"

GNU/Hurd.

=item "dos"

MS-DOS, FreeDOS and others.

=item "unknown"

The operating system type could not be determined.

=back

Future versions of libguestfs may return other strings here.
The caller should be prepared to handle any string.

Please read L<guestfs(3)/INSPECTION> for more details.

=item $controlset = $g->inspect_get_windows_current_control_set ($root);

This returns the Windows CurrentControlSet of the inspected guest.
The CurrentControlSet is a registry key name such as C<ControlSet001>.

This call assumes that the guest is Windows and that the
Registry could be examined by inspection.  If this is not
the case then an error is returned.

Please read L<guestfs(3)/INSPECTION> for more details.

=item $systemroot = $g->inspect_get_windows_systemroot ($root);

This returns the Windows systemroot of the inspected guest.
The systemroot is a directory path such as C</WINDOWS>.

This call assumes that the guest is Windows and that the
systemroot could be determined by inspection.  If this is not
the case then an error is returned.

Please read L<guestfs(3)/INSPECTION> for more details.

=item $live = $g->inspect_is_live ($root);

If C<$g-E<gt>inspect_get_format> returns C<installer> (this
is an install disk), then this returns true if a live image
was detected on the disk.

Please read L<guestfs(3)/INSPECTION> for more details.

=item $multipart = $g->inspect_is_multipart ($root);

If C<$g-E<gt>inspect_get_format> returns C<installer> (this
is an install disk), then this returns true if the disk is
part of a set.

Please read L<guestfs(3)/INSPECTION> for more details.

=item $netinst = $g->inspect_is_netinst ($root);

If C<$g-E<gt>inspect_get_format> returns C<installer> (this
is an install disk), then this returns true if the disk is
a network installer, ie. not a self-contained install CD but
one which is likely to require network access to complete
the install.

Please read L<guestfs(3)/INSPECTION> for more details.

=item @applications = $g->inspect_list_applications ($root);

Return the list of applications installed in the operating system.

I<Note:> This call works differently from other parts of the
inspection API.  You have to call C<$g-E<gt>inspect_os>, then
C<$g-E<gt>inspect_get_mountpoints>, then mount up the disks,
before calling this.  Listing applications is a significantly
more difficult operation which requires access to the full
filesystem.  Also note that unlike the other
C<$g-E<gt>inspect_get_*> calls which are just returning
data cached in the libguestfs handle, this call actually reads
parts of the mounted filesystems during the call.

This returns an empty list if the inspection code was not able
to determine the list of applications.

The application structure contains the following fields:

=over 4

=item C<app_name>

The name of the application.  For Red Hat-derived and Debian-derived
Linux guests, this is the package name.

=item C<app_display_name>

The display name of the application, sometimes localized to the
install language of the guest operating system.

If unavailable this is returned as an empty string C<"">.
Callers needing to display something can use C<app_name> instead.

=item C<app_epoch>

For package managers which use epochs, this contains the epoch of
the package (an integer).  If unavailable, this is returned as C<0>.

=item C<app_version>

The version string of the application or package.  If unavailable
this is returned as an empty string C<"">.

=item C<app_release>

The release string of the application or package, for package
managers that use this.  If unavailable this is returned as an
empty string C<"">.

=item C<app_install_path>

The installation path of the application (on operating systems
such as Windows which use installation paths).  This path is
in the format used by the guest operating system, it is not
a libguestfs path.

If unavailable this is returned as an empty string C<"">.

=item C<app_trans_path>

The install path translated into a libguestfs path.
If unavailable this is returned as an empty string C<"">.

=item C<app_publisher>

The name of the publisher of the application, for package
managers that use this.  If unavailable this is returned
as an empty string C<"">.

=item C<app_url>

The URL (eg. upstream URL) of the application.
If unavailable this is returned as an empty string C<"">.

=item C<app_source_package>

For packaging systems which support this, the name of the source
package.  If unavailable this is returned as an empty string C<"">.

=item C<app_summary>

A short (usually one line) description of the application or package.
If unavailable this is returned as an empty string C<"">.

=item C<app_description>

A longer description of the application or package.
If unavailable this is returned as an empty string C<"">.

=back

Please read L<guestfs(3)/INSPECTION> for more details.

I<This function is deprecated.>
In new code, use the L</inspect_list_applications2> call instead.

Deprecated functions will not be removed from the API, but the
fact that they are deprecated indicates that there are problems
with correct use of these functions.

=item @applications2 = $g->inspect_list_applications2 ($root);

Return the list of applications installed in the operating system.

I<Note:> This call works differently from other parts of the
inspection API.  You have to call C<$g-E<gt>inspect_os>, then
C<$g-E<gt>inspect_get_mountpoints>, then mount up the disks,
before calling this.  Listing applications is a significantly
more difficult operation which requires access to the full
filesystem.  Also note that unlike the other
C<$g-E<gt>inspect_get_*> calls which are just returning
data cached in the libguestfs handle, this call actually reads
parts of the mounted filesystems during the call.

This returns an empty list if the inspection code was not able
to determine the list of applications.

The application structure contains the following fields:

=over 4

=item C<app2_name>

The name of the application.  For Red Hat-derived and Debian-derived
Linux guests, this is the package name.

=item C<app2_display_name>

The display name of the application, sometimes localized to the
install language of the guest operating system.

If unavailable this is returned as an empty string C<"">.
Callers needing to display something can use C<app2_name> instead.

=item C<app2_epoch>

For package managers which use epochs, this contains the epoch of
the package (an integer).  If unavailable, this is returned as C<0>.

=item C<app2_version>

The version string of the application or package.  If unavailable
this is returned as an empty string C<"">.

=item C<app2_release>

The release string of the application or package, for package
managers that use this.  If unavailable this is returned as an
empty string C<"">.

=item C<app2_arch>

The architecture string of the application or package, for package
managers that use this.  If unavailable this is returned as an empty
string C<"">.

=item C<app2_install_path>

The installation path of the application (on operating systems
such as Windows which use installation paths).  This path is
in the format used by the guest operating system, it is not
a libguestfs path.

If unavailable this is returned as an empty string C<"">.

=item C<app2_trans_path>

The install path translated into a libguestfs path.
If unavailable this is returned as an empty string C<"">.

=item C<app2_publisher>

The name of the publisher of the application, for package
managers that use this.  If unavailable this is returned
as an empty string C<"">.

=item C<app2_url>

The URL (eg. upstream URL) of the application.
If unavailable this is returned as an empty string C<"">.

=item C<app2_source_package>

For packaging systems which support this, the name of the source
package.  If unavailable this is returned as an empty string C<"">.

=item C<app2_summary>

A short (usually one line) description of the application or package.
If unavailable this is returned as an empty string C<"">.

=item C<app2_description>

A longer description of the application or package.
If unavailable this is returned as an empty string C<"">.

=back

Please read L<guestfs(3)/INSPECTION> for more details.

=item @roots = $g->inspect_os ();

This function uses other libguestfs functions and certain
heuristics to inspect the disk(s) (usually disks belonging to
a virtual machine), looking for operating systems.

The list returned is empty if no operating systems were found.

If one operating system was found, then this returns a list with
a single element, which is the name of the root filesystem of
this operating system.  It is also possible for this function
to return a list containing more than one element, indicating
a dual-boot or multi-boot virtual machine, with each element being
the root filesystem of one of the operating systems.

You can pass the root string(s) returned to other
C<$g-E<gt>inspect_get_*> functions in order to query further
information about each operating system, such as the name
and version.

This function uses other libguestfs features such as
C<$g-E<gt>mount_ro> and C<$g-E<gt>umount_all> in order to mount
and unmount filesystems and look at the contents.  This should
be called with no disks currently mounted.  The function may also
use Augeas, so any existing Augeas handle will be closed.

This function cannot decrypt encrypted disks.  The caller
must do that first (supplying the necessary keys) if the
disk is encrypted.

Please read L<guestfs(3)/INSPECTION> for more details.

See also C<$g-E<gt>list_filesystems>.

=item $flag = $g->is_blockdev ($path);

This returns C<true> if and only if there is a block device
with the given C<path> name.

See also C<$g-E<gt>stat>.

=item $busy = $g->is_busy ();

This always returns false.  This function is deprecated with no
replacement.  Do not use this function.

For more information on states, see L<guestfs(3)>.

=item $flag = $g->is_chardev ($path);

This returns C<true> if and only if there is a character device
with the given C<path> name.

See also C<$g-E<gt>stat>.

=item $config = $g->is_config ();

This returns true iff this handle is being configured
(in the C<CONFIG> state).

For more information on states, see L<guestfs(3)>.

=item $dirflag = $g->is_dir ($path);

This returns C<true> if and only if there is a directory
with the given C<path> name.  Note that it returns false for
other objects like files.

See also C<$g-E<gt>stat>.

=item $flag = $g->is_fifo ($path);

This returns C<true> if and only if there is a FIFO (named pipe)
with the given C<path> name.

See also C<$g-E<gt>stat>.

=item $fileflag = $g->is_file ($path);

This returns C<true> if and only if there is a regular file
with the given C<path> name.  Note that it returns false for
other objects like directories.

See also C<$g-E<gt>stat>.

=item $launching = $g->is_launching ();

This returns true iff this handle is launching the subprocess
(in the C<LAUNCHING> state).

For more information on states, see L<guestfs(3)>.

=item $lvflag = $g->is_lv ($device);

This command tests whether C<device> is a logical volume, and
returns true iff this is the case.

=item $ready = $g->is_ready ();

This returns true iff this handle is ready to accept commands
(in the C<READY> state).

For more information on states, see L<guestfs(3)>.

=item $flag = $g->is_socket ($path);

This returns C<true> if and only if there is a Unix domain socket
with the given C<path> name.

See also C<$g-E<gt>stat>.

=item $flag = $g->is_symlink ($path);

This returns C<true> if and only if there is a symbolic link
with the given C<path> name.

See also C<$g-E<gt>stat>.

=item $flag = $g->is_whole_device ($device);

This returns C<true> if and only if C<device> refers to a whole block
device. That is, not a partition or a logical device.

=item $zeroflag = $g->is_zero ($path);

This returns true iff the file exists and the file is empty or
it contains all zero bytes.

=item $zeroflag = $g->is_zero_device ($device);

This returns true iff the device exists and contains all zero bytes.

Note that for large devices this can take a long time to run.

=item %isodata = $g->isoinfo ($isofile);

This is the same as C<$g-E<gt>isoinfo_device> except that it
works for an ISO file located inside some other mounted filesystem.
Note that in the common case where you have added an ISO file
as a libguestfs device, you would I<not> call this.  Instead
you would call C<$g-E<gt>isoinfo_device>.

=item %isodata = $g->isoinfo_device ($device);

C<device> is an ISO device.  This returns a struct of information
read from the primary volume descriptor (the ISO equivalent of the
superblock) of the device.

Usually it is more efficient to use the L<isoinfo(1)> command
with the I<-d> option on the host to analyze ISO files,
instead of going through libguestfs.

For information on the primary volume descriptor fields, see
L<http://wiki.osdev.org/ISO_9660#The_Primary_Volume_Descriptor>

=item $g->kill_subprocess ();

This kills the qemu subprocess.

Do not call this.  See: C<$g-E<gt>shutdown> instead.

I<This function is deprecated.>
In new code, use the L</shutdown> call instead.

Deprecated functions will not be removed from the API, but the
fact that they are deprecated indicates that there are problems
with correct use of these functions.

=item $g->launch ();

Internally libguestfs is implemented by running a virtual machine
using L<qemu(1)>.

You should call this after configuring the handle
(eg. adding drives) but before performing any actions.

Do not call C<$g-E<gt>launch> twice on the same handle.  Although
it will not give an error (for historical reasons), the precise
behaviour when you do this is not well defined.  Handles are
very cheap to create, so create a new one for each launch.

=item $g->lchown ($owner, $group, $path);

Change the file owner to C<owner> and group to C<group>.
This is like C<$g-E<gt>chown> but if C<path> is a symlink then
the link itself is changed, not the target.

Only numeric uid and gid are supported.  If you want to use
names, you will need to locate and parse the password file
yourself (Augeas support makes this relatively easy).

=item $g->ldmtool_create_all ();

This function scans all block devices looking for Windows
dynamic disk volumes and partitions, and creates devices
for any that were found.

Call C<$g-E<gt>list_ldm_volumes> and C<$g-E<gt>list_ldm_partitions>
to return all devices.

Note that you B<don't> normally need to call this explicitly,
since it is done automatically at C<$g-E<gt>launch> time.
However you might want to call this function if you have
hotplugged disks or have just created a Windows dynamic disk.

=item @disks = $g->ldmtool_diskgroup_disks ($diskgroup);

Return the disks in a Windows dynamic disk group.  The C<diskgroup>
parameter should be the GUID of a disk group, one element from
the list returned by C<$g-E<gt>ldmtool_scan>.

=item $name = $g->ldmtool_diskgroup_name ($diskgroup);

Return the name of a Windows dynamic disk group.  The C<diskgroup>
parameter should be the GUID of a disk group, one element from
the list returned by C<$g-E<gt>ldmtool_scan>.

=item @volumes = $g->ldmtool_diskgroup_volumes ($diskgroup);

Return the volumes in a Windows dynamic disk group.  The C<diskgroup>
parameter should be the GUID of a disk group, one element from
the list returned by C<$g-E<gt>ldmtool_scan>.

=item $g->ldmtool_remove_all ();

This is essentially the opposite of C<$g-E<gt>ldmtool_create_all>.
It removes the device mapper mappings for all Windows dynamic disk
volumes

=item @guids = $g->ldmtool_scan ();

This function scans for Windows dynamic disks.  It returns a list
of identifiers (GUIDs) for all disk groups that were found.  These
identifiers can be passed to other C<$g-E<gt>ldmtool_*> functions.

This function scans all block devices.  To scan a subset of
block devices, call C<$g-E<gt>ldmtool_scan_devices> instead.

=item @guids = $g->ldmtool_scan_devices (\@devices);

This function scans for Windows dynamic disks.  It returns a list
of identifiers (GUIDs) for all disk groups that were found.  These
identifiers can be passed to other C<$g-E<gt>ldmtool_*> functions.

The parameter C<devices> is a list of block devices which are
scanned.  If this list is empty, all block devices are scanned.

=item $hint = $g->ldmtool_volume_hint ($diskgroup, $volume);

Return the hint field of the volume named C<volume> in the disk
group with GUID C<diskgroup>.  This may not be defined, in which
case the empty string is returned.  The hint field is often, though
not always, the name of a Windows drive, eg. C<E:>.

=item @partitions = $g->ldmtool_volume_partitions ($diskgroup, $volume);

Return the list of partitions in the volume named C<volume> in the disk
group with GUID C<diskgroup>.

=item $voltype = $g->ldmtool_volume_type ($diskgroup, $volume);

Return the type of the volume named C<volume> in the disk
group with GUID C<diskgroup>.

Possible volume types that can be returned here include:
C<simple>, C<spanned>, C<striped>, C<mirrored>, C<raid5>.
Other types may also be returned.

=item $xattr = $g->lgetxattr ($path, $name);

Get a single extended attribute from file C<path> named C<name>.
If C<path> is a symlink, then this call returns an extended
attribute from the symlink.

Normally it is better to get all extended attributes from a file
in one go by calling C<$g-E<gt>getxattrs>.  However some Linux
filesystem implementations are buggy and do not provide a way to
list out attributes.  For these filesystems (notably ntfs-3g)
you have to know the names of the extended attributes you want
in advance and call this function.

Extended attribute values are blobs of binary data.  If there
is no extended attribute named C<name>, this returns an error.

See also: C<$g-E<gt>lgetxattrs>, C<$g-E<gt>getxattr>, L<attr(5)>.

=item @xattrs = $g->lgetxattrs ($path);

This is the same as C<$g-E<gt>getxattrs>, but if C<path>
is a symbolic link, then it returns the extended attributes
of the link itself.

=item @mounttags = $g->list_9p ();

List all 9p filesystems attached to the guest.  A list of
mount tags is returned.

=item @devices = $g->list_devices ();

List all the block devices.

The full block device names are returned, eg. C</dev/sda>.

See also C<$g-E<gt>list_filesystems>.

=item %labels = $g->list_disk_labels ();

If you add drives using the optional C<label> parameter
of C<$g-E<gt>add_drive_opts>, you can use this call to
map between disk labels, and raw block device and partition
names (like C</dev/sda> and C</dev/sda1>).

This returns a hashtable, where keys are the disk labels
(I<without> the C</dev/disk/guestfs> prefix), and the values
are the full raw block device and partition names
(eg. C</dev/sda> and C</dev/sda1>).

=item @devices = $g->list_dm_devices ();

List all device mapper devices.

The returned list contains C</dev/mapper/*> devices, eg. ones created
by a previous call to C<$g-E<gt>luks_open>.

Device mapper devices which correspond to logical volumes are I<not>
returned in this list.  Call C<$g-E<gt>lvs> if you want to list logical
volumes.

=item %fses = $g->list_filesystems ();

This inspection command looks for filesystems on partitions,
block devices and logical volumes, returning a list of C<mountables>
containing filesystems and their type.

The return value is a hash, where the keys are the devices
containing filesystems, and the values are the filesystem types.
For example:

 "/dev/sda1" => "ntfs"
 "/dev/sda2" => "ext2"
 "/dev/vg_guest/lv_root" => "ext4"
 "/dev/vg_guest/lv_swap" => "swap"

The key is not necessarily a block device. It may also be an opaque
'mountable' string which can be passed to C<$g-E<gt>mount>.

The value can have the special value "unknown", meaning the
content of the device is undetermined or empty.
"swap" means a Linux swap partition.

This command runs other libguestfs commands, which might include
C<$g-E<gt>mount> and C<$g-E<gt>umount>, and therefore you should
use this soon after launch and only when nothing is mounted.

Not all of the filesystems returned will be mountable.  In
particular, swap partitions are returned in the list.  Also
this command does not check that each filesystem
found is valid and mountable, and some filesystems might
be mountable but require special options.  Filesystems may
not all belong to a single logical operating system
(use C<$g-E<gt>inspect_os> to look for OSes).

=item @devices = $g->list_ldm_partitions ();

This function returns all Windows dynamic disk partitions
that were found at launch time.  It returns a list of
device names.

=item @devices = $g->list_ldm_volumes ();

This function returns all Windows dynamic disk volumes
that were found at launch time.  It returns a list of
device names.

=item @devices = $g->list_md_devices ();

List all Linux md devices.

=item @partitions = $g->list_partitions ();

List all the partitions detected on all block devices.

The full partition device names are returned, eg. C</dev/sda1>

This does not return logical volumes.  For that you will need to
call C<$g-E<gt>lvs>.

See also C<$g-E<gt>list_filesystems>.

=item $listing = $g->ll ($directory);

List the files in C<directory> (relative to the root directory,
there is no cwd) in the format of 'ls -la'.

This command is mostly useful for interactive sessions.  It
is I<not> intended that you try to parse the output string.

=item $listing = $g->llz ($directory);

List the files in C<directory> in the format of 'ls -laZ'.

This command is mostly useful for interactive sessions.  It
is I<not> intended that you try to parse the output string.

=item $g->ln ($target, $linkname);

This command creates a hard link using the C<ln> command.

=item $g->ln_f ($target, $linkname);

This command creates a hard link using the C<ln -f> command.
The I<-f> option removes the link (C<linkname>) if it exists already.

=item $g->ln_s ($target, $linkname);

This command creates a symbolic link using the C<ln -s> command.

=item $g->ln_sf ($target, $linkname);

This command creates a symbolic link using the C<ln -sf> command,
The I<-f> option removes the link (C<linkname>) if it exists already.

=item $g->lremovexattr ($xattr, $path);

This is the same as C<$g-E<gt>removexattr>, but if C<path>
is a symbolic link, then it removes an extended attribute
of the link itself.

=item @listing = $g->ls ($directory);

List the files in C<directory> (relative to the root directory,
there is no cwd).  The '.' and '..' entries are not returned, but
hidden files are shown.

=item $g->ls0 ($dir, $filenames);

This specialized command is used to get a listing of
the filenames in the directory C<dir>.  The list of filenames
is written to the local file C<filenames> (on the host).

In the output file, the filenames are separated by C<\0> characters.

C<.> and C<..> are not returned.  The filenames are not sorted.

=item $g->lsetxattr ($xattr, $val, $vallen, $path);

This is the same as C<$g-E<gt>setxattr>, but if C<path>
is a symbolic link, then it sets an extended attribute
of the link itself.

=item %statbuf = $g->lstat ($path);

Returns file information for the given C<path>.

This is the same as C<$g-E<gt>stat> except that if C<path>
is a symbolic link, then the link is stat-ed, not the file it
refers to.

This is the same as the C<lstat(2)> system call.

=item @statbufs = $g->lstatlist ($path, \@names);

This call allows you to perform the C<$g-E<gt>lstat> operation
on multiple files, where all files are in the directory C<path>.
C<names> is the list of files from this directory.

On return you get a list of stat structs, with a one-to-one
correspondence to the C<names> list.  If any name did not exist
or could not be lstat'd, then the C<ino> field of that structure
is set to C<-1>.

This call is intended for programs that want to efficiently
list a directory contents without making many round-trips.
See also C<$g-E<gt>lxattrlist> for a similarly efficient call
for getting extended attributes.

=item $g->luks_add_key ($device, $key, $newkey, $keyslot);

This command adds a new key on LUKS device C<device>.
C<key> is any existing key, and is used to access the device.
C<newkey> is the new key to add.  C<keyslot> is the key slot
that will be replaced.

Note that if C<keyslot> already contains a key, then this
command will fail.  You have to use C<$g-E<gt>luks_kill_slot>
first to remove that key.

=item $g->luks_close ($device);

This closes a LUKS device that was created earlier by
C<$g-E<gt>luks_open> or C<$g-E<gt>luks_open_ro>.  The
C<device> parameter must be the name of the LUKS mapping
device (ie. C</dev/mapper/mapname>) and I<not> the name
of the underlying block device.

=item $g->luks_format ($device, $key, $keyslot);

This command erases existing data on C<device> and formats
the device as a LUKS encrypted device.  C<key> is the
initial key, which is added to key slot C<slot>.  (LUKS
supports 8 key slots, numbered 0-7).

=item $g->luks_format_cipher ($device, $key, $keyslot, $cipher);

This command is the same as C<$g-E<gt>luks_format> but
it also allows you to set the C<cipher> used.

=item $g->luks_kill_slot ($device, $key, $keyslot);

This command deletes the key in key slot C<keyslot> from the
encrypted LUKS device C<device>.  C<key> must be one of the
I<other> keys.

=item $g->luks_open ($device, $key, $mapname);

This command opens a block device which has been encrypted
according to the Linux Unified Key Setup (LUKS) standard.

C<device> is the encrypted block device or partition.

The caller must supply one of the keys associated with the
LUKS block device, in the C<key> parameter.

This creates a new block device called C</dev/mapper/mapname>.
Reads and writes to this block device are decrypted from and
encrypted to the underlying C<device> respectively.

If this block device contains LVM volume groups, then
calling C<$g-E<gt>vgscan> followed by C<$g-E<gt>vg_activate_all>
will make them visible.

Use C<$g-E<gt>list_dm_devices> to list all device mapper
devices.

=item $g->luks_open_ro ($device, $key, $mapname);

This is the same as C<$g-E<gt>luks_open> except that a read-only
mapping is created.

=item $g->lvcreate ($logvol, $volgroup, $mbytes);

This creates an LVM logical volume called C<logvol>
on the volume group C<volgroup>, with C<size> megabytes.

=item $g->lvcreate_free ($logvol, $volgroup, $percent);

Create an LVM logical volume called C</dev/volgroup/logvol>,
using approximately C<percent> % of the free space remaining
in the volume group.  Most usefully, when C<percent> is C<100>
this will create the largest possible LV.

=item $lv = $g->lvm_canonical_lv_name ($lvname);

This converts alternative naming schemes for LVs that you
might find to the canonical name.  For example, C</dev/mapper/VG-LV>
is converted to C</dev/VG/LV>.

This command returns an error if the C<lvname> parameter does
not refer to a logical volume.

See also C<$g-E<gt>is_lv>, C<$g-E<gt>canonical_device_name>.

=item $g->lvm_clear_filter ();

This undoes the effect of C<$g-E<gt>lvm_set_filter>.  LVM
will be able to see every block device.

This command also clears the LVM cache and performs a volume
group scan.

=item $g->lvm_remove_all ();

This command removes all LVM logical volumes, volume groups
and physical volumes.

=item $g->lvm_set_filter (\@devices);

This sets the LVM device filter so that LVM will only be
able to "see" the block devices in the list C<devices>,
and will ignore all other attached block devices.

Where disk image(s) contain duplicate PVs or VGs, this
command is useful to get LVM to ignore the duplicates, otherwise
LVM can get confused.  Note also there are two types
of duplication possible: either cloned PVs/VGs which have
identical UUIDs; or VGs that are not cloned but just happen
to have the same name.  In normal operation you cannot
create this situation, but you can do it outside LVM, eg.
by cloning disk images or by bit twiddling inside the LVM
metadata.

This command also clears the LVM cache and performs a volume
group scan.

You can filter whole block devices or individual partitions.

You cannot use this if any VG is currently in use (eg.
contains a mounted filesystem), even if you are not
filtering out that VG.

=item $g->lvremove ($device);

Remove an LVM logical volume C<device>, where C<device> is
the path to the LV, such as C</dev/VG/LV>.

You can also remove all LVs in a volume group by specifying
the VG name, C</dev/VG>.

=item $g->lvrename ($logvol, $newlogvol);

Rename a logical volume C<logvol> with the new name C<newlogvol>.

=item $g->lvresize ($device, $mbytes);

This resizes (expands or shrinks) an existing LVM logical
volume to C<mbytes>.  When reducing, data in the reduced part
is lost.

=item $g->lvresize_free ($lv, $percent);

This expands an existing logical volume C<lv> so that it fills
C<pc>% of the remaining free space in the volume group.  Commonly
you would call this with pc = 100 which expands the logical volume
as much as possible, using all remaining free space in the volume
group.

=item @logvols = $g->lvs ();

List all the logical volumes detected.  This is the equivalent
of the L<lvs(8)> command.

This returns a list of the logical volume device names
(eg. C</dev/VolGroup00/LogVol00>).

See also C<$g-E<gt>lvs_full>, C<$g-E<gt>list_filesystems>.

=item @logvols = $g->lvs_full ();

List all the logical volumes detected.  This is the equivalent
of the L<lvs(8)> command.  The "full" version includes all fields.

=item $uuid = $g->lvuuid ($device);

This command returns the UUID of the LVM LV C<device>.

=item @xattrs = $g->lxattrlist ($path, \@names);

This call allows you to get the extended attributes
of multiple files, where all files are in the directory C<path>.
C<names> is the list of files from this directory.

On return you get a flat list of xattr structs which must be
interpreted sequentially.  The first xattr struct always has a zero-length
C<attrname>.  C<attrval> in this struct is zero-length
to indicate there was an error doing C<lgetxattr> for this
file, I<or> is a C string which is a decimal number
(the number of following attributes for this file, which could
be C<"0">).  Then after the first xattr struct are the
zero or more attributes for the first named file.
This repeats for the second and subsequent files.

This call is intended for programs that want to efficiently
list a directory contents without making many round-trips.
See also C<$g-E<gt>lstatlist> for a similarly efficient call
for getting standard stats.

=item $disks = $g->max_disks ();

Return the maximum number of disks that may be added to a
handle (eg. by C<$g-E<gt>add_drive_opts> and similar calls).

This function was added in libguestfs 1.19.7.  In previous
versions of libguestfs the limit was 25.

See L<guestfs(3)/MAXIMUM NUMBER OF DISKS> for additional
information on this topic.

=item $g->md_create ($name, \@devices [, missingbitmap => $missingbitmap] [, nrdevices => $nrdevices] [, spare => $spare] [, chunk => $chunk] [, level => $level]);

Create a Linux md (RAID) device named C<name> on the devices
in the list C<devices>.

The optional parameters are:

=over 4

=item C<missingbitmap>

A bitmap of missing devices.  If a bit is set it means that a
missing device is added to the array.  The least significant bit
corresponds to the first device in the array.

As examples:

If C<devices = ["/dev/sda"]> and C<missingbitmap = 0x1> then
the resulting array would be C<[E<lt>missingE<gt>, "/dev/sda"]>.

If C<devices = ["/dev/sda"]> and C<missingbitmap = 0x2> then
the resulting array would be C<["/dev/sda", E<lt>missingE<gt>]>.

This defaults to C<0> (no missing devices).

The length of C<devices> + the number of bits set in
C<missingbitmap> must equal C<nrdevices> + C<spare>.

=item C<nrdevices>

The number of active RAID devices.

If not set, this defaults to the length of C<devices> plus
the number of bits set in C<missingbitmap>.

=item C<spare>

The number of spare devices.

If not set, this defaults to C<0>.

=item C<chunk>

The chunk size in bytes.

=item C<level>

The RAID level, which can be one of:
I<linear>, I<raid0>, I<0>, I<stripe>, I<raid1>, I<1>, I<mirror>,
I<raid4>, I<4>, I<raid5>, I<5>, I<raid6>, I<6>, I<raid10>, I<10>.
Some of these are synonymous, and more levels may be added in future.

If not set, this defaults to C<raid1>.

=back

=item %info = $g->md_detail ($md);

This command exposes the output of 'mdadm -DY E<lt>mdE<gt>'.
The following fields are usually present in the returned hash.
Other fields may also be present.

=over

=item C<level>

The raid level of the MD device.

=item C<devices>

The number of underlying devices in the MD device.

=item C<metadata>

The metadata version used.

=item C<uuid>

The UUID of the MD device.

=item C<name>

The name of the MD device.

=back

=item @devices = $g->md_stat ($md);

This call returns a list of the underlying devices which make
up the single software RAID array device C<md>.

To get a list of software RAID devices, call C<$g-E<gt>list_md_devices>.

Each structure returned corresponds to one device along with
additional status information:

=over 4

=item C<mdstat_device>

The name of the underlying device.

=item C<mdstat_index>

The index of this device within the array.

=item C<mdstat_flags>

Flags associated with this device.  This is a string containing
(in no specific order) zero or more of the following flags:

=over 4

=item C<W>

write-mostly

=item C<F>

device is faulty

=item C<S>

device is a RAID spare

=item C<R>

replacement

=back

=back

=item $g->md_stop ($md);

This command deactivates the MD array named C<md>.  The
device is stopped, but it is not destroyed or zeroed.

=item $g->mkdir ($path);

Create a directory named C<path>.

=item $g->mkdir_mode ($path, $mode);

This command creates a directory, setting the initial permissions
of the directory to C<mode>.

For common Linux filesystems, the actual mode which is set will
be C<mode & ~umask & 01777>.  Non-native-Linux filesystems may
interpret the mode in other ways.

See also C<$g-E<gt>mkdir>, C<$g-E<gt>umask>

=item $g->mkdir_p ($path);

Create a directory named C<path>, creating any parent directories
as necessary.  This is like the C<mkdir -p> shell command.

=item $dir = $g->mkdtemp ($tmpl);

This command creates a temporary directory.  The
C<tmpl> parameter should be a full pathname for the
temporary directory name with the final six characters being
"XXXXXX".

For example: "/tmp/myprogXXXXXX" or "/Temp/myprogXXXXXX",
the second one being suitable for Windows filesystems.

The name of the temporary directory that was created
is returned.

The temporary directory is created with mode 0700
and is owned by root.

The caller is responsible for deleting the temporary
directory and its contents after use.

See also: L<mkdtemp(3)>

=item $g->mke2fs ($device [, blockscount => $blockscount] [, blocksize => $blocksize] [, fragsize => $fragsize] [, blockspergroup => $blockspergroup] [, numberofgroups => $numberofgroups] [, bytesperinode => $bytesperinode] [, inodesize => $inodesize] [, journalsize => $journalsize] [, numberofinodes => $numberofinodes] [, stridesize => $stridesize] [, stripewidth => $stripewidth] [, maxonlineresize => $maxonlineresize] [, reservedblockspercentage => $reservedblockspercentage] [, mmpupdateinterval => $mmpupdateinterval] [, journaldevice => $journaldevice] [, label => $label] [, lastmounteddir => $lastmounteddir] [, creatoros => $creatoros] [, fstype => $fstype] [, usagetype => $usagetype] [, uuid => $uuid] [, forcecreate => $forcecreate] [, writesbandgrouponly => $writesbandgrouponly] [, lazyitableinit => $lazyitableinit] [, lazyjournalinit => $lazyjournalinit] [, testfs => $testfs] [, discard => $discard] [, quotatype => $quotatype] [, extent => $extent] [, filetype => $filetype] [, flexbg => $flexbg] [, hasjournal => $hasjournal] [, journaldev => $journaldev] [, largefile => $largefile] [, quota => $quota] [, resizeinode => $resizeinode] [, sparsesuper => $sparsesuper] [, uninitbg => $uninitbg]);

C<mke2fs> is used to create an ext2, ext3, or ext4 filesystem
on C<device>.  The optional C<blockscount> is the size of the
filesystem in blocks.  If omitted it defaults to the size of
C<device>.

=item $g->mke2fs_J ($fstype, $blocksize, $device, $journal);

This creates an ext2/3/4 filesystem on C<device> with
an external journal on C<journal>.  It is equivalent
to the command:

 mke2fs -t fstype -b blocksize -J device=<journal> <device>

See also C<$g-E<gt>mke2journal>.

I<This function is deprecated.>
In new code, use the L</mke2fs> call instead.

Deprecated functions will not be removed from the API, but the
fact that they are deprecated indicates that there are problems
with correct use of these functions.

=item $g->mke2fs_JL ($fstype, $blocksize, $device, $label);

This creates an ext2/3/4 filesystem on C<device> with
an external journal on the journal labeled C<label>.

See also C<$g-E<gt>mke2journal_L>.

I<This function is deprecated.>
In new code, use the L</mke2fs> call instead.

Deprecated functions will not be removed from the API, but the
fact that they are deprecated indicates that there are problems
with correct use of these functions.

=item $g->mke2fs_JU ($fstype, $blocksize, $device, $uuid);

This creates an ext2/3/4 filesystem on C<device> with
an external journal on the journal with UUID C<uuid>.

See also C<$g-E<gt>mke2journal_U>.

I<This function is deprecated.>
In new code, use the L</mke2fs> call instead.

Deprecated functions will not be removed from the API, but the
fact that they are deprecated indicates that there are problems
with correct use of these functions.

=item $g->mke2journal ($blocksize, $device);

This creates an ext2 external journal on C<device>.  It is equivalent
to the command:

 mke2fs -O journal_dev -b blocksize device

I<This function is deprecated.>
In new code, use the L</mke2fs> call instead.

Deprecated functions will not be removed from the API, but the
fact that they are deprecated indicates that there are problems
with correct use of these functions.

=item $g->mke2journal_L ($blocksize, $label, $device);

This creates an ext2 external journal on C<device> with label C<label>.

I<This function is deprecated.>
In new code, use the L</mke2fs> call instead.

Deprecated functions will not be removed from the API, but the
fact that they are deprecated indicates that there are problems
with correct use of these functions.

=item $g->mke2journal_U ($blocksize, $uuid, $device);

This creates an ext2 external journal on C<device> with UUID C<uuid>.

I<This function is deprecated.>
In new code, use the L</mke2fs> call instead.

Deprecated functions will not be removed from the API, but the
fact that they are deprecated indicates that there are problems
with correct use of these functions.

=item $g->mkfifo ($mode, $path);

This call creates a FIFO (named pipe) called C<path> with
mode C<mode>.  It is just a convenient wrapper around
C<$g-E<gt>mknod>.

The mode actually set is affected by the umask.

=item $g->mkfs ($fstype, $device [, blocksize => $blocksize] [, features => $features] [, inode => $inode] [, sectorsize => $sectorsize]);

This function creates a filesystem on C<device>.  The filesystem
type is C<fstype>, for example C<ext3>.

The optional arguments are:

=over 4

=item C<blocksize>

The filesystem block size.  Supported block sizes depend on the
filesystem type, but typically they are C<1024>, C<2048> or C<4096>
for Linux ext2/3 filesystems.

For VFAT and NTFS the C<blocksize> parameter is treated as
the requested cluster size.

For UFS block sizes, please see L<mkfs.ufs(8)>.

=item C<features>

This passes the I<-O> parameter to the external mkfs program.

For certain filesystem types, this allows extra filesystem
features to be selected.  See L<mke2fs(8)> and L<mkfs.ufs(8)>
for more details.

You cannot use this optional parameter with the C<gfs> or
C<gfs2> filesystem type.

=item C<inode>

This passes the I<-I> parameter to the external L<mke2fs(8)> program
which sets the inode size (only for ext2/3/4 filesystems at present).

=item C<sectorsize>

This passes the I<-S> parameter to external L<mkfs.ufs(8)> program,
which sets sector size for ufs filesystem.

=back

=item $g->mkfs_opts ($fstype, $device [, blocksize => $blocksize] [, features => $features] [, inode => $inode] [, sectorsize => $sectorsize]);

This is an alias of L</mkfs>.

=cut

sub mkfs_opts {
  &mkfs (@_)
}

=pod

=item $g->mkfs_b ($fstype, $blocksize, $device);

This call is similar to C<$g-E<gt>mkfs>, but it allows you to
control the block size of the resulting filesystem.  Supported
block sizes depend on the filesystem type, but typically they
are C<1024>, C<2048> or C<4096> only.

For VFAT and NTFS the C<blocksize> parameter is treated as
the requested cluster size.

I<This function is deprecated.>
In new code, use the L</mkfs> call instead.

Deprecated functions will not be removed from the API, but the
fact that they are deprecated indicates that there are problems
with correct use of these functions.

=item $g->mkfs_btrfs (\@devices [, allocstart => $allocstart] [, bytecount => $bytecount] [, datatype => $datatype] [, leafsize => $leafsize] [, label => $label] [, metadata => $metadata] [, nodesize => $nodesize] [, sectorsize => $sectorsize]);

Create a btrfs filesystem, allowing all configurables to be set.
For more information on the optional arguments, see L<mkfs.btrfs(8)>.

Since btrfs filesystems can span multiple devices, this takes a
non-empty list of devices.

To create general filesystems, use C<$g-E<gt>mkfs>.

=item $g->mklost_and_found ($mountpoint);

Make the C<lost+found> directory, normally in the root directory
of an ext2/3/4 filesystem.  C<mountpoint> is the directory under
which we try to create the C<lost+found> directory.

=item $g->mkmountpoint ($exemptpath);

C<$g-E<gt>mkmountpoint> and C<$g-E<gt>rmmountpoint> are
specialized calls that can be used to create extra mountpoints
before mounting the first filesystem.

These calls are I<only> necessary in some very limited circumstances,
mainly the case where you want to mount a mix of unrelated and/or
read-only filesystems together.

For example, live CDs often contain a "Russian doll" nest of
filesystems, an ISO outer layer, with a squashfs image inside, with
an ext2/3 image inside that.  You can unpack this as follows
in guestfish:

 add-ro Fedora-11-i686-Live.iso
 run
 mkmountpoint /cd
 mkmountpoint /sqsh
 mkmountpoint /ext3fs
 mount /dev/sda /cd
 mount-loop /cd/LiveOS/squashfs.img /sqsh
 mount-loop /sqsh/LiveOS/ext3fs.img /ext3fs

The inner filesystem is now unpacked under the /ext3fs mountpoint.

C<$g-E<gt>mkmountpoint> is not compatible with C<$g-E<gt>umount_all>.
You may get unexpected errors if you try to mix these calls.  It is
safest to manually unmount filesystems and remove mountpoints after use.

C<$g-E<gt>umount_all> unmounts filesystems by sorting the paths
longest first, so for this to work for manual mountpoints, you
must ensure that the innermost mountpoints have the longest
pathnames, as in the example code above.

For more details see L<https://bugzilla.redhat.com/show_bug.cgi?id=599503>

Autosync [see C<$g-E<gt>set_autosync>, this is set by default on
handles] can cause C<$g-E<gt>umount_all> to be called when the handle
is closed which can also trigger these issues.

=item $g->mknod ($mode, $devmajor, $devminor, $path);

This call creates block or character special devices, or
named pipes (FIFOs).

The C<mode> parameter should be the mode, using the standard
constants.  C<devmajor> and C<devminor> are the
device major and minor numbers, only used when creating block
and character special devices.

Note that, just like L<mknod(2)>, the mode must be bitwise
OR'd with S_IFBLK, S_IFCHR, S_IFIFO or S_IFSOCK (otherwise this call
just creates a regular file).  These constants are
available in the standard Linux header files, or you can use
C<$g-E<gt>mknod_b>, C<$g-E<gt>mknod_c> or C<$g-E<gt>mkfifo>
which are wrappers around this command which bitwise OR
in the appropriate constant for you.

The mode actually set is affected by the umask.

=item $g->mknod_b ($mode, $devmajor, $devminor, $path);

This call creates a block device node called C<path> with
mode C<mode> and device major/minor C<devmajor> and C<devminor>.
It is just a convenient wrapper around C<$g-E<gt>mknod>.

The mode actually set is affected by the umask.

=item $g->mknod_c ($mode, $devmajor, $devminor, $path);

This call creates a char device node called C<path> with
mode C<mode> and device major/minor C<devmajor> and C<devminor>.
It is just a convenient wrapper around C<$g-E<gt>mknod>.

The mode actually set is affected by the umask.

=item $g->mkswap ($device [, label => $label] [, uuid => $uuid]);

Create a Linux swap partition on C<device>.

The option arguments C<label> and C<uuid> allow you to set the
label and/or UUID of the new swap partition.

=item $g->mkswap_opts ($device [, label => $label] [, uuid => $uuid]);

This is an alias of L</mkswap>.

=cut

sub mkswap_opts {
  &mkswap (@_)
}

=pod

=item $g->mkswap_L ($label, $device);

Create a swap partition on C<device> with label C<label>.

Note that you cannot attach a swap label to a block device
(eg. C</dev/sda>), just to a partition.  This appears to be
a limitation of the kernel or swap tools.

I<This function is deprecated.>
In new code, use the L</mkswap> call instead.

Deprecated functions will not be removed from the API, but the
fact that they are deprecated indicates that there are problems
with correct use of these functions.

=item $g->mkswap_U ($uuid, $device);

Create a swap partition on C<device> with UUID C<uuid>.

I<This function is deprecated.>
In new code, use the L</mkswap> call instead.

Deprecated functions will not be removed from the API, but the
fact that they are deprecated indicates that there are problems
with correct use of these functions.

=item $g->mkswap_file ($path);

Create a swap file.

This command just writes a swap file signature to an existing
file.  To create the file itself, use something like C<$g-E<gt>fallocate>.

=item $path = $g->mktemp ($tmpl [, suffix => $suffix]);

This command creates a temporary file.  The
C<tmpl> parameter should be a full pathname for the
temporary directory name with the final six characters being
"XXXXXX".

For example: "/tmp/myprogXXXXXX" or "/Temp/myprogXXXXXX",
the second one being suitable for Windows filesystems.

The name of the temporary file that was created
is returned.

The temporary file is created with mode 0600
and is owned by root.

The caller is responsible for deleting the temporary
file after use.

If the optional C<suffix> parameter is given, then the suffix
(eg. C<.txt>) is appended to the temporary name.

See also: C<$g-E<gt>mkdtemp>.

=item $g->modprobe ($modulename);

This loads a kernel module in the appliance.

The kernel module must have been whitelisted when libguestfs
was built (see C<appliance/kmod.whitelist.in> in the source).

=item $g->mount ($mountable, $mountpoint);

Mount a guest disk at a position in the filesystem.  Block devices
are named C</dev/sda>, C</dev/sdb> and so on, as they were added to
the guest.  If those block devices contain partitions, they will have
the usual names (eg. C</dev/sda1>).  Also LVM C</dev/VG/LV>-style
names can be used, or 'mountable' strings returned by
C<$g-E<gt>list_filesystems> or C<$g-E<gt>inspect_get_mountpoints>.

The rules are the same as for L<mount(2)>:  A filesystem must
first be mounted on C</> before others can be mounted.  Other
filesystems can only be mounted on directories which already
exist.

The mounted filesystem is writable, if we have sufficient permissions
on the underlying device.

Before libguestfs 1.13.16, this call implicitly added the options
C<sync> and C<noatime>.  The C<sync> option greatly slowed
writes and caused many problems for users.  If your program
might need to work with older versions of libguestfs, use
C<$g-E<gt>mount_options> instead (using an empty string for the
first parameter if you don't want any options).

=item $g->mount_9p ($mounttag, $mountpoint [, options => $options]);

Mount the virtio-9p filesystem with the tag C<mounttag> on the
directory C<mountpoint>.

If required, C<trans=virtio> will be automatically added to the options.
Any other options required can be passed in the optional C<options>
parameter.

=item $g->mount_local ($localmountpoint [, readonly => $readonly] [, options => $options] [, cachetimeout => $cachetimeout] [, debugcalls => $debugcalls]);

This call exports the libguestfs-accessible filesystem to
a local mountpoint (directory) called C<localmountpoint>.
Ordinary reads and writes to files and directories under
C<localmountpoint> are redirected through libguestfs.

If the optional C<readonly> flag is set to true, then
writes to the filesystem return error C<EROFS>.

C<options> is a comma-separated list of mount options.
See L<guestmount(1)> for some useful options.

C<cachetimeout> sets the timeout (in seconds) for cached directory
entries.  The default is 60 seconds.  See L<guestmount(1)>
for further information.

If C<debugcalls> is set to true, then additional debugging
information is generated for every FUSE call.

When C<$g-E<gt>mount_local> returns, the filesystem is ready,
but is not processing requests (access to it will block).  You
have to call C<$g-E<gt>mount_local_run> to run the main loop.

See L<guestfs(3)/MOUNT LOCAL> for full documentation.

=item $g->mount_local_run ();

Run the main loop which translates kernel calls to libguestfs
calls.

This should only be called after C<$g-E<gt>mount_local>
returns successfully.  The call will not return until the
filesystem is unmounted.

B<Note> you must I<not> make concurrent libguestfs calls
on the same handle from another thread.

You may call this from a different thread than the one which
called C<$g-E<gt>mount_local>, subject to the usual rules
for threads and libguestfs (see
L<guestfs(3)/MULTIPLE HANDLES AND MULTIPLE THREADS>).

See L<guestfs(3)/MOUNT LOCAL> for full documentation.

=item $g->mount_loop ($file, $mountpoint);

This command lets you mount C<file> (a filesystem image
in a file) on a mount point.  It is entirely equivalent to
the command C<mount -o loop file mountpoint>.

=item $g->mount_options ($options, $mountable, $mountpoint);

This is the same as the C<$g-E<gt>mount> command, but it
allows you to set the mount options as for the
L<mount(8)> I<-o> flag.

If the C<options> parameter is an empty string, then
no options are passed (all options default to whatever
the filesystem uses).

=item $g->mount_ro ($mountable, $mountpoint);

This is the same as the C<$g-E<gt>mount> command, but it
mounts the filesystem with the read-only (I<-o ro>) flag.

=item $g->mount_vfs ($options, $vfstype, $mountable, $mountpoint);

This is the same as the C<$g-E<gt>mount> command, but it
allows you to set both the mount options and the vfstype
as for the L<mount(8)> I<-o> and I<-t> flags.

=item %mps = $g->mountpoints ();

This call is similar to C<$g-E<gt>mounts>.  That call returns
a list of devices.  This one returns a hash table (map) of
device name to directory where the device is mounted.

=item @devices = $g->mounts ();

This returns the list of currently mounted filesystems.  It returns
the list of devices (eg. C</dev/sda1>, C</dev/VG/LV>).

Some internal mounts are not shown.

See also: C<$g-E<gt>mountpoints>

=item $g->mv ($src, $dest);

This moves a file from C<src> to C<dest> where C<dest> is
either a destination filename or destination directory.

See also: C<$g-E<gt>rename>.

=item $nrdisks = $g->nr_devices ();

This returns the number of whole block devices that were
added.  This is the same as the number of devices that would
be returned if you called C<$g-E<gt>list_devices>.

To find out the maximum number of devices that could be added,
call C<$g-E<gt>max_disks>.

=item $status = $g->ntfs_3g_probe ($rw, $device);

This command runs the L<ntfs-3g.probe(8)> command which probes
an NTFS C<device> for mountability.  (Not all NTFS volumes can
be mounted read-write, and some cannot be mounted at all).

C<rw> is a boolean flag.  Set it to true if you want to test
if the volume can be mounted read-write.  Set it to false if
you want to test if the volume can be mounted read-only.

The return value is an integer which C<0> if the operation
would succeed, or some non-zero value documented in the
L<ntfs-3g.probe(8)> manual page.

=item $g->ntfsclone_in ($backupfile, $device);

Restore the C<backupfile> (from a previous call to
C<$g-E<gt>ntfsclone_out>) to C<device>, overwriting
any existing contents of this device.

=item $g->ntfsclone_out ($device, $backupfile [, metadataonly => $metadataonly] [, rescue => $rescue] [, ignorefscheck => $ignorefscheck] [, preservetimestamps => $preservetimestamps] [, force => $force]);

Stream the NTFS filesystem C<device> to the local file
C<backupfile>.  The format used for the backup file is a
special format used by the L<ntfsclone(8)> tool.

If the optional C<metadataonly> flag is true, then I<only> the
metadata is saved, losing all the user data (this is useful
for diagnosing some filesystem problems).

The optional C<rescue>, C<ignorefscheck>, C<preservetimestamps>
and C<force> flags have precise meanings detailed in the
L<ntfsclone(8)> man page.

Use C<$g-E<gt>ntfsclone_in> to restore the file back to a
libguestfs device.

=item $g->ntfsfix ($device [, clearbadsectors => $clearbadsectors]);

This command repairs some fundamental NTFS inconsistencies,
resets the NTFS journal file, and schedules an NTFS consistency
check for the first boot into Windows.

This is I<not> an equivalent of Windows C<chkdsk>.  It does I<not>
scan the filesystem for inconsistencies.

The optional C<clearbadsectors> flag clears the list of bad sectors.
This is useful after cloning a disk with bad sectors to a new disk.

=item $g->ntfsresize ($device [, size => $size] [, force => $force]);

This command resizes an NTFS filesystem, expanding or
shrinking it to the size of the underlying device.

The optional parameters are:

=over 4

=item C<size>

The new size (in bytes) of the filesystem.  If omitted, the filesystem
is resized to fit the container (eg. partition).

=item C<force>

If this option is true, then force the resize of the filesystem
even if the filesystem is marked as requiring a consistency check.

After the resize operation, the filesystem is always marked
as requiring a consistency check (for safety).  You have to boot
into Windows to perform this check and clear this condition.
If you I<don't> set the C<force> option then it is not
possible to call C<$g-E<gt>ntfsresize> multiple times on a
single filesystem without booting into Windows between each resize.

=back

See also L<ntfsresize(8)>.

=item $g->ntfsresize_opts ($device [, size => $size] [, force => $force]);

This is an alias of L</ntfsresize>.

=cut

sub ntfsresize_opts {
  &ntfsresize (@_)
}

=pod

=item $g->ntfsresize_size ($device, $size);

This command is the same as C<$g-E<gt>ntfsresize> except that it
allows you to specify the new size (in bytes) explicitly.

I<This function is deprecated.>
In new code, use the L</ntfsresize> call instead.

Deprecated functions will not be removed from the API, but the
fact that they are deprecated indicates that there are problems
with correct use of these functions.

=item $g->parse_environment ();

Parse the program's environment and set flags in the handle
accordingly.  For example if C<LIBGUESTFS_DEBUG=1> then the
'verbose' flag is set in the handle.

I<Most programs do not need to call this>.  It is done implicitly
when you call C<$g-E<gt>create>.

See L<guestfs(3)/ENVIRONMENT VARIABLES> for a list of environment
variables that can affect libguestfs handles.  See also
L<guestfs(3)/guestfs_create_flags>, and
C<$g-E<gt>parse_environment_list>.

=item $g->parse_environment_list (\@environment);

Parse the list of strings in the argument C<environment>
and set flags in the handle accordingly.
For example if C<LIBGUESTFS_DEBUG=1> is a string in the list,
then the 'verbose' flag is set in the handle.

This is the same as C<$g-E<gt>parse_environment> except that
it parses an explicit list of strings instead of the program's
environment.

=item $g->part_add ($device, $prlogex, $startsect, $endsect);

This command adds a partition to C<device>.  If there is no partition
table on the device, call C<$g-E<gt>part_init> first.

The C<prlogex> parameter is the type of partition.  Normally you
should pass C<p> or C<primary> here, but MBR partition tables also
support C<l> (or C<logical>) and C<e> (or C<extended>) partition
types.

C<startsect> and C<endsect> are the start and end of the partition
in I<sectors>.  C<endsect> may be negative, which means it counts
backwards from the end of the disk (C<-1> is the last sector).

Creating a partition which covers the whole disk is not so easy.
Use C<$g-E<gt>part_disk> to do that.

=item $g->part_del ($device, $partnum);

This command deletes the partition numbered C<partnum> on C<device>.

Note that in the case of MBR partitioning, deleting an
extended partition also deletes any logical partitions
it contains.

=item $g->part_disk ($device, $parttype);

This command is simply a combination of C<$g-E<gt>part_init>
followed by C<$g-E<gt>part_add> to create a single primary partition
covering the whole disk.

C<parttype> is the partition table type, usually C<mbr> or C<gpt>,
but other possible values are described in C<$g-E<gt>part_init>.

=item $bootable = $g->part_get_bootable ($device, $partnum);

This command returns true if the partition C<partnum> on
C<device> has the bootable flag set.

See also C<$g-E<gt>part_set_bootable>.

=item $guid = $g->part_get_gpt_type ($device, $partnum);

Return the type GUID of numbered GPT partition C<partnum>. For MBR partitions,
return an appropriate GUID corresponding to the MBR type. Behaviour is undefined
for other partition types.

=item $idbyte = $g->part_get_mbr_id ($device, $partnum);

Returns the MBR type byte (also known as the ID byte) from
the numbered partition C<partnum>.

Note that only MBR (old DOS-style) partitions have type bytes.
You will get undefined results for other partition table
types (see C<$g-E<gt>part_get_parttype>).

=item $parttype = $g->part_get_parttype ($device);

This command examines the partition table on C<device> and
returns the partition table type (format) being used.

Common return values include: C<msdos> (a DOS/Windows style MBR
partition table), C<gpt> (a GPT/EFI-style partition table).  Other
values are possible, although unusual.  See C<$g-E<gt>part_init>
for a full list.

=item $g->part_init ($device, $parttype);

This creates an empty partition table on C<device> of one of the
partition types listed below.  Usually C<parttype> should be
either C<msdos> or C<gpt> (for large disks).

Initially there are no partitions.  Following this, you should
call C<$g-E<gt>part_add> for each partition required.

Possible values for C<parttype> are:

=over 4

=item B<efi>

=item B<gpt>

Intel EFI / GPT partition table.

This is recommended for >= 2 TB partitions that will be accessed
from Linux and Intel-based Mac OS X.  It also has limited backwards
compatibility with the C<mbr> format.

=item B<mbr>

=item B<msdos>

The standard PC "Master Boot Record" (MBR) format used
by MS-DOS and Windows.  This partition type will B<only> work
for device sizes up to 2 TB.  For large disks we recommend
using C<gpt>.

=back

Other partition table types that may work but are not
supported include:

=over 4

=item B<aix>

AIX disk labels.

=item B<amiga>

=item B<rdb>

Amiga "Rigid Disk Block" format.

=item B<bsd>

BSD disk labels.

=item B<dasd>

DASD, used on IBM mainframes.

=item B<dvh>

MIPS/SGI volumes.

=item B<mac>

Old Mac partition format.  Modern Macs use C<gpt>.

=item B<pc98>

NEC PC-98 format, common in Japan apparently.

=item B<sun>

Sun disk labels.

=back

=item @partitions = $g->part_list ($device);

This command parses the partition table on C<device> and
returns the list of partitions found.

The fields in the returned structure are:

=over 4

=item B<part_num>

Partition number, counting from 1.

=item B<part_start>

Start of the partition I<in bytes>.  To get sectors you have to
divide by the device's sector size, see C<$g-E<gt>blockdev_getss>.

=item B<part_end>

End of the partition in bytes.

=item B<part_size>

Size of the partition in bytes.

=back

=item $g->part_set_bootable ($device, $partnum, $bootable);

This sets the bootable flag on partition numbered C<partnum> on
device C<device>.  Note that partitions are numbered from 1.

The bootable flag is used by some operating systems (notably
Windows) to determine which partition to boot from.  It is by
no means universally recognized.

=item $g->part_set_gpt_type ($device, $partnum, $guid);

Set the type GUID of numbered GPT partition C<partnum> to C<guid>. Return an
error if the partition table of C<device> isn't GPT, or if C<guid> is not a
valid GUID.

See L<http://en.wikipedia.org/wiki/GUID_Partition_Table#Partition_type_GUIDs>
for a useful list of type GUIDs.

=item $g->part_set_mbr_id ($device, $partnum, $idbyte);

Sets the MBR type byte (also known as the ID byte) of
the numbered partition C<partnum> to C<idbyte>.  Note
that the type bytes quoted in most documentation are
in fact hexadecimal numbers, but usually documented
without any leading "0x" which might be confusing.

Note that only MBR (old DOS-style) partitions have type bytes.
You will get undefined results for other partition table
types (see C<$g-E<gt>part_get_parttype>).

=item $g->part_set_name ($device, $partnum, $name);

This sets the partition name on partition numbered C<partnum> on
device C<device>.  Note that partitions are numbered from 1.

The partition name can only be set on certain types of partition
table.  This works on C<gpt> but not on C<mbr> partitions.

=item $device = $g->part_to_dev ($partition);

This function takes a partition name (eg. "/dev/sdb1") and
removes the partition number, returning the device name
(eg. "/dev/sdb").

The named partition must exist, for example as a string returned
from C<$g-E<gt>list_partitions>.

See also C<$g-E<gt>part_to_partnum>, C<$g-E<gt>device_index>.

=item $partnum = $g->part_to_partnum ($partition);

This function takes a partition name (eg. "/dev/sdb1") and
returns the partition number (eg. C<1>).

The named partition must exist, for example as a string returned
from C<$g-E<gt>list_partitions>.

See also C<$g-E<gt>part_to_dev>.

=item $g->ping_daemon ();

This is a test probe into the guestfs daemon running inside
the qemu subprocess.  Calling this function checks that the
daemon responds to the ping message, without affecting the daemon
or attached block device(s) in any other way.

=item $content = $g->pread ($path, $count, $offset);

This command lets you read part of a file.  It reads C<count>
bytes of the file, starting at C<offset>, from file C<path>.

This may read fewer bytes than requested.  For further details
see the L<pread(2)> system call.

See also C<$g-E<gt>pwrite>, C<$g-E<gt>pread_device>.

Because of the message protocol, there is a transfer limit
of somewhere between 2MB and 4MB.  See L<guestfs(3)/PROTOCOL LIMITS>.

=item $content = $g->pread_device ($device, $count, $offset);

This command lets you read part of a block device.  It reads C<count>
bytes of C<device>, starting at C<offset>.

This may read fewer bytes than requested.  For further details
see the L<pread(2)> system call.

See also C<$g-E<gt>pread>.

Because of the message protocol, there is a transfer limit
of somewhere between 2MB and 4MB.  See L<guestfs(3)/PROTOCOL LIMITS>.

=item $g->pvchange_uuid ($device);

Generate a new random UUID for the physical volume C<device>.

=item $g->pvchange_uuid_all ();

Generate new random UUIDs for all physical volumes.

=item $g->pvcreate ($device);

This creates an LVM physical volume on the named C<device>,
where C<device> should usually be a partition name such
as C</dev/sda1>.

=item $g->pvremove ($device);

This wipes a physical volume C<device> so that LVM will no longer
recognise it.

The implementation uses the C<pvremove> command which refuses to
wipe physical volumes that contain any volume groups, so you have
to remove those first.

=item $g->pvresize ($device);

This resizes (expands or shrinks) an existing LVM physical
volume to match the new size of the underlying device.

=item $g->pvresize_size ($device, $size);

This command is the same as C<$g-E<gt>pvresize> except that it
allows you to specify the new size (in bytes) explicitly.

=item @physvols = $g->pvs ();

List all the physical volumes detected.  This is the equivalent
of the L<pvs(8)> command.

This returns a list of just the device names that contain
PVs (eg. C</dev/sda2>).

See also C<$g-E<gt>pvs_full>.

=item @physvols = $g->pvs_full ();

List all the physical volumes detected.  This is the equivalent
of the L<pvs(8)> command.  The "full" version includes all fields.

=item $uuid = $g->pvuuid ($device);

This command returns the UUID of the LVM PV C<device>.

=item $nbytes = $g->pwrite ($path, $content, $offset);

This command writes to part of a file.  It writes the data
buffer C<content> to the file C<path> starting at offset C<offset>.

This command implements the L<pwrite(2)> system call, and like
that system call it may not write the full data requested.  The
return value is the number of bytes that were actually written
to the file.  This could even be 0, although short writes are
unlikely for regular files in ordinary circumstances.

See also C<$g-E<gt>pread>, C<$g-E<gt>pwrite_device>.

Because of the message protocol, there is a transfer limit
of somewhere between 2MB and 4MB.  See L<guestfs(3)/PROTOCOL LIMITS>.

=item $nbytes = $g->pwrite_device ($device, $content, $offset);

This command writes to part of a device.  It writes the data
buffer C<content> to C<device> starting at offset C<offset>.

This command implements the L<pwrite(2)> system call, and like
that system call it may not write the full data requested
(although short writes to disk devices and partitions are
probably impossible with standard Linux kernels).

See also C<$g-E<gt>pwrite>.

Because of the message protocol, there is a transfer limit
of somewhere between 2MB and 4MB.  See L<guestfs(3)/PROTOCOL LIMITS>.

=item $content = $g->read_file ($path);

This calls returns the contents of the file C<path> as a
buffer.

Unlike C<$g-E<gt>cat>, this function can correctly
handle files that contain embedded ASCII NUL characters.

=item @lines = $g->read_lines ($path);

Return the contents of the file named C<path>.

The file contents are returned as a list of lines.  Trailing
C<LF> and C<CRLF> character sequences are I<not> returned.

Note that this function cannot correctly handle binary files
(specifically, files containing C<\0> character which is treated
as end of string).  For those you need to use the C<$g-E<gt>read_file>
function and split the buffer into lines yourself.

=item @entries = $g->readdir ($dir);

This returns the list of directory entries in directory C<dir>.

All entries in the directory are returned, including C<.> and
C<..>.  The entries are I<not> sorted, but returned in the same
order as the underlying filesystem.

Also this call returns basic file type information about each
file.  The C<ftyp> field will contain one of the following characters:

=over 4

=item 'b'

Block special

=item 'c'

Char special

=item 'd'

Directory

=item 'f'

FIFO (named pipe)

=item 'l'

Symbolic link

=item 'r'

Regular file

=item 's'

Socket

=item 'u'

Unknown file type

=item '?'

The L<readdir(3)> call returned a C<d_type> field with an
unexpected value

=back

This function is primarily intended for use by programs.  To
get a simple list of names, use C<$g-E<gt>ls>.  To get a printable
directory for human consumption, use C<$g-E<gt>ll>.

Because of the message protocol, there is a transfer limit
of somewhere between 2MB and 4MB.  See L<guestfs(3)/PROTOCOL LIMITS>.

=item $link = $g->readlink ($path);

This command reads the target of a symbolic link.

=item @links = $g->readlinklist ($path, \@names);

This call allows you to do a C<readlink> operation
on multiple files, where all files are in the directory C<path>.
C<names> is the list of files from this directory.

On return you get a list of strings, with a one-to-one
correspondence to the C<names> list.  Each string is the
value of the symbolic link.

If the C<readlink(2)> operation fails on any name, then
the corresponding result string is the empty string C<"">.
However the whole operation is completed even if there
were C<readlink(2)> errors, and so you can call this
function with names where you don't know if they are
symbolic links already (albeit slightly less efficient).

This call is intended for programs that want to efficiently
list a directory contents without making many round-trips.

=item $rpath = $g->realpath ($path);

Return the canonicalized absolute pathname of C<path>.  The
returned path has no C<.>, C<..> or symbolic link path elements.

=item $g->remove_drive ($label);

This function is conceptually the opposite of C<$g-E<gt>add_drive_opts>.
It removes the drive that was previously added with label C<label>.

Note that in order to remove drives, you have to add them with
labels (see the optional C<label> argument to C<$g-E<gt>add_drive_opts>).
If you didn't use a label, then they cannot be removed.

You can call this function before or after launching the handle.
If called after launch, if the backend supports it, we try to hot
unplug the drive: see L<guestfs(3)/HOTPLUGGING>.  The disk B<must not>
be in use (eg. mounted) when you do this.  We try to detect if the
disk is in use and stop you from doing this.

=item $g->removexattr ($xattr, $path);

This call removes the extended attribute named C<xattr>
of the file C<path>.

See also: C<$g-E<gt>lremovexattr>, L<attr(5)>.

=item $g->rename ($oldpath, $newpath);

Rename a file to a new place on the same filesystem.  This is
the same as the Linux L<rename(2)> system call.  In most cases
you are better to use C<$g-E<gt>mv> instead.

=item $g->resize2fs ($device);

This resizes an ext2, ext3 or ext4 filesystem to match the size of
the underlying device.

See also L<guestfs(3)/RESIZE2FS ERRORS>.

=item $g->resize2fs_M ($device);

This command is the same as C<$g-E<gt>resize2fs>, but the filesystem
is resized to its minimum size.  This works like the I<-M> option
to the C<resize2fs> command.

To get the resulting size of the filesystem you should call
C<$g-E<gt>tune2fs_l> and read the C<Block size> and C<Block count>
values.  These two numbers, multiplied together, give the
resulting size of the minimal filesystem in bytes.

See also L<guestfs(3)/RESIZE2FS ERRORS>.

=item $g->resize2fs_size ($device, $size);

This command is the same as C<$g-E<gt>resize2fs> except that it
allows you to specify the new size (in bytes) explicitly.

See also L<guestfs(3)/RESIZE2FS ERRORS>.

=item $g->rm ($path);

Remove the single file C<path>.

=item $g->rm_f ($path);

Remove the file C<path>.

If the file doesn't exist, that error is ignored.  (Other errors,
eg. I/O errors or bad paths, are not ignored)

This call cannot remove directories.
Use C<$g-E<gt>rmdir> to remove an empty directory,
or C<$g-E<gt>rm_rf> to remove directories recursively.

=item $g->rm_rf ($path);

Remove the file or directory C<path>, recursively removing the
contents if its a directory.  This is like the C<rm -rf> shell
command.

=item $g->rmdir ($path);

Remove the single directory C<path>.

=item $g->rmmountpoint ($exemptpath);

This calls removes a mountpoint that was previously created
with C<$g-E<gt>mkmountpoint>.  See C<$g-E<gt>mkmountpoint>
for full details.

=item $g->rsync ($src, $dest [, archive => $archive] [, deletedest => $deletedest]);

This call may be used to copy or synchronize two directories
under the same libguestfs handle.  This uses the L<rsync(1)>
program which uses a fast algorithm that avoids copying files
unnecessarily.

C<src> and C<dest> are the source and destination directories.
Files are copied from C<src> to C<dest>.

The optional arguments are:

=over 4

=item C<archive>

Turns on archive mode.  This is the same as passing the
I<--archive> flag to C<rsync>.

=item C<deletedest>

Delete files at the destination that do not exist at the source.

=back

=item $g->rsync_in ($remote, $dest [, archive => $archive] [, deletedest => $deletedest]);

This call may be used to copy or synchronize the filesystem
on the host or on a remote computer with the filesystem
within libguestfs.  This uses the L<rsync(1)> program
which uses a fast algorithm that avoids copying files unnecessarily.

This call only works if the network is enabled.  See
C<$g-E<gt>set_network> or the I<--network> option to
various tools like L<guestfish(1)>.

Files are copied from the remote server and directory
specified by C<remote> to the destination directory C<dest>.

The format of the remote server string is defined by L<rsync(1)>.
Note that there is no way to supply a password or passphrase
so the target must be set up not to require one.

The optional arguments are the same as those of C<$g-E<gt>rsync>.

=item $g->rsync_out ($src, $remote [, archive => $archive] [, deletedest => $deletedest]);

This call may be used to copy or synchronize the filesystem within
libguestfs with a filesystem on the host or on a remote computer.
This uses the L<rsync(1)> program which uses a fast algorithm that
avoids copying files unnecessarily.

This call only works if the network is enabled.  See
C<$g-E<gt>set_network> or the I<--network> option to
various tools like L<guestfish(1)>.

Files are copied from the source directory C<src> to the
remote server and directory specified by C<remote>.

The format of the remote server string is defined by L<rsync(1)>.
Note that there is no way to supply a password or passphrase
so the target must be set up not to require one.

The optional arguments are the same as those of C<$g-E<gt>rsync>.

=item $g->scrub_device ($device);

This command writes patterns over C<device> to make data retrieval
more difficult.

It is an interface to the L<scrub(1)> program.  See that
manual page for more details.

=item $g->scrub_file ($file);

This command writes patterns over a file to make data retrieval
more difficult.

The file is I<removed> after scrubbing.

It is an interface to the L<scrub(1)> program.  See that
manual page for more details.

=item $g->scrub_freespace ($dir);

This command creates the directory C<dir> and then fills it
with files until the filesystem is full, and scrubs the files
as for C<$g-E<gt>scrub_file>, and deletes them.
The intention is to scrub any free space on the partition
containing C<dir>.

It is an interface to the L<scrub(1)> program.  See that
manual page for more details.

=item $g->set_append ($append);

This function is used to add additional options to the
guest kernel command line.

The default is C<NULL> unless overridden by setting
C<LIBGUESTFS_APPEND> environment variable.

Setting C<append> to C<NULL> means I<no> additional options
are passed (libguestfs always adds a few of its own).

=item $g->set_attach_method ($backend);

Set the method that libguestfs uses to connect to the backend
guestfsd daemon.

<<<<<<< HEAD
See L<guestfs(3)/ATTACH METHOD>.
=======
See L<guestfs(3)/BACKEND>.

I<This function is deprecated.>
In new code, use the L</set_backend> call instead.

Deprecated functions will not be removed from the API, but the
fact that they are deprecated indicates that there are problems
with correct use of these functions.
>>>>>>> 919110f7

=item $g->set_autosync ($autosync);

If C<autosync> is true, this enables autosync.  Libguestfs will make a
best effort attempt to make filesystems consistent and synchronized
when the handle is closed
(also if the program exits without closing handles).

This is enabled by default (since libguestfs 1.5.24, previously it was
disabled by default).

=item $g->set_backend ($backend);

Set the method that libguestfs uses to connect to the backend
guestfsd daemon.

This handle property was previously called the "attach method".

See L<guestfs(3)/BACKEND>.

=item $g->set_cachedir ($cachedir);

Set the directory used by the handle to store the appliance
cache, when using a supermin appliance.  The appliance is
cached and shared between all handles which have the same
effective user ID.

The environment variables C<LIBGUESTFS_CACHEDIR> and C<TMPDIR>
control the default value: If C<LIBGUESTFS_CACHEDIR> is set, then
that is the default.  Else if C<TMPDIR> is set, then that is
the default.  Else C</var/tmp> is the default.

=item $g->set_direct ($direct);

If the direct appliance mode flag is enabled, then stdin and
stdout are passed directly through to the appliance once it
is launched.

One consequence of this is that log messages aren't caught
by the library and handled by C<$g-E<gt>set_log_message_callback>,
but go straight to stdout.

You probably don't want to use this unless you know what you
are doing.

The default is disabled.

=item $g->set_e2attrs ($file, $attrs [, clear => $clear]);

This sets or clears the file attributes C<attrs>
associated with the inode C<file>.

C<attrs> is a string of characters representing
file attributes.  See C<$g-E<gt>get_e2attrs> for a list of
possible attributes.  Not all attributes can be changed.

If optional boolean C<clear> is not present or false, then
the C<attrs> listed are set in the inode.

If C<clear> is true, then the C<attrs> listed are cleared
in the inode.

In both cases, other attributes not present in the C<attrs>
string are left unchanged.

These attributes are only present when the file is located on
an ext2/3/4 filesystem.  Using this call on other filesystem
types will result in an error.

=item $g->set_e2generation ($file, $generation);

This sets the ext2 file generation of a file.

See C<$g-E<gt>get_e2generation>.

=item $g->set_e2label ($device, $label);

This sets the ext2/3/4 filesystem label of the filesystem on
C<device> to C<label>.  Filesystem labels are limited to
16 characters.

You can use either C<$g-E<gt>tune2fs_l> or C<$g-E<gt>get_e2label>
to return the existing label on a filesystem.

I<This function is deprecated.>
In new code, use the L</set_label> call instead.

Deprecated functions will not be removed from the API, but the
fact that they are deprecated indicates that there are problems
with correct use of these functions.

=item $g->set_e2uuid ($device, $uuid);

This sets the ext2/3/4 filesystem UUID of the filesystem on
C<device> to C<uuid>.  The format of the UUID and alternatives
such as C<clear>, C<random> and C<time> are described in the
L<tune2fs(8)> manpage.

You can use either C<$g-E<gt>tune2fs_l> or C<$g-E<gt>get_e2uuid>
to return the existing UUID of a filesystem.

=item $g->set_label ($mountable, $label);

Set the filesystem label on C<mountable> to C<label>.

Only some filesystem types support labels, and libguestfs supports
setting labels on only a subset of these.

On ext2/3/4 filesystems, labels are limited to 16 bytes.

On NTFS filesystems, labels are limited to 128 unicode characters.

Setting the label on a btrfs subvolume will set the label on its parent
filesystem.

To read the label on a filesystem, call C<$g-E<gt>vfs_label>.

=item $g->set_libvirt_requested_credential ($index, $cred);

After requesting the C<index>'th credential from the user,
call this function to pass the answer back to libvirt.

See L<guestfs(3)/LIBVIRT AUTHENTICATION> for documentation and example code.

=item $g->set_libvirt_supported_credentials (\@creds);

Call this function before setting an event handler for
C<GUESTFS_EVENT_LIBVIRT_AUTH>, to supply the list of credential types
that the program knows how to process.

The C<creds> list must be a non-empty list of strings.
Possible strings are:

=over 4

=item C<username>

=item C<authname>

=item C<language>

=item C<cnonce>

=item C<passphrase>

=item C<echoprompt>

=item C<noechoprompt>

=item C<realm>

=item C<external>

=back

See libvirt documentation for the meaning of these credential types.

See L<guestfs(3)/LIBVIRT AUTHENTICATION> for documentation and example code.

=item $g->set_memsize ($memsize);

This sets the memory size in megabytes allocated to the
qemu subprocess.  This only has any effect if called before
C<$g-E<gt>launch>.

You can also change this by setting the environment
variable C<LIBGUESTFS_MEMSIZE> before the handle is
created.

For more information on the architecture of libguestfs,
see L<guestfs(3)>.

=item $g->set_network ($network);

If C<network> is true, then the network is enabled in the
libguestfs appliance.  The default is false.

This affects whether commands are able to access the network
(see L<guestfs(3)/RUNNING COMMANDS>).

You must call this before calling C<$g-E<gt>launch>, otherwise
it has no effect.

=item $g->set_path ($searchpath);

Set the path that libguestfs searches for kernel and initrd.img.

The default is C<$libdir/guestfs> unless overridden by setting
C<LIBGUESTFS_PATH> environment variable.

Setting C<path> to C<NULL> restores the default path.

=item $g->set_pgroup ($pgroup);

If C<pgroup> is true, child processes are placed into
their own process group.

The practical upshot of this is that signals like C<SIGINT> (from
users pressing C<^C>) won't be received by the child process.

The default for this flag is false, because usually you want
C<^C> to kill the subprocess.  Guestfish sets this flag to
true when used interactively, so that C<^C> can cancel
long-running commands gracefully (see C<$g-E<gt>user_cancel>).

=item $g->set_program ($program);

Set the program name.  This is an informative string which the
main program may optionally set in the handle.

When the handle is created, the program name in the handle is
set to the basename from C<argv[0]>.  If that was not possible,
it is set to the empty string (but never C<NULL>).

=item $g->set_qemu ($qemu);

Set the qemu binary that we will use.

The default is chosen when the library was compiled by the
configure script.

You can also override this by setting the C<LIBGUESTFS_QEMU>
environment variable.

Setting C<qemu> to C<NULL> restores the default qemu binary.

Note that you should call this function as early as possible
after creating the handle.  This is because some pre-launch
operations depend on testing qemu features (by running C<qemu -help>).
If the qemu binary changes, we don't retest features, and
so you might see inconsistent results.  Using the environment
variable C<LIBGUESTFS_QEMU> is safest of all since that picks
the qemu binary at the same time as the handle is created.

=item $g->set_recovery_proc ($recoveryproc);

If this is called with the parameter C<false> then
C<$g-E<gt>launch> does not create a recovery process.  The
purpose of the recovery process is to stop runaway qemu
processes in the case where the main program aborts abruptly.

This only has any effect if called before C<$g-E<gt>launch>,
and the default is true.

About the only time when you would want to disable this is
if the main process will fork itself into the background
("daemonize" itself).  In this case the recovery process
thinks that the main program has disappeared and so kills
qemu, which is not very helpful.

=item $g->set_selinux ($selinux);

This sets the selinux flag that is passed to the appliance
at boot time.  The default is C<selinux=0> (disabled).

Note that if SELinux is enabled, it is always in
Permissive mode (C<enforcing=0>).

For more information on the architecture of libguestfs,
see L<guestfs(3)>.

=item $g->set_smp ($smp);

Change the number of virtual CPUs assigned to the appliance.  The
default is C<1>.  Increasing this may improve performance, though
often it has no effect.

This function must be called before C<$g-E<gt>launch>.

=item $g->set_tmpdir ($tmpdir);

Set the directory used by the handle to store temporary files.

The environment variables C<LIBGUESTFS_TMPDIR> and C<TMPDIR>
control the default value: If C<LIBGUESTFS_TMPDIR> is set, then
that is the default.  Else if C<TMPDIR> is set, then that is
the default.  Else C</tmp> is the default.

=item $g->set_trace ($trace);

If the command trace flag is set to 1, then libguestfs
calls, parameters and return values are traced.

If you want to trace C API calls into libguestfs (and
other libraries) then possibly a better way is to use
the external ltrace(1) command.

Command traces are disabled unless the environment variable
C<LIBGUESTFS_TRACE> is defined and set to C<1>.

Trace messages are normally sent to C<stderr>, unless you
register a callback to send them somewhere else (see
C<$g-E<gt>set_event_callback>).

=item $g->set_verbose ($verbose);

If C<verbose> is true, this turns on verbose messages.

Verbose messages are disabled unless the environment variable
C<LIBGUESTFS_DEBUG> is defined and set to C<1>.

Verbose messages are normally sent to C<stderr>, unless you
register a callback to send them somewhere else (see
C<$g-E<gt>set_event_callback>).

=item $g->setcon ($context);

This sets the SELinux security context of the daemon
to the string C<context>.

See the documentation about SELINUX in L<guestfs(3)>.

=item $g->setxattr ($xattr, $val, $vallen, $path);

This call sets the extended attribute named C<xattr>
of the file C<path> to the value C<val> (of length C<vallen>).
The value is arbitrary 8 bit data.

See also: C<$g-E<gt>lsetxattr>, L<attr(5)>.

=item $g->sfdisk ($device, $cyls, $heads, $sectors, \@lines);

This is a direct interface to the L<sfdisk(8)> program for creating
partitions on block devices.

C<device> should be a block device, for example C</dev/sda>.

C<cyls>, C<heads> and C<sectors> are the number of cylinders, heads
and sectors on the device, which are passed directly to sfdisk as
the I<-C>, I<-H> and I<-S> parameters.  If you pass C<0> for any
of these, then the corresponding parameter is omitted.  Usually for
'large' disks, you can just pass C<0> for these, but for small
(floppy-sized) disks, sfdisk (or rather, the kernel) cannot work
out the right geometry and you will need to tell it.

C<lines> is a list of lines that we feed to C<sfdisk>.  For more
information refer to the L<sfdisk(8)> manpage.

To create a single partition occupying the whole disk, you would
pass C<lines> as a single element list, when the single element being
the string C<,> (comma).

See also: C<$g-E<gt>sfdisk_l>, C<$g-E<gt>sfdisk_N>,
C<$g-E<gt>part_init>

I<This function is deprecated.>
In new code, use the L</part_add> call instead.

Deprecated functions will not be removed from the API, but the
fact that they are deprecated indicates that there are problems
with correct use of these functions.

=item $g->sfdiskM ($device, \@lines);

This is a simplified interface to the C<$g-E<gt>sfdisk>
command, where partition sizes are specified in megabytes
only (rounded to the nearest cylinder) and you don't need
to specify the cyls, heads and sectors parameters which
were rarely if ever used anyway.

See also: C<$g-E<gt>sfdisk>, the L<sfdisk(8)> manpage
and C<$g-E<gt>part_disk>

I<This function is deprecated.>
In new code, use the L</part_add> call instead.

Deprecated functions will not be removed from the API, but the
fact that they are deprecated indicates that there are problems
with correct use of these functions.

=item $g->sfdisk_N ($device, $partnum, $cyls, $heads, $sectors, $line);

This runs L<sfdisk(8)> option to modify just the single
partition C<n> (note: C<n> counts from 1).

For other parameters, see C<$g-E<gt>sfdisk>.  You should usually
pass C<0> for the cyls/heads/sectors parameters.

See also: C<$g-E<gt>part_add>

I<This function is deprecated.>
In new code, use the L</part_add> call instead.

Deprecated functions will not be removed from the API, but the
fact that they are deprecated indicates that there are problems
with correct use of these functions.

=item $partitions = $g->sfdisk_disk_geometry ($device);

This displays the disk geometry of C<device> read from the
partition table.  Especially in the case where the underlying
block device has been resized, this can be different from the
kernel's idea of the geometry (see C<$g-E<gt>sfdisk_kernel_geometry>).

The result is in human-readable format, and not designed to
be parsed.

=item $partitions = $g->sfdisk_kernel_geometry ($device);

This displays the kernel's idea of the geometry of C<device>.

The result is in human-readable format, and not designed to
be parsed.

=item $partitions = $g->sfdisk_l ($device);

This displays the partition table on C<device>, in the
human-readable output of the L<sfdisk(8)> command.  It is
not intended to be parsed.

See also: C<$g-E<gt>part_list>

I<This function is deprecated.>
In new code, use the L</part_list> call instead.

Deprecated functions will not be removed from the API, but the
fact that they are deprecated indicates that there are problems
with correct use of these functions.

=item $output = $g->sh ($command);

This call runs a command from the guest filesystem via the
guest's C</bin/sh>.

This is like C<$g-E<gt>command>, but passes the command to:

 /bin/sh -c "command"

Depending on the guest's shell, this usually results in
wildcards being expanded, shell expressions being interpolated
and so on.

All the provisos about C<$g-E<gt>command> apply to this call.

=item @lines = $g->sh_lines ($command);

This is the same as C<$g-E<gt>sh>, but splits the result
into a list of lines.

See also: C<$g-E<gt>command_lines>

=item $g->shutdown ();

This is the opposite of C<$g-E<gt>launch>.  It performs an orderly
shutdown of the backend process(es).  If the autosync flag is set
(which is the default) then the disk image is synchronized.

If the subprocess exits with an error then this function will return
an error, which should I<not> be ignored (it may indicate that the
disk image could not be written out properly).

It is safe to call this multiple times.  Extra calls are ignored.

This call does I<not> close or free up the handle.  You still
need to call C<$g-E<gt>close> afterwards.

C<$g-E<gt>close> will call this if you don't do it explicitly,
but note that any errors are ignored in that case.

=item $g->sleep ($secs);

Sleep for C<secs> seconds.

=item %statbuf = $g->stat ($path);

Returns file information for the given C<path>.

This is the same as the C<stat(2)> system call.

=item %statbuf = $g->statvfs ($path);

Returns file system statistics for any mounted file system.
C<path> should be a file or directory in the mounted file system
(typically it is the mount point itself, but it doesn't need to be).

This is the same as the C<statvfs(2)> system call.

=item @stringsout = $g->strings ($path);

This runs the L<strings(1)> command on a file and returns
the list of printable strings found.

Because of the message protocol, there is a transfer limit
of somewhere between 2MB and 4MB.  See L<guestfs(3)/PROTOCOL LIMITS>.

=item @stringsout = $g->strings_e ($encoding, $path);

This is like the C<$g-E<gt>strings> command, but allows you to
specify the encoding of strings that are looked for in
the source file C<path>.

Allowed encodings are:

=over 4

=item s

Single 7-bit-byte characters like ASCII and the ASCII-compatible
parts of ISO-8859-X (this is what C<$g-E<gt>strings> uses).

=item S

Single 8-bit-byte characters.

=item b

16-bit big endian strings such as those encoded in
UTF-16BE or UCS-2BE.

=item l (lower case letter L)

16-bit little endian such as UTF-16LE and UCS-2LE.
This is useful for examining binaries in Windows guests.

=item B

32-bit big endian such as UCS-4BE.

=item L

32-bit little endian such as UCS-4LE.

=back

The returned strings are transcoded to UTF-8.

Because of the message protocol, there is a transfer limit
of somewhere between 2MB and 4MB.  See L<guestfs(3)/PROTOCOL LIMITS>.

=item $g->swapoff_device ($device);

This command disables the libguestfs appliance swap
device or partition named C<device>.
See C<$g-E<gt>swapon_device>.

=item $g->swapoff_file ($file);

This command disables the libguestfs appliance swap on file.

=item $g->swapoff_label ($label);

This command disables the libguestfs appliance swap on
labeled swap partition.

=item $g->swapoff_uuid ($uuid);

This command disables the libguestfs appliance swap partition
with the given UUID.

=item $g->swapon_device ($device);

This command enables the libguestfs appliance to use the
swap device or partition named C<device>.  The increased
memory is made available for all commands, for example
those run using C<$g-E<gt>command> or C<$g-E<gt>sh>.

Note that you should not swap to existing guest swap
partitions unless you know what you are doing.  They may
contain hibernation information, or other information that
the guest doesn't want you to trash.  You also risk leaking
information about the host to the guest this way.  Instead,
attach a new host device to the guest and swap on that.

=item $g->swapon_file ($file);

This command enables swap to a file.
See C<$g-E<gt>swapon_device> for other notes.

=item $g->swapon_label ($label);

This command enables swap to a labeled swap partition.
See C<$g-E<gt>swapon_device> for other notes.

=item $g->swapon_uuid ($uuid);

This command enables swap to a swap partition with the given UUID.
See C<$g-E<gt>swapon_device> for other notes.

=item $g->sync ();

This syncs the disk, so that any writes are flushed through to the
underlying disk image.

You should always call this if you have modified a disk image, before
closing the handle.

=item $g->syslinux ($device [, directory => $directory]);

Install the SYSLINUX bootloader on C<device>.

The device parameter must be either a whole disk formatted
as a FAT filesystem, or a partition formatted as a FAT filesystem.
In the latter case, the partition should be marked as "active"
(C<$g-E<gt>part_set_bootable>) and a Master Boot Record must be
installed (eg. using C<$g-E<gt>pwrite_device>) on the first
sector of the whole disk.
The SYSLINUX package comes with some suitable Master Boot Records.
See the L<syslinux(1)> man page for further information.

The optional arguments are:

=over 4

=item C<directory>

Install SYSLINUX in the named subdirectory, instead of in the
root directory of the FAT filesystem.

=back

Additional configuration can be supplied to SYSLINUX by
placing a file called C<syslinux.cfg> on the FAT filesystem,
either in the root directory, or under C<directory> if that
optional argument is being used.  For further information
about the contents of this file, see L<syslinux(1)>.

See also C<$g-E<gt>extlinux>.

=item @lines = $g->tail ($path);

This command returns up to the last 10 lines of a file as
a list of strings.

Because of the message protocol, there is a transfer limit
of somewhere between 2MB and 4MB.  See L<guestfs(3)/PROTOCOL LIMITS>.

=item @lines = $g->tail_n ($nrlines, $path);

If the parameter C<nrlines> is a positive number, this returns the last
C<nrlines> lines of the file C<path>.

If the parameter C<nrlines> is a negative number, this returns lines
from the file C<path>, starting with the C<-nrlines>th line.

If the parameter C<nrlines> is zero, this returns an empty list.

Because of the message protocol, there is a transfer limit
of somewhere between 2MB and 4MB.  See L<guestfs(3)/PROTOCOL LIMITS>.

=item $g->tar_in ($tarfile, $directory [, compress => $compress]);

This command uploads and unpacks local file C<tarfile> into C<directory>.

The optional C<compress> flag controls compression.  If not given,
then the input should be an uncompressed tar file.  Otherwise one
of the following strings may be given to select the compression
type of the input file: C<compress>, C<gzip>, C<bzip2>, C<xz>, C<lzop>.
(Note that not all builds of libguestfs will support all of these
compression types).

=item $g->tar_in_opts ($tarfile, $directory [, compress => $compress]);

This is an alias of L</tar_in>.

=cut

sub tar_in_opts {
  &tar_in (@_)
}

=pod

=item $g->tar_out ($directory, $tarfile [, compress => $compress] [, numericowner => $numericowner] [, excludes => $excludes]);

This command packs the contents of C<directory> and downloads
it to local file C<tarfile>.

The optional C<compress> flag controls compression.  If not given,
then the output will be an uncompressed tar file.  Otherwise one
of the following strings may be given to select the compression
type of the output file: C<compress>, C<gzip>, C<bzip2>, C<xz>, C<lzop>.
(Note that not all builds of libguestfs will support all of these
compression types).

The other optional arguments are:

=over 4

=item C<excludes>

A list of wildcards.  Files are excluded if they match any of the
wildcards.

=item C<numericowner>

If set to true, the output tar file will contain UID/GID numbers
instead of user/group names.

=back

=item $g->tar_out_opts ($directory, $tarfile [, compress => $compress] [, numericowner => $numericowner] [, excludes => $excludes]);

This is an alias of L</tar_out>.

=cut

sub tar_out_opts {
  &tar_out (@_)
}

=pod

=item $g->tgz_in ($tarball, $directory);

This command uploads and unpacks local file C<tarball> (a
I<gzip compressed> tar file) into C<directory>.

I<This function is deprecated.>
In new code, use the L</tar_in> call instead.

Deprecated functions will not be removed from the API, but the
fact that they are deprecated indicates that there are problems
with correct use of these functions.

=item $g->tgz_out ($directory, $tarball);

This command packs the contents of C<directory> and downloads
it to local file C<tarball>.

I<This function is deprecated.>
In new code, use the L</tar_out> call instead.

Deprecated functions will not be removed from the API, but the
fact that they are deprecated indicates that there are problems
with correct use of these functions.

=item $g->touch ($path);

Touch acts like the L<touch(1)> command.  It can be used to
update the timestamps on a file, or, if the file does not exist,
to create a new zero-length file.

This command only works on regular files, and will fail on other
file types such as directories, symbolic links, block special etc.

=item $g->truncate ($path);

This command truncates C<path> to a zero-length file.  The
file must exist already.

=item $g->truncate_size ($path, $size);

This command truncates C<path> to size C<size> bytes.  The file
must exist already.

If the current file size is less than C<size> then
the file is extended to the required size with zero bytes.
This creates a sparse file (ie. disk blocks are not allocated
for the file until you write to it).  To create a non-sparse
file of zeroes, use C<$g-E<gt>fallocate64> instead.

=item $g->tune2fs ($device [, force => $force] [, maxmountcount => $maxmountcount] [, mountcount => $mountcount] [, errorbehavior => $errorbehavior] [, group => $group] [, intervalbetweenchecks => $intervalbetweenchecks] [, reservedblockspercentage => $reservedblockspercentage] [, lastmounteddirectory => $lastmounteddirectory] [, reservedblockscount => $reservedblockscount] [, user => $user]);

This call allows you to adjust various filesystem parameters of
an ext2/ext3/ext4 filesystem called C<device>.

The optional parameters are:

=over 4

=item C<force>

Force tune2fs to complete the operation even in the face of errors.
This is the same as the tune2fs C<-f> option.

=item C<maxmountcount>

Set the number of mounts after which the filesystem is checked
by L<e2fsck(8)>.  If this is C<0> then the number of mounts is
disregarded.  This is the same as the tune2fs C<-c> option.

=item C<mountcount>

Set the number of times the filesystem has been mounted.
This is the same as the tune2fs C<-C> option.

=item C<errorbehavior>

Change the behavior of the kernel code when errors are detected.
Possible values currently are: C<continue>, C<remount-ro>, C<panic>.
In practice these options don't really make any difference,
particularly for write errors.

This is the same as the tune2fs C<-e> option.

=item C<group>

Set the group which can use reserved filesystem blocks.
This is the same as the tune2fs C<-g> option except that it
can only be specified as a number.

=item C<intervalbetweenchecks>

Adjust the maximal time between two filesystem checks
(in seconds).  If the option is passed as C<0> then
time-dependent checking is disabled.

This is the same as the tune2fs C<-i> option.

=item C<reservedblockspercentage>

Set the percentage of the filesystem which may only be allocated
by privileged processes.
This is the same as the tune2fs C<-m> option.

=item C<lastmounteddirectory>

Set the last mounted directory.
This is the same as the tune2fs C<-M> option.

=item C<reservedblockscount>
Set the number of reserved filesystem blocks.
This is the same as the tune2fs C<-r> option.

=item C<user>

Set the user who can use the reserved filesystem blocks.
This is the same as the tune2fs C<-u> option except that it
can only be specified as a number.

=back

To get the current values of filesystem parameters, see
C<$g-E<gt>tune2fs_l>.  For precise details of how tune2fs
works, see the L<tune2fs(8)> man page.

=item %superblock = $g->tune2fs_l ($device);

This returns the contents of the ext2, ext3 or ext4 filesystem
superblock on C<device>.

It is the same as running C<tune2fs -l device>.  See L<tune2fs(8)>
manpage for more details.  The list of fields returned isn't
clearly defined, and depends on both the version of C<tune2fs>
that libguestfs was built against, and the filesystem itself.

=item $g->txz_in ($tarball, $directory);

This command uploads and unpacks local file C<tarball> (an
I<xz compressed> tar file) into C<directory>.

I<This function is deprecated.>
In new code, use the L</tar_in> call instead.

Deprecated functions will not be removed from the API, but the
fact that they are deprecated indicates that there are problems
with correct use of these functions.

=item $g->txz_out ($directory, $tarball);

This command packs the contents of C<directory> and downloads
it to local file C<tarball> (as an xz compressed tar archive).

I<This function is deprecated.>
In new code, use the L</tar_out> call instead.

Deprecated functions will not be removed from the API, but the
fact that they are deprecated indicates that there are problems
with correct use of these functions.

=item $oldmask = $g->umask ($mask);

This function sets the mask used for creating new files and
device nodes to C<mask & 0777>.

Typical umask values would be C<022> which creates new files
with permissions like "-rw-r--r--" or "-rwxr-xr-x", and
C<002> which creates new files with permissions like
"-rw-rw-r--" or "-rwxrwxr-x".

The default umask is C<022>.  This is important because it
means that directories and device nodes will be created with
C<0644> or C<0755> mode even if you specify C<0777>.

See also C<$g-E<gt>get_umask>,
L<umask(2)>, C<$g-E<gt>mknod>, C<$g-E<gt>mkdir>.

This call returns the previous umask.

=item $g->umount ($pathordevice [, force => $force] [, lazyunmount => $lazyunmount]);

This unmounts the given filesystem.  The filesystem may be
specified either by its mountpoint (path) or the device which
contains the filesystem.

=item $g->umount_opts ($pathordevice [, force => $force] [, lazyunmount => $lazyunmount]);

This is an alias of L</umount>.

=cut

sub umount_opts {
  &umount (@_)
}

=pod

=item $g->umount_all ();

This unmounts all mounted filesystems.

Some internal mounts are not unmounted by this call.

=item $g->umount_local ([retry => $retry]);

If libguestfs is exporting the filesystem on a local
mountpoint, then this unmounts it.

See L<guestfs(3)/MOUNT LOCAL> for full documentation.

=item $g->upload ($filename, $remotefilename);

Upload local file C<filename> to C<remotefilename> on the
filesystem.

C<filename> can also be a named pipe.

See also C<$g-E<gt>download>.

=item $g->upload_offset ($filename, $remotefilename, $offset);

Upload local file C<filename> to C<remotefilename> on the
filesystem.

C<remotefilename> is overwritten starting at the byte C<offset>
specified.  The intention is to overwrite parts of existing
files or devices, although if a non-existant file is specified
then it is created with a "hole" before C<offset>.  The
size of the data written is implicit in the size of the
source C<filename>.

Note that there is no limit on the amount of data that
can be uploaded with this call, unlike with C<$g-E<gt>pwrite>,
and this call always writes the full amount unless an
error occurs.

See also C<$g-E<gt>upload>, C<$g-E<gt>pwrite>.

=item $g->user_cancel ();

This function cancels the current upload or download operation.

Unlike most other libguestfs calls, this function is signal safe and
thread safe.  You can call it from a signal handler or from another
thread, without needing to do any locking.

The transfer that was in progress (if there is one) will stop shortly
afterwards, and will return an error.  The errno (see
L</guestfs_last_errno>) is set to C<EINTR>, so you can test for this
to find out if the operation was cancelled or failed because of
another error.

No cleanup is performed: for example, if a file was being uploaded
then after cancellation there may be a partially uploaded file.  It is
the caller's responsibility to clean up if necessary.

There are two common places that you might call C<$g-E<gt>user_cancel>:

In an interactive text-based program, you might call it from a
C<SIGINT> signal handler so that pressing C<^C> cancels the current
operation.  (You also need to call L</guestfs_set_pgroup> so that
child processes don't receive the C<^C> signal).

In a graphical program, when the main thread is displaying a progress
bar with a cancel button, wire up the cancel button to call this
function.

=item $g->utimens ($path, $atsecs, $atnsecs, $mtsecs, $mtnsecs);

This command sets the timestamps of a file with nanosecond
precision.

C<atsecs, atnsecs> are the last access time (atime) in secs and
nanoseconds from the epoch.

C<mtsecs, mtnsecs> are the last modification time (mtime) in
secs and nanoseconds from the epoch.

If the C<*nsecs> field contains the special value C<-1> then
the corresponding timestamp is set to the current time.  (The
C<*secs> field is ignored in this case).

If the C<*nsecs> field contains the special value C<-2> then
the corresponding timestamp is left unchanged.  (The
C<*secs> field is ignored in this case).

=item %uts = $g->utsname ();

This returns the kernel version of the appliance, where this is
available.  This information is only useful for debugging.  Nothing
in the returned structure is defined by the API.

=item %version = $g->version ();

Return the libguestfs version number that the program is linked
against.

Note that because of dynamic linking this is not necessarily
the version of libguestfs that you compiled against.  You can
compile the program, and then at runtime dynamically link
against a completely different C<libguestfs.so> library.

This call was added in version C<1.0.58>.  In previous
versions of libguestfs there was no way to get the version
number.  From C code you can use dynamic linker functions
to find out if this symbol exists (if it doesn't, then
it's an earlier version).

The call returns a structure with four elements.  The first
three (C<major>, C<minor> and C<release>) are numbers and
correspond to the usual version triplet.  The fourth element
(C<extra>) is a string and is normally empty, but may be
used for distro-specific information.

To construct the original version string:
C<$major.$minor.$release$extra>

See also: L<guestfs(3)/LIBGUESTFS VERSION NUMBERS>.

I<Note:> Don't use this call to test for availability
of features.  In enterprise distributions we backport
features from later versions into earlier versions,
making this an unreliable way to test for features.
Use C<$g-E<gt>available> or C<$g-E<gt>feature_available> instead.

=item $label = $g->vfs_label ($mountable);

This returns the label of the filesystem on C<mountable>.

If the filesystem is unlabeled, this returns the empty string.

To find a filesystem from the label, use C<$g-E<gt>findfs_label>.

=item $fstype = $g->vfs_type ($mountable);

This command gets the filesystem type corresponding to
the filesystem on C<mountable>.

For most filesystems, the result is the name of the Linux
VFS module which would be used to mount this filesystem
if you mounted it without specifying the filesystem type.
For example a string such as C<ext3> or C<ntfs>.

=item $uuid = $g->vfs_uuid ($mountable);

This returns the filesystem UUID of the filesystem on C<mountable>.

If the filesystem does not have a UUID, this returns the empty string.

To find a filesystem from the UUID, use C<$g-E<gt>findfs_uuid>.

=item $g->vg_activate ($activate, \@volgroups);

This command activates or (if C<activate> is false) deactivates
all logical volumes in the listed volume groups C<volgroups>.

This command is the same as running C<vgchange -a y|n volgroups...>

Note that if C<volgroups> is an empty list then B<all> volume groups
are activated or deactivated.

=item $g->vg_activate_all ($activate);

This command activates or (if C<activate> is false) deactivates
all logical volumes in all volume groups.

This command is the same as running C<vgchange -a y|n>

=item $g->vgchange_uuid ($vg);

Generate a new random UUID for the volume group C<vg>.

=item $g->vgchange_uuid_all ();

Generate new random UUIDs for all volume groups.

=item $g->vgcreate ($volgroup, \@physvols);

This creates an LVM volume group called C<volgroup>
from the non-empty list of physical volumes C<physvols>.

=item @uuids = $g->vglvuuids ($vgname);

Given a VG called C<vgname>, this returns the UUIDs of all
the logical volumes created in this volume group.

You can use this along with C<$g-E<gt>lvs> and C<$g-E<gt>lvuuid>
calls to associate logical volumes and volume groups.

See also C<$g-E<gt>vgpvuuids>.

=item $metadata = $g->vgmeta ($vgname);

C<vgname> is an LVM volume group.  This command examines the
volume group and returns its metadata.

Note that the metadata is an internal structure used by LVM,
subject to change at any time, and is provided for information only.

=item @uuids = $g->vgpvuuids ($vgname);

Given a VG called C<vgname>, this returns the UUIDs of all
the physical volumes that this volume group resides on.

You can use this along with C<$g-E<gt>pvs> and C<$g-E<gt>pvuuid>
calls to associate physical volumes and volume groups.

See also C<$g-E<gt>vglvuuids>.

=item $g->vgremove ($vgname);

Remove an LVM volume group C<vgname>, (for example C<VG>).

This also forcibly removes all logical volumes in the volume
group (if any).

=item $g->vgrename ($volgroup, $newvolgroup);

Rename a volume group C<volgroup> with the new name C<newvolgroup>.

=item @volgroups = $g->vgs ();

List all the volumes groups detected.  This is the equivalent
of the L<vgs(8)> command.

This returns a list of just the volume group names that were
detected (eg. C<VolGroup00>).

See also C<$g-E<gt>vgs_full>.

=item @volgroups = $g->vgs_full ();

List all the volumes groups detected.  This is the equivalent
of the L<vgs(8)> command.  The "full" version includes all fields.

=item $g->vgscan ();

This rescans all block devices and rebuilds the list of LVM
physical volumes, volume groups and logical volumes.

=item $uuid = $g->vguuid ($vgname);

This command returns the UUID of the LVM VG named C<vgname>.

=item $g->wait_ready ();

This function is a no op.

In versions of the API E<lt> 1.0.71 you had to call this function
just after calling C<$g-E<gt>launch> to wait for the launch
to complete.  However this is no longer necessary because
C<$g-E<gt>launch> now does the waiting.

If you see any calls to this function in code then you can just
remove them, unless you want to retain compatibility with older
versions of the API.

I<This function is deprecated.>
In new code, use the L</launch> call instead.

Deprecated functions will not be removed from the API, but the
fact that they are deprecated indicates that there are problems
with correct use of these functions.

=item $chars = $g->wc_c ($path);

This command counts the characters in a file, using the
C<wc -c> external command.

=item $lines = $g->wc_l ($path);

This command counts the lines in a file, using the
C<wc -l> external command.

=item $words = $g->wc_w ($path);

This command counts the words in a file, using the
C<wc -w> external command.

=item $g->wipefs ($device);

This command erases filesystem or RAID signatures from
the specified C<device> to make the filesystem invisible to libblkid.

This does not erase the filesystem itself nor any other data from the
C<device>.

Compare with C<$g-E<gt>zero> which zeroes the first few blocks of a
device.

=item $g->write ($path, $content);

This call creates a file called C<path>.  The content of the
file is the string C<content> (which can contain any 8 bit data).

See also C<$g-E<gt>write_append>.

=item $g->write_append ($path, $content);

This call appends C<content> to the end of file C<path>.  If
C<path> does not exist, then a new file is created.

See also C<$g-E<gt>write>.

=item $g->write_file ($path, $content, $size);

This call creates a file called C<path>.  The contents of the
file is the string C<content> (which can contain any 8 bit data),
with length C<size>.

As a special case, if C<size> is C<0>
then the length is calculated using C<strlen> (so in this case
the content cannot contain embedded ASCII NULs).

I<NB.> Owing to a bug, writing content containing ASCII NUL
characters does I<not> work, even if the length is specified.

Because of the message protocol, there is a transfer limit
of somewhere between 2MB and 4MB.  See L<guestfs(3)/PROTOCOL LIMITS>.

I<This function is deprecated.>
In new code, use the L</write> call instead.

Deprecated functions will not be removed from the API, but the
fact that they are deprecated indicates that there are problems
with correct use of these functions.

=item $g->xfs_admin ($device [, extunwritten => $extunwritten] [, imgfile => $imgfile] [, v2log => $v2log] [, projid32bit => $projid32bit] [, lazycounter => $lazycounter] [, label => $label] [, uuid => $uuid]);

Change the parameters of the XFS filesystem on C<device>.

Devices that are mounted cannot be modified.
Administrators must unmount filesystems before this call
can modify parameters.

Some of the parameters of a mounted filesystem can be examined
and modified using the C<$g-E<gt>xfs_info> and
C<$g-E<gt>xfs_growfs> calls.

=item $g->xfs_growfs ($path [, datasec => $datasec] [, logsec => $logsec] [, rtsec => $rtsec] [, datasize => $datasize] [, logsize => $logsize] [, rtsize => $rtsize] [, rtextsize => $rtextsize] [, maxpct => $maxpct]);

Grow the XFS filesystem mounted at C<path>.

The returned struct contains geometry information.  Missing
fields are returned as C<-1> (for numeric fields) or empty
string.

=item %info = $g->xfs_info ($pathordevice);

C<pathordevice> is a mounted XFS filesystem or a device containing
an XFS filesystem.  This command returns the geometry of the filesystem.

The returned struct contains geometry information.  Missing
fields are returned as C<-1> (for numeric fields) or empty
string.

=item $status = $g->xfs_repair ($device [, forcelogzero => $forcelogzero] [, nomodify => $nomodify] [, noprefetch => $noprefetch] [, forcegeometry => $forcegeometry] [, maxmem => $maxmem] [, ihashsize => $ihashsize] [, bhashsize => $bhashsize] [, agstride => $agstride] [, logdev => $logdev] [, rtdev => $rtdev]);

Repair corrupt or damaged XFS filesystem on C<device>.

The filesystem is specified using the C<device> argument which should be
the device name of the disk partition or volume containing the filesystem.
If given the name of a block device, C<xfs_repair> will attempt to find
the raw device associated with the specified block device and will use
the raw device instead.

Regardless, the filesystem to be repaired must be unmounted, otherwise,
the resulting filesystem may be inconsistent or corrupt.

The returned status indicates whether filesystem corruption was
detected (returns C<1>) or was not detected (returns C<0>).

=item @lines = $g->zegrep ($regex, $path);

This calls the external C<zegrep> program and returns the
matching lines.

Because of the message protocol, there is a transfer limit
of somewhere between 2MB and 4MB.  See L<guestfs(3)/PROTOCOL LIMITS>.

I<This function is deprecated.>
In new code, use the L</grep> call instead.

Deprecated functions will not be removed from the API, but the
fact that they are deprecated indicates that there are problems
with correct use of these functions.

=item @lines = $g->zegrepi ($regex, $path);

This calls the external C<zegrep -i> program and returns the
matching lines.

Because of the message protocol, there is a transfer limit
of somewhere between 2MB and 4MB.  See L<guestfs(3)/PROTOCOL LIMITS>.

I<This function is deprecated.>
In new code, use the L</grep> call instead.

Deprecated functions will not be removed from the API, but the
fact that they are deprecated indicates that there are problems
with correct use of these functions.

=item $g->zero ($device);

This command writes zeroes over the first few blocks of C<device>.

How many blocks are zeroed isn't specified (but it's I<not> enough
to securely wipe the device).  It should be sufficient to remove
any partition tables, filesystem superblocks and so on.

If blocks are already zero, then this command avoids writing
zeroes.  This prevents the underlying device from becoming non-sparse
or growing unnecessarily.

See also: C<$g-E<gt>zero_device>, C<$g-E<gt>scrub_device>,
C<$g-E<gt>is_zero_device>

=item $g->zero_device ($device);

This command writes zeroes over the entire C<device>.  Compare
with C<$g-E<gt>zero> which just zeroes the first few blocks of
a device.

If blocks are already zero, then this command avoids writing
zeroes.  This prevents the underlying device from becoming non-sparse
or growing unnecessarily.

=item $g->zero_free_space ($directory);

Zero the free space in the filesystem mounted on C<directory>.
The filesystem must be mounted read-write.

The filesystem contents are not affected, but any free space
in the filesystem is freed.

Free space is not "trimmed".  You may want to call
C<$g-E<gt>fstrim> either as an alternative to this,
or after calling this, depending on your requirements.

=item $g->zerofree ($device);

This runs the I<zerofree> program on C<device>.  This program
claims to zero unused inodes and disk blocks on an ext2/3
filesystem, thus making it possible to compress the filesystem
more effectively.

You should B<not> run this program if the filesystem is
mounted.

It is possible that using this program can damage the filesystem
or data on the filesystem.

=item @lines = $g->zfgrep ($pattern, $path);

This calls the external C<zfgrep> program and returns the
matching lines.

Because of the message protocol, there is a transfer limit
of somewhere between 2MB and 4MB.  See L<guestfs(3)/PROTOCOL LIMITS>.

I<This function is deprecated.>
In new code, use the L</grep> call instead.

Deprecated functions will not be removed from the API, but the
fact that they are deprecated indicates that there are problems
with correct use of these functions.

=item @lines = $g->zfgrepi ($pattern, $path);

This calls the external C<zfgrep -i> program and returns the
matching lines.

Because of the message protocol, there is a transfer limit
of somewhere between 2MB and 4MB.  See L<guestfs(3)/PROTOCOL LIMITS>.

I<This function is deprecated.>
In new code, use the L</grep> call instead.

Deprecated functions will not be removed from the API, but the
fact that they are deprecated indicates that there are problems
with correct use of these functions.

=item $description = $g->zfile ($meth, $path);

This command runs C<file> after first decompressing C<path>
using C<method>.

C<method> must be one of C<gzip>, C<compress> or C<bzip2>.

Since 1.0.63, use C<$g-E<gt>file> instead which can now
process compressed files.

I<This function is deprecated.>
In new code, use the L</file> call instead.

Deprecated functions will not be removed from the API, but the
fact that they are deprecated indicates that there are problems
with correct use of these functions.

=item @lines = $g->zgrep ($regex, $path);

This calls the external C<zgrep> program and returns the
matching lines.

Because of the message protocol, there is a transfer limit
of somewhere between 2MB and 4MB.  See L<guestfs(3)/PROTOCOL LIMITS>.

I<This function is deprecated.>
In new code, use the L</grep> call instead.

Deprecated functions will not be removed from the API, but the
fact that they are deprecated indicates that there are problems
with correct use of these functions.

=item @lines = $g->zgrepi ($regex, $path);

This calls the external C<zgrep -i> program and returns the
matching lines.

Because of the message protocol, there is a transfer limit
of somewhere between 2MB and 4MB.  See L<guestfs(3)/PROTOCOL LIMITS>.

I<This function is deprecated.>
In new code, use the L</grep> call instead.

Deprecated functions will not be removed from the API, but the
fact that they are deprecated indicates that there are problems
with correct use of these functions.

=cut

use vars qw(%guestfs_introspection);
%guestfs_introspection = (
  "acl_delete_def_file" => {
    ret => 'void',
    args => [
      [ 'dir', 'string(path)', 0 ],
    ],
    name => "acl_delete_def_file",
    description => "delete the default POSIX ACL of a directory",
  },
  "acl_get_file" => {
    ret => 'string',
    args => [
      [ 'path', 'string(path)', 0 ],
      [ 'acltype', 'string', 1 ],
    ],
    name => "acl_get_file",
    description => "get the POSIX ACL attached to a file",
  },
  "acl_set_file" => {
    ret => 'void',
    args => [
      [ 'path', 'string(path)', 0 ],
      [ 'acltype', 'string', 1 ],
      [ 'acl', 'string', 2 ],
    ],
    name => "acl_set_file",
    description => "set the POSIX ACL attached to a file",
  },
  "add_cdrom" => {
    ret => 'void',
    args => [
      [ 'filename', 'string', 0 ],
    ],
    name => "add_cdrom",
    description => "add a CD-ROM disk image to examine",
  },
  "add_domain" => {
    ret => 'int',
    args => [
      [ 'dom', 'string', 0 ],
    ],
    optargs => {
      libvirturi => [ 'libvirturi', 'string', 0 ],
      readonly => [ 'readonly', 'bool', 1 ],
      iface => [ 'iface', 'string', 2 ],
      live => [ 'live', 'bool', 3 ],
      allowuuid => [ 'allowuuid', 'bool', 4 ],
      readonlydisk => [ 'readonlydisk', 'string', 5 ],
    },
    name => "add_domain",
    description => "add the disk(s) from a named libvirt domain",
  },
  "add_drive" => {
    ret => 'void',
    args => [
      [ 'filename', 'string', 0 ],
    ],
    optargs => {
      readonly => [ 'readonly', 'bool', 0 ],
      format => [ 'format', 'string', 1 ],
      iface => [ 'iface', 'string', 2 ],
      name => [ 'name', 'string', 3 ],
      label => [ 'label', 'string', 4 ],
      protocol => [ 'protocol', 'string', 5 ],
      server => [ 'server', 'string list', 6 ],
      username => [ 'username', 'string', 7 ],
    },
    name => "add_drive",
    description => "add an image to examine or modify",
  },
  "add_drive_ro" => {
    ret => 'void',
    args => [
      [ 'filename', 'string', 0 ],
    ],
    name => "add_drive_ro",
    description => "add a drive in snapshot mode (read-only)",
  },
  "add_drive_ro_with_if" => {
    ret => 'void',
    args => [
      [ 'filename', 'string', 0 ],
      [ 'iface', 'string', 1 ],
    ],
    name => "add_drive_ro_with_if",
    description => "add a drive read-only specifying the QEMU block emulation to use",
  },
  "add_drive_with_if" => {
    ret => 'void',
    args => [
      [ 'filename', 'string', 0 ],
      [ 'iface', 'string', 1 ],
    ],
    name => "add_drive_with_if",
    description => "add a drive specifying the QEMU block emulation to use",
  },
  "aug_clear" => {
    ret => 'void',
    args => [
      [ 'augpath', 'string', 0 ],
    ],
    name => "aug_clear",
    description => "clear Augeas path",
  },
  "aug_close" => {
    ret => 'void',
    args => [
    ],
    name => "aug_close",
    description => "close the current Augeas handle",
  },
  "aug_defnode" => {
    ret => 'struct int_bool',
    args => [
      [ 'name', 'string', 0 ],
      [ 'expr', 'string', 1 ],
      [ 'val', 'string', 2 ],
    ],
    name => "aug_defnode",
    description => "define an Augeas node",
  },
  "aug_defvar" => {
    ret => 'int',
    args => [
      [ 'name', 'string', 0 ],
      [ 'expr', 'nullable string', 1 ],
    ],
    name => "aug_defvar",
    description => "define an Augeas variable",
  },
  "aug_get" => {
    ret => 'string',
    args => [
      [ 'augpath', 'string', 0 ],
    ],
    name => "aug_get",
    description => "look up the value of an Augeas path",
  },
  "aug_init" => {
    ret => 'void',
    args => [
      [ 'root', 'string(path)', 0 ],
      [ 'flags', 'int', 1 ],
    ],
    name => "aug_init",
    description => "create a new Augeas handle",
  },
  "aug_insert" => {
    ret => 'void',
    args => [
      [ 'augpath', 'string', 0 ],
      [ 'label', 'string', 1 ],
      [ 'before', 'bool', 2 ],
    ],
    name => "aug_insert",
    description => "insert a sibling Augeas node",
  },
  "aug_load" => {
    ret => 'void',
    args => [
    ],
    name => "aug_load",
    description => "load files into the tree",
  },
  "aug_ls" => {
    ret => 'string list',
    args => [
      [ 'augpath', 'string', 0 ],
    ],
    name => "aug_ls",
    description => "list Augeas nodes under augpath",
  },
  "aug_match" => {
    ret => 'string list',
    args => [
      [ 'augpath', 'string', 0 ],
    ],
    name => "aug_match",
    description => "return Augeas nodes which match augpath",
  },
  "aug_mv" => {
    ret => 'void',
    args => [
      [ 'src', 'string', 0 ],
      [ 'dest', 'string', 1 ],
    ],
    name => "aug_mv",
    description => "move Augeas node",
  },
  "aug_rm" => {
    ret => 'int',
    args => [
      [ 'augpath', 'string', 0 ],
    ],
    name => "aug_rm",
    description => "remove an Augeas path",
  },
  "aug_save" => {
    ret => 'void',
    args => [
    ],
    name => "aug_save",
    description => "write all pending Augeas changes to disk",
  },
  "aug_set" => {
    ret => 'void',
    args => [
      [ 'augpath', 'string', 0 ],
      [ 'val', 'string', 1 ],
    ],
    name => "aug_set",
    description => "set Augeas path to value",
  },
  "available" => {
    ret => 'void',
    args => [
      [ 'groups', 'string list', 0 ],
    ],
    name => "available",
    description => "test availability of some parts of the API",
  },
  "available_all_groups" => {
    ret => 'string list',
    args => [
    ],
    name => "available_all_groups",
    description => "return a list of all optional groups",
  },
  "base64_in" => {
    ret => 'void',
    args => [
      [ 'base64file', 'string(filename)', 0 ],
      [ 'filename', 'string(path)', 1 ],
    ],
    name => "base64_in",
    description => "upload base64-encoded data to file",
  },
  "base64_out" => {
    ret => 'void',
    args => [
      [ 'filename', 'string(path)', 0 ],
      [ 'base64file', 'string(filename)', 1 ],
    ],
    name => "base64_out",
    description => "download file and encode as base64",
  },
  "blkid" => {
    ret => 'hash',
    args => [
      [ 'device', 'string(device)', 0 ],
    ],
    name => "blkid",
    description => "print block device attributes",
  },
  "blockdev_flushbufs" => {
    ret => 'void',
    args => [
      [ 'device', 'string(device)', 0 ],
    ],
    name => "blockdev_flushbufs",
    description => "flush device buffers",
  },
  "blockdev_getbsz" => {
    ret => 'int',
    args => [
      [ 'device', 'string(device)', 0 ],
    ],
    name => "blockdev_getbsz",
    description => "get blocksize of block device",
  },
  "blockdev_getro" => {
    ret => 'bool',
    args => [
      [ 'device', 'string(device)', 0 ],
    ],
    name => "blockdev_getro",
    description => "is block device set to read-only",
  },
  "blockdev_getsize64" => {
    ret => 'int64',
    args => [
      [ 'device', 'string(device)', 0 ],
    ],
    name => "blockdev_getsize64",
    description => "get total size of device in bytes",
  },
  "blockdev_getss" => {
    ret => 'int',
    args => [
      [ 'device', 'string(device)', 0 ],
    ],
    name => "blockdev_getss",
    description => "get sectorsize of block device",
  },
  "blockdev_getsz" => {
    ret => 'int64',
    args => [
      [ 'device', 'string(device)', 0 ],
    ],
    name => "blockdev_getsz",
    description => "get total size of device in 512-byte sectors",
  },
  "blockdev_rereadpt" => {
    ret => 'void',
    args => [
      [ 'device', 'string(device)', 0 ],
    ],
    name => "blockdev_rereadpt",
    description => "reread partition table",
  },
  "blockdev_setbsz" => {
    ret => 'void',
    args => [
      [ 'device', 'string(device)', 0 ],
      [ 'blocksize', 'int', 1 ],
    ],
    name => "blockdev_setbsz",
    description => "set blocksize of block device",
  },
  "blockdev_setro" => {
    ret => 'void',
    args => [
      [ 'device', 'string(device)', 0 ],
    ],
    name => "blockdev_setro",
    description => "set block device to read-only",
  },
  "blockdev_setrw" => {
    ret => 'void',
    args => [
      [ 'device', 'string(device)', 0 ],
    ],
    name => "blockdev_setrw",
    description => "set block device to read-write",
  },
  "btrfs_device_add" => {
    ret => 'void',
    args => [
      [ 'devices', 'string(device) list', 0 ],
      [ 'fs', 'string(path)', 1 ],
    ],
    name => "btrfs_device_add",
    description => "add devices to a btrfs filesystem",
  },
  "btrfs_device_delete" => {
    ret => 'void',
    args => [
      [ 'devices', 'string(device) list', 0 ],
      [ 'fs', 'string(path)', 1 ],
    ],
    name => "btrfs_device_delete",
    description => "remove devices from a btrfs filesystem",
  },
  "btrfs_filesystem_balance" => {
    ret => 'void',
    args => [
      [ 'fs', 'string(path)', 0 ],
    ],
    name => "btrfs_filesystem_balance",
    description => "balance a btrfs filesystem",
  },
  "btrfs_filesystem_resize" => {
    ret => 'void',
    args => [
      [ 'mountpoint', 'string(path)', 0 ],
    ],
    optargs => {
      size => [ 'size', 'int64', 0 ],
    },
    name => "btrfs_filesystem_resize",
    description => "resize a btrfs filesystem",
  },
  "btrfs_filesystem_sync" => {
    ret => 'void',
    args => [
      [ 'fs', 'string(path)', 0 ],
    ],
    name => "btrfs_filesystem_sync",
    description => "sync a btrfs filesystem",
  },
  "btrfs_fsck" => {
    ret => 'void',
    args => [
      [ 'device', 'string(device)', 0 ],
    ],
    optargs => {
      superblock => [ 'superblock', 'int64', 0 ],
      repair => [ 'repair', 'bool', 1 ],
    },
    name => "btrfs_fsck",
    description => "check a btrfs filesystem",
  },
  "btrfs_set_seeding" => {
    ret => 'void',
    args => [
      [ 'device', 'string(device)', 0 ],
      [ 'seeding', 'bool', 1 ],
    ],
    name => "btrfs_set_seeding",
    description => "enable or disable the seeding feature of device",
  },
  "btrfs_subvolume_create" => {
    ret => 'void',
    args => [
      [ 'dest', 'string(path)', 0 ],
    ],
    name => "btrfs_subvolume_create",
    description => "create a btrfs snapshot",
  },
  "btrfs_subvolume_delete" => {
    ret => 'void',
    args => [
      [ 'subvolume', 'string(path)', 0 ],
    ],
    name => "btrfs_subvolume_delete",
    description => "delete a btrfs snapshot",
  },
  "btrfs_subvolume_list" => {
    ret => 'struct btrfssubvolume list',
    args => [
      [ 'fs', 'string(mountable_or_path)', 0 ],
    ],
    name => "btrfs_subvolume_list",
    description => "list btrfs snapshots and subvolumes",
  },
  "btrfs_subvolume_set_default" => {
    ret => 'void',
    args => [
      [ 'id', 'int64', 0 ],
      [ 'fs', 'string(path)', 1 ],
    ],
    name => "btrfs_subvolume_set_default",
    description => "set default btrfs subvolume",
  },
  "btrfs_subvolume_snapshot" => {
    ret => 'void',
    args => [
      [ 'source', 'string(path)', 0 ],
      [ 'dest', 'string(path)', 1 ],
    ],
    name => "btrfs_subvolume_snapshot",
    description => "create a writable btrfs snapshot",
  },
  "canonical_device_name" => {
    ret => 'string',
    args => [
      [ 'device', 'string', 0 ],
    ],
    name => "canonical_device_name",
    description => "return canonical device name",
  },
  "cap_get_file" => {
    ret => 'string',
    args => [
      [ 'path', 'string(path)', 0 ],
    ],
    name => "cap_get_file",
    description => "get the Linux capabilities attached to a file",
  },
  "cap_set_file" => {
    ret => 'void',
    args => [
      [ 'path', 'string(path)', 0 ],
      [ 'cap', 'string', 1 ],
    ],
    name => "cap_set_file",
    description => "set the Linux capabilities attached to a file",
  },
  "case_sensitive_path" => {
    ret => 'string',
    args => [
      [ 'path', 'string(path)', 0 ],
    ],
    name => "case_sensitive_path",
    description => "return true path on case-insensitive filesystem",
  },
  "cat" => {
    ret => 'string',
    args => [
      [ 'path', 'string(path)', 0 ],
    ],
    name => "cat",
    description => "list the contents of a file",
  },
  "checksum" => {
    ret => 'string',
    args => [
      [ 'csumtype', 'string', 0 ],
      [ 'path', 'string(path)', 1 ],
    ],
    name => "checksum",
    description => "compute MD5, SHAx or CRC checksum of file",
  },
  "checksum_device" => {
    ret => 'string',
    args => [
      [ 'csumtype', 'string', 0 ],
      [ 'device', 'string(device)', 1 ],
    ],
    name => "checksum_device",
    description => "compute MD5, SHAx or CRC checksum of the contents of a device",
  },
  "checksums_out" => {
    ret => 'void',
    args => [
      [ 'csumtype', 'string', 0 ],
      [ 'directory', 'string(path)', 1 ],
      [ 'sumsfile', 'string(filename)', 2 ],
    ],
    name => "checksums_out",
    description => "compute MD5, SHAx or CRC checksum of files in a directory",
  },
  "chmod" => {
    ret => 'void',
    args => [
      [ 'mode', 'int', 0 ],
      [ 'path', 'string(path)', 1 ],
    ],
    name => "chmod",
    description => "change file mode",
  },
  "chown" => {
    ret => 'void',
    args => [
      [ 'owner', 'int', 0 ],
      [ 'group', 'int', 1 ],
      [ 'path', 'string(path)', 2 ],
    ],
    name => "chown",
    description => "change file owner and group",
  },
  "command" => {
    ret => 'string',
    args => [
      [ 'arguments', 'string list', 0 ],
    ],
    name => "command",
    description => "run a command from the guest filesystem",
  },
  "command_lines" => {
    ret => 'string list',
    args => [
      [ 'arguments', 'string list', 0 ],
    ],
    name => "command_lines",
    description => "run a command, returning lines",
  },
  "compress_device_out" => {
    ret => 'void',
    args => [
      [ 'ctype', 'string', 0 ],
      [ 'device', 'string(device)', 1 ],
      [ 'zdevice', 'string(filename)', 2 ],
    ],
    optargs => {
      level => [ 'level', 'int', 0 ],
    },
    name => "compress_device_out",
    description => "output compressed device",
  },
  "compress_out" => {
    ret => 'void',
    args => [
      [ 'ctype', 'string', 0 ],
      [ 'file', 'string(path)', 1 ],
      [ 'zfile', 'string(filename)', 2 ],
    ],
    optargs => {
      level => [ 'level', 'int', 0 ],
    },
    name => "compress_out",
    description => "output compressed file",
  },
  "config" => {
    ret => 'void',
    args => [
      [ 'qemuparam', 'string', 0 ],
      [ 'qemuvalue', 'nullable string', 1 ],
    ],
    name => "config",
    description => "add qemu parameters",
  },
  "copy_device_to_device" => {
    ret => 'void',
    args => [
      [ 'src', 'string(device)', 0 ],
      [ 'dest', 'string(device)', 1 ],
    ],
    optargs => {
      srcoffset => [ 'srcoffset', 'int64', 0 ],
      destoffset => [ 'destoffset', 'int64', 1 ],
      size => [ 'size', 'int64', 2 ],
      sparse => [ 'sparse', 'bool', 3 ],
    },
    name => "copy_device_to_device",
    description => "copy from source device to destination device",
  },
  "copy_device_to_file" => {
    ret => 'void',
    args => [
      [ 'src', 'string(device)', 0 ],
      [ 'dest', 'string(path)', 1 ],
    ],
    optargs => {
      srcoffset => [ 'srcoffset', 'int64', 0 ],
      destoffset => [ 'destoffset', 'int64', 1 ],
      size => [ 'size', 'int64', 2 ],
      sparse => [ 'sparse', 'bool', 3 ],
    },
    name => "copy_device_to_file",
    description => "copy from source device to destination file",
  },
  "copy_file_to_device" => {
    ret => 'void',
    args => [
      [ 'src', 'string(path)', 0 ],
      [ 'dest', 'string(device)', 1 ],
    ],
    optargs => {
      srcoffset => [ 'srcoffset', 'int64', 0 ],
      destoffset => [ 'destoffset', 'int64', 1 ],
      size => [ 'size', 'int64', 2 ],
      sparse => [ 'sparse', 'bool', 3 ],
    },
    name => "copy_file_to_device",
    description => "copy from source file to destination device",
  },
  "copy_file_to_file" => {
    ret => 'void',
    args => [
      [ 'src', 'string(path)', 0 ],
      [ 'dest', 'string(path)', 1 ],
    ],
    optargs => {
      srcoffset => [ 'srcoffset', 'int64', 0 ],
      destoffset => [ 'destoffset', 'int64', 1 ],
      size => [ 'size', 'int64', 2 ],
      sparse => [ 'sparse', 'bool', 3 ],
    },
    name => "copy_file_to_file",
    description => "copy from source file to destination file",
  },
  "copy_size" => {
    ret => 'void',
    args => [
      [ 'src', 'string(dev_or_path)', 0 ],
      [ 'dest', 'string(dev_or_path)', 1 ],
      [ 'size', 'int64', 2 ],
    ],
    name => "copy_size",
    description => "copy size bytes from source to destination using dd",
  },
  "cp" => {
    ret => 'void',
    args => [
      [ 'src', 'string(path)', 0 ],
      [ 'dest', 'string(path)', 1 ],
    ],
    name => "cp",
    description => "copy a file",
  },
  "cp_a" => {
    ret => 'void',
    args => [
      [ 'src', 'string(path)', 0 ],
      [ 'dest', 'string(path)', 1 ],
    ],
    name => "cp_a",
    description => "copy a file or directory recursively",
  },
  "dd" => {
    ret => 'void',
    args => [
      [ 'src', 'string(dev_or_path)', 0 ],
      [ 'dest', 'string(dev_or_path)', 1 ],
    ],
    name => "dd",
    description => "copy from source to destination using dd",
  },
  "debug" => {
    ret => 'string',
    args => [
      [ 'subcmd', 'string', 0 ],
      [ 'extraargs', 'string list', 1 ],
    ],
    name => "debug",
    description => "debugging and internals",
  },
  "debug_drives" => {
    ret => 'string list',
    args => [
    ],
    name => "debug_drives",
    description => "debug the drives (internal use only)",
  },
  "debug_upload" => {
    ret => 'void',
    args => [
      [ 'filename', 'string(filename)', 0 ],
      [ 'tmpname', 'string', 1 ],
      [ 'mode', 'int', 2 ],
    ],
    name => "debug_upload",
    description => "upload a file to the appliance (internal use only)",
  },
  "device_index" => {
    ret => 'int',
    args => [
      [ 'device', 'string(device)', 0 ],
    ],
    name => "device_index",
    description => "convert device to index",
  },
  "df" => {
    ret => 'string',
    args => [
    ],
    name => "df",
    description => "report file system disk space usage",
  },
  "df_h" => {
    ret => 'string',
    args => [
    ],
    name => "df_h",
    description => "report file system disk space usage (human readable)",
  },
  "disk_format" => {
    ret => 'string',
    args => [
      [ 'filename', 'string', 0 ],
    ],
    name => "disk_format",
    description => "detect the disk format of a disk image",
  },
  "disk_has_backing_file" => {
    ret => 'bool',
    args => [
      [ 'filename', 'string', 0 ],
    ],
    name => "disk_has_backing_file",
    description => "return whether disk has a backing file",
  },
  "disk_virtual_size" => {
    ret => 'int64',
    args => [
      [ 'filename', 'string', 0 ],
    ],
    name => "disk_virtual_size",
    description => "return virtual size of a disk",
  },
  "dmesg" => {
    ret => 'string',
    args => [
    ],
    name => "dmesg",
    description => "return kernel messages",
  },
  "download" => {
    ret => 'void',
    args => [
      [ 'remotefilename', 'string(dev_or_path)', 0 ],
      [ 'filename', 'string(filename)', 1 ],
    ],
    name => "download",
    description => "download a file to the local machine",
  },
  "download_offset" => {
    ret => 'void',
    args => [
      [ 'remotefilename', 'string(dev_or_path)', 0 ],
      [ 'filename', 'string(filename)', 1 ],
      [ 'offset', 'int64', 2 ],
      [ 'size', 'int64', 3 ],
    ],
    name => "download_offset",
    description => "download a file to the local machine with offset and size",
  },
  "drop_caches" => {
    ret => 'void',
    args => [
      [ 'whattodrop', 'int', 0 ],
    ],
    name => "drop_caches",
    description => "drop kernel page cache, dentries and inodes",
  },
  "du" => {
    ret => 'int64',
    args => [
      [ 'path', 'string(path)', 0 ],
    ],
    name => "du",
    description => "estimate file space usage",
  },
  "e2fsck" => {
    ret => 'void',
    args => [
      [ 'device', 'string(device)', 0 ],
    ],
    optargs => {
      correct => [ 'correct', 'bool', 0 ],
      forceall => [ 'forceall', 'bool', 1 ],
    },
    name => "e2fsck",
    description => "check an ext2/ext3 filesystem",
  },
  "e2fsck_f" => {
    ret => 'void',
    args => [
      [ 'device', 'string(device)', 0 ],
    ],
    name => "e2fsck_f",
    description => "check an ext2/ext3 filesystem",
  },
  "echo_daemon" => {
    ret => 'string',
    args => [
      [ 'words', 'string list', 0 ],
    ],
    name => "echo_daemon",
    description => "echo arguments back to the client",
  },
  "egrep" => {
    ret => 'string list',
    args => [
      [ 'regex', 'string', 0 ],
      [ 'path', 'string(path)', 1 ],
    ],
    name => "egrep",
    description => "return lines matching a pattern",
  },
  "egrepi" => {
    ret => 'string list',
    args => [
      [ 'regex', 'string', 0 ],
      [ 'path', 'string(path)', 1 ],
    ],
    name => "egrepi",
    description => "return lines matching a pattern",
  },
  "equal" => {
    ret => 'bool',
    args => [
      [ 'file1', 'string(path)', 0 ],
      [ 'file2', 'string(path)', 1 ],
    ],
    name => "equal",
    description => "test if two files have equal contents",
  },
  "exists" => {
    ret => 'bool',
    args => [
      [ 'path', 'string(path)', 0 ],
    ],
    name => "exists",
    description => "test if file or directory exists",
  },
  "extlinux" => {
    ret => 'void',
    args => [
      [ 'directory', 'string(path)', 0 ],
    ],
    name => "extlinux",
    description => "install the SYSLINUX bootloader on an ext2/3/4 or btrfs filesystem",
  },
  "fallocate" => {
    ret => 'void',
    args => [
      [ 'path', 'string(path)', 0 ],
      [ 'len', 'int', 1 ],
    ],
    name => "fallocate",
    description => "preallocate a file in the guest filesystem",
  },
  "fallocate64" => {
    ret => 'void',
    args => [
      [ 'path', 'string(path)', 0 ],
      [ 'len', 'int64', 1 ],
    ],
    name => "fallocate64",
    description => "preallocate a file in the guest filesystem",
  },
  "feature_available" => {
    ret => 'bool',
    args => [
      [ 'groups', 'string list', 0 ],
    ],
    name => "feature_available",
    description => "test availability of some parts of the API",
  },
  "fgrep" => {
    ret => 'string list',
    args => [
      [ 'pattern', 'string', 0 ],
      [ 'path', 'string(path)', 1 ],
    ],
    name => "fgrep",
    description => "return lines matching a pattern",
  },
  "fgrepi" => {
    ret => 'string list',
    args => [
      [ 'pattern', 'string', 0 ],
      [ 'path', 'string(path)', 1 ],
    ],
    name => "fgrepi",
    description => "return lines matching a pattern",
  },
  "file" => {
    ret => 'string',
    args => [
      [ 'path', 'string(dev_or_path)', 0 ],
    ],
    name => "file",
    description => "determine file type",
  },
  "file_architecture" => {
    ret => 'string',
    args => [
      [ 'filename', 'string(path)', 0 ],
    ],
    name => "file_architecture",
    description => "detect the architecture of a binary file",
  },
  "filesize" => {
    ret => 'int64',
    args => [
      [ 'file', 'string(path)', 0 ],
    ],
    name => "filesize",
    description => "return the size of the file in bytes",
  },
  "filesystem_available" => {
    ret => 'bool',
    args => [
      [ 'filesystem', 'string', 0 ],
    ],
    name => "filesystem_available",
    description => "check if filesystem is available",
  },
  "fill" => {
    ret => 'void',
    args => [
      [ 'c', 'int', 0 ],
      [ 'len', 'int', 1 ],
      [ 'path', 'string(path)', 2 ],
    ],
    name => "fill",
    description => "fill a file with octets",
  },
  "fill_dir" => {
    ret => 'void',
    args => [
      [ 'dir', 'string(path)', 0 ],
      [ 'nr', 'int', 1 ],
    ],
    name => "fill_dir",
    description => "fill a directory with empty files",
  },
  "fill_pattern" => {
    ret => 'void',
    args => [
      [ 'pattern', 'string', 0 ],
      [ 'len', 'int', 1 ],
      [ 'path', 'string(path)', 2 ],
    ],
    name => "fill_pattern",
    description => "fill a file with a repeating pattern of bytes",
  },
  "find" => {
    ret => 'string list',
    args => [
      [ 'directory', 'string(path)', 0 ],
    ],
    name => "find",
    description => "find all files and directories",
  },
  "find0" => {
    ret => 'void',
    args => [
      [ 'directory', 'string(path)', 0 ],
      [ 'files', 'string(filename)', 1 ],
    ],
    name => "find0",
    description => "find all files and directories, returning NUL-separated list",
  },
  "findfs_label" => {
    ret => 'string',
    args => [
      [ 'label', 'string', 0 ],
    ],
    name => "findfs_label",
    description => "find a filesystem by label",
  },
  "findfs_uuid" => {
    ret => 'string',
    args => [
      [ 'uuid', 'string', 0 ],
    ],
    name => "findfs_uuid",
    description => "find a filesystem by UUID",
  },
  "fsck" => {
    ret => 'int',
    args => [
      [ 'fstype', 'string', 0 ],
      [ 'device', 'string(device)', 1 ],
    ],
    name => "fsck",
    description => "run the filesystem checker",
  },
  "fstrim" => {
    ret => 'void',
    args => [
      [ 'mountpoint', 'string(path)', 0 ],
    ],
    optargs => {
      offset => [ 'offset', 'int64', 0 ],
      length => [ 'length', 'int64', 1 ],
      minimumfreeextent => [ 'minimumfreeextent', 'int64', 2 ],
    },
    name => "fstrim",
    description => "trim free space in a filesystem",
  },
  "get_append" => {
    ret => 'const nullable string',
    args => [
    ],
    name => "get_append",
    description => "get the additional kernel options",
  },
  "get_attach_method" => {
    ret => 'string',
    args => [
    ],
    name => "get_attach_method",
    description => "get the backend",
  },
  "get_autosync" => {
    ret => 'bool',
    args => [
    ],
    name => "get_autosync",
    description => "get autosync mode",
  },
  "get_backend" => {
    ret => 'string',
    args => [
    ],
    name => "get_backend",
    description => "get the backend",
  },
  "get_cachedir" => {
    ret => 'string',
    args => [
    ],
    name => "get_cachedir",
    description => "get the appliance cache directory",
  },
  "get_direct" => {
    ret => 'bool',
    args => [
    ],
    name => "get_direct",
    description => "get direct appliance mode flag",
  },
  "get_e2attrs" => {
    ret => 'string',
    args => [
      [ 'file', 'string(path)', 0 ],
    ],
    name => "get_e2attrs",
    description => "get ext2 file attributes of a file",
  },
  "get_e2generation" => {
    ret => 'int64',
    args => [
      [ 'file', 'string(path)', 0 ],
    ],
    name => "get_e2generation",
    description => "get ext2 file generation of a file",
  },
  "get_e2label" => {
    ret => 'string',
    args => [
      [ 'device', 'string(device)', 0 ],
    ],
    name => "get_e2label",
    description => "get the ext2/3/4 filesystem label",
  },
  "get_e2uuid" => {
    ret => 'string',
    args => [
      [ 'device', 'string(device)', 0 ],
    ],
    name => "get_e2uuid",
    description => "get the ext2/3/4 filesystem UUID",
  },
  "get_libvirt_requested_credential_challenge" => {
    ret => 'string',
    args => [
      [ 'index', 'int', 0 ],
    ],
    name => "get_libvirt_requested_credential_challenge",
    description => "challenge of i'th requested credential",
  },
  "get_libvirt_requested_credential_defresult" => {
    ret => 'string',
    args => [
      [ 'index', 'int', 0 ],
    ],
    name => "get_libvirt_requested_credential_defresult",
    description => "default result of i'th requested credential",
  },
  "get_libvirt_requested_credential_prompt" => {
    ret => 'string',
    args => [
      [ 'index', 'int', 0 ],
    ],
    name => "get_libvirt_requested_credential_prompt",
    description => "prompt of i'th requested credential",
  },
  "get_libvirt_requested_credentials" => {
    ret => 'string list',
    args => [
    ],
    name => "get_libvirt_requested_credentials",
    description => "get list of credentials requested by libvirt",
  },
  "get_memsize" => {
    ret => 'int',
    args => [
    ],
    name => "get_memsize",
    description => "get memory allocated to the qemu subprocess",
  },
  "get_network" => {
    ret => 'bool',
    args => [
    ],
    name => "get_network",
    description => "get enable network flag",
  },
  "get_path" => {
    ret => 'const string',
    args => [
    ],
    name => "get_path",
    description => "get the search path",
  },
  "get_pgroup" => {
    ret => 'bool',
    args => [
    ],
    name => "get_pgroup",
    description => "get process group flag",
  },
  "get_pid" => {
    ret => 'int',
    args => [
    ],
    name => "get_pid",
    description => "get PID of qemu subprocess",
  },
  "get_program" => {
    ret => 'const string',
    args => [
    ],
    name => "get_program",
    description => "get the program name",
  },
  "get_qemu" => {
    ret => 'const string',
    args => [
    ],
    name => "get_qemu",
    description => "get the qemu binary",
  },
  "get_recovery_proc" => {
    ret => 'bool',
    args => [
    ],
    name => "get_recovery_proc",
    description => "get recovery process enabled flag",
  },
  "get_selinux" => {
    ret => 'bool',
    args => [
    ],
    name => "get_selinux",
    description => "get SELinux enabled flag",
  },
  "get_smp" => {
    ret => 'int',
    args => [
    ],
    name => "get_smp",
    description => "get number of virtual CPUs in appliance",
  },
  "get_state" => {
    ret => 'int',
    args => [
    ],
    name => "get_state",
    description => "get the current state",
  },
  "get_tmpdir" => {
    ret => 'string',
    args => [
    ],
    name => "get_tmpdir",
    description => "get the temporary directory",
  },
  "get_trace" => {
    ret => 'bool',
    args => [
    ],
    name => "get_trace",
    description => "get command trace enabled flag",
  },
  "get_umask" => {
    ret => 'int',
    args => [
    ],
    name => "get_umask",
    description => "get the current umask",
  },
  "get_verbose" => {
    ret => 'bool',
    args => [
    ],
    name => "get_verbose",
    description => "get verbose mode",
  },
  "getcon" => {
    ret => 'string',
    args => [
    ],
    name => "getcon",
    description => "get SELinux security context",
  },
  "getxattr" => {
    ret => 'buffer',
    args => [
      [ 'path', 'string(path)', 0 ],
      [ 'name', 'string', 1 ],
    ],
    name => "getxattr",
    description => "get a single extended attribute",
  },
  "getxattrs" => {
    ret => 'struct xattr list',
    args => [
      [ 'path', 'string(path)', 0 ],
    ],
    name => "getxattrs",
    description => "list extended attributes of a file or directory",
  },
  "glob_expand" => {
    ret => 'string list',
    args => [
      [ 'pattern', 'string(path)', 0 ],
    ],
    name => "glob_expand",
    description => "expand a wildcard path",
  },
  "grep" => {
    ret => 'string list',
    args => [
      [ 'regex', 'string', 0 ],
      [ 'path', 'string(path)', 1 ],
    ],
    optargs => {
      extended => [ 'extended', 'bool', 0 ],
      fixed => [ 'fixed', 'bool', 1 ],
      insensitive => [ 'insensitive', 'bool', 2 ],
      compressed => [ 'compressed', 'bool', 3 ],
    },
    name => "grep",
    description => "return lines matching a pattern",
  },
  "grepi" => {
    ret => 'string list',
    args => [
      [ 'regex', 'string', 0 ],
      [ 'path', 'string(path)', 1 ],
    ],
    name => "grepi",
    description => "return lines matching a pattern",
  },
  "grub_install" => {
    ret => 'void',
    args => [
      [ 'root', 'string(path)', 0 ],
      [ 'device', 'string(device)', 1 ],
    ],
    name => "grub_install",
    description => "install GRUB 1",
  },
  "head" => {
    ret => 'string list',
    args => [
      [ 'path', 'string(path)', 0 ],
    ],
    name => "head",
    description => "return first 10 lines of a file",
  },
  "head_n" => {
    ret => 'string list',
    args => [
      [ 'nrlines', 'int', 0 ],
      [ 'path', 'string(path)', 1 ],
    ],
    name => "head_n",
    description => "return first N lines of a file",
  },
  "hexdump" => {
    ret => 'string',
    args => [
      [ 'path', 'string(path)', 0 ],
    ],
    name => "hexdump",
    description => "dump a file in hexadecimal",
  },
  "hivex_close" => {
    ret => 'void',
    args => [
    ],
    name => "hivex_close",
    description => "close the current hivex handle",
  },
  "hivex_commit" => {
    ret => 'void',
    args => [
      [ 'filename', 'nullable string', 0 ],
    ],
    name => "hivex_commit",
    description => "commit (write) changes back to the hive",
  },
  "hivex_node_add_child" => {
    ret => 'int64',
    args => [
      [ 'parent', 'int64', 0 ],
      [ 'name', 'string', 1 ],
    ],
    name => "hivex_node_add_child",
    description => "add a child node",
  },
  "hivex_node_children" => {
    ret => 'struct hivex_node list',
    args => [
      [ 'nodeh', 'int64', 0 ],
    ],
    name => "hivex_node_children",
    description => "return list of nodes which are subkeys of node",
  },
  "hivex_node_delete_child" => {
    ret => 'void',
    args => [
      [ 'nodeh', 'int64', 0 ],
    ],
    name => "hivex_node_delete_child",
    description => "delete a node (recursively)",
  },
  "hivex_node_get_child" => {
    ret => 'int64',
    args => [
      [ 'nodeh', 'int64', 0 ],
      [ 'name', 'string', 1 ],
    ],
    name => "hivex_node_get_child",
    description => "return the named child of node",
  },
  "hivex_node_get_value" => {
    ret => 'int64',
    args => [
      [ 'nodeh', 'int64', 0 ],
      [ 'key', 'string', 1 ],
    ],
    name => "hivex_node_get_value",
    description => "return the named value",
  },
  "hivex_node_name" => {
    ret => 'string',
    args => [
      [ 'nodeh', 'int64', 0 ],
    ],
    name => "hivex_node_name",
    description => "return the name of the node",
  },
  "hivex_node_parent" => {
    ret => 'int64',
    args => [
      [ 'nodeh', 'int64', 0 ],
    ],
    name => "hivex_node_parent",
    description => "return the parent of node",
  },
  "hivex_node_set_value" => {
    ret => 'void',
    args => [
      [ 'nodeh', 'int64', 0 ],
      [ 'key', 'string', 1 ],
      [ 't', 'int64', 2 ],
      [ 'val', 'buffer', 3 ],
    ],
    name => "hivex_node_set_value",
    description => "set or replace a single value in a node",
  },
  "hivex_node_values" => {
    ret => 'struct hivex_value list',
    args => [
      [ 'nodeh', 'int64', 0 ],
    ],
    name => "hivex_node_values",
    description => "return list of values attached to node",
  },
  "hivex_open" => {
    ret => 'void',
    args => [
      [ 'filename', 'string(path)', 0 ],
    ],
    optargs => {
      verbose => [ 'verbose', 'bool', 0 ],
      debug => [ 'debug', 'bool', 1 ],
      write => [ 'write', 'bool', 2 ],
    },
    name => "hivex_open",
    description => "open a Windows Registry hive file",
  },
  "hivex_root" => {
    ret => 'int64',
    args => [
    ],
    name => "hivex_root",
    description => "return the root node of the hive",
  },
  "hivex_value_key" => {
    ret => 'string',
    args => [
      [ 'valueh', 'int64', 0 ],
    ],
    name => "hivex_value_key",
    description => "return the key field from the (key, datatype, data) tuple",
  },
  "hivex_value_type" => {
    ret => 'int64',
    args => [
      [ 'valueh', 'int64', 0 ],
    ],
    name => "hivex_value_type",
    description => "return the data type from the (key, datatype, data) tuple",
  },
  "hivex_value_utf8" => {
    ret => 'string',
    args => [
      [ 'valueh', 'int64', 0 ],
    ],
    name => "hivex_value_utf8",
    description => "return the data field from the (key, datatype, data) tuple",
  },
  "hivex_value_value" => {
    ret => 'buffer',
    args => [
      [ 'valueh', 'int64', 0 ],
    ],
    name => "hivex_value_value",
    description => "return the data field from the (key, datatype, data) tuple",
  },
  "initrd_cat" => {
    ret => 'buffer',
    args => [
      [ 'initrdpath', 'string(path)', 0 ],
      [ 'filename', 'string', 1 ],
    ],
    name => "initrd_cat",
    description => "list the contents of a single file in an initrd",
  },
  "initrd_list" => {
    ret => 'string list',
    args => [
      [ 'path', 'string(path)', 0 ],
    ],
    name => "initrd_list",
    description => "list files in an initrd",
  },
  "inotify_add_watch" => {
    ret => 'int64',
    args => [
      [ 'path', 'string(path)', 0 ],
      [ 'mask', 'int', 1 ],
    ],
    name => "inotify_add_watch",
    description => "add an inotify watch",
  },
  "inotify_close" => {
    ret => 'void',
    args => [
    ],
    name => "inotify_close",
    description => "close the inotify handle",
  },
  "inotify_files" => {
    ret => 'string list',
    args => [
    ],
    name => "inotify_files",
    description => "return list of watched files that had events",
  },
  "inotify_init" => {
    ret => 'void',
    args => [
      [ 'maxevents', 'int', 0 ],
    ],
    name => "inotify_init",
    description => "create an inotify handle",
  },
  "inotify_read" => {
    ret => 'struct inotify_event list',
    args => [
    ],
    name => "inotify_read",
    description => "return list of inotify events",
  },
  "inotify_rm_watch" => {
    ret => 'void',
    args => [
      [ 'wd', 'int', 0 ],
    ],
    name => "inotify_rm_watch",
    description => "remove an inotify watch",
  },
  "inspect_get_arch" => {
    ret => 'string',
    args => [
      [ 'root', 'string(mountable)', 0 ],
    ],
    name => "inspect_get_arch",
    description => "get architecture of inspected operating system",
  },
  "inspect_get_distro" => {
    ret => 'string',
    args => [
      [ 'root', 'string(mountable)', 0 ],
    ],
    name => "inspect_get_distro",
    description => "get distro of inspected operating system",
  },
  "inspect_get_drive_mappings" => {
    ret => 'hash',
    args => [
      [ 'root', 'string(mountable)', 0 ],
    ],
    name => "inspect_get_drive_mappings",
    description => "get drive letter mappings",
  },
  "inspect_get_filesystems" => {
    ret => 'string list',
    args => [
      [ 'root', 'string(mountable)', 0 ],
    ],
    name => "inspect_get_filesystems",
    description => "get filesystems associated with inspected operating system",
  },
  "inspect_get_format" => {
    ret => 'string',
    args => [
      [ 'root', 'string(mountable)', 0 ],
    ],
    name => "inspect_get_format",
    description => "get format of inspected operating system",
  },
  "inspect_get_hostname" => {
    ret => 'string',
    args => [
      [ 'root', 'string(mountable)', 0 ],
    ],
    name => "inspect_get_hostname",
    description => "get hostname of the operating system",
  },
  "inspect_get_icon" => {
    ret => 'buffer',
    args => [
      [ 'root', 'string(mountable)', 0 ],
    ],
    optargs => {
      favicon => [ 'favicon', 'bool', 0 ],
      highquality => [ 'highquality', 'bool', 1 ],
    },
    name => "inspect_get_icon",
    description => "get the icon corresponding to this operating system",
  },
  "inspect_get_major_version" => {
    ret => 'int',
    args => [
      [ 'root', 'string(mountable)', 0 ],
    ],
    name => "inspect_get_major_version",
    description => "get major version of inspected operating system",
  },
  "inspect_get_minor_version" => {
    ret => 'int',
    args => [
      [ 'root', 'string(mountable)', 0 ],
    ],
    name => "inspect_get_minor_version",
    description => "get minor version of inspected operating system",
  },
  "inspect_get_mountpoints" => {
    ret => 'hash',
    args => [
      [ 'root', 'string(mountable)', 0 ],
    ],
    name => "inspect_get_mountpoints",
    description => "get mountpoints of inspected operating system",
  },
  "inspect_get_package_format" => {
    ret => 'string',
    args => [
      [ 'root', 'string(mountable)', 0 ],
    ],
    name => "inspect_get_package_format",
    description => "get package format used by the operating system",
  },
  "inspect_get_package_management" => {
    ret => 'string',
    args => [
      [ 'root', 'string(mountable)', 0 ],
    ],
    name => "inspect_get_package_management",
    description => "get package management tool used by the operating system",
  },
  "inspect_get_product_name" => {
    ret => 'string',
    args => [
      [ 'root', 'string(mountable)', 0 ],
    ],
    name => "inspect_get_product_name",
    description => "get product name of inspected operating system",
  },
  "inspect_get_product_variant" => {
    ret => 'string',
    args => [
      [ 'root', 'string(mountable)', 0 ],
    ],
    name => "inspect_get_product_variant",
    description => "get product variant of inspected operating system",
  },
  "inspect_get_roots" => {
    ret => 'string list',
    args => [
    ],
    name => "inspect_get_roots",
    description => "return list of operating systems found by last inspection",
  },
  "inspect_get_type" => {
    ret => 'string',
    args => [
      [ 'root', 'string(mountable)', 0 ],
    ],
    name => "inspect_get_type",
    description => "get type of inspected operating system",
  },
  "inspect_get_windows_current_control_set" => {
    ret => 'string',
    args => [
      [ 'root', 'string(mountable)', 0 ],
    ],
    name => "inspect_get_windows_current_control_set",
    description => "get Windows CurrentControlSet of inspected operating system",
  },
  "inspect_get_windows_systemroot" => {
    ret => 'string',
    args => [
      [ 'root', 'string(mountable)', 0 ],
    ],
    name => "inspect_get_windows_systemroot",
    description => "get Windows systemroot of inspected operating system",
  },
  "inspect_is_live" => {
    ret => 'bool',
    args => [
      [ 'root', 'string(mountable)', 0 ],
    ],
    name => "inspect_is_live",
    description => "get live flag for install disk",
  },
  "inspect_is_multipart" => {
    ret => 'bool',
    args => [
      [ 'root', 'string(mountable)', 0 ],
    ],
    name => "inspect_is_multipart",
    description => "get multipart flag for install disk",
  },
  "inspect_is_netinst" => {
    ret => 'bool',
    args => [
      [ 'root', 'string(mountable)', 0 ],
    ],
    name => "inspect_is_netinst",
    description => "get netinst (network installer) flag for install disk",
  },
  "inspect_list_applications" => {
    ret => 'struct application list',
    args => [
      [ 'root', 'string(mountable)', 0 ],
    ],
    name => "inspect_list_applications",
    description => "get list of applications installed in the operating system",
  },
  "inspect_list_applications2" => {
    ret => 'struct application2 list',
    args => [
      [ 'root', 'string(mountable)', 0 ],
    ],
    name => "inspect_list_applications2",
    description => "get list of applications installed in the operating system",
  },
  "inspect_os" => {
    ret => 'string list',
    args => [
    ],
    name => "inspect_os",
    description => "inspect disk and return list of operating systems found",
  },
  "internal_test" => {
    ret => 'void',
    args => [
      [ 'str', 'string', 0 ],
      [ 'optstr', 'nullable string', 1 ],
      [ 'strlist', 'string list', 2 ],
      [ 'b', 'bool', 3 ],
      [ 'integer', 'int', 4 ],
      [ 'integer64', 'int64', 5 ],
      [ 'filein', 'string(filename)', 6 ],
      [ 'fileout', 'string(filename)', 7 ],
      [ 'bufferin', 'buffer', 8 ],
    ],
    optargs => {
      obool => [ 'obool', 'bool', 0 ],
      oint => [ 'oint', 'int', 1 ],
      oint64 => [ 'oint64', 'int64', 2 ],
      ostring => [ 'ostring', 'string', 3 ],
      ostringlist => [ 'ostringlist', 'string list', 4 ],
    },
    name => "internal_test",
    description => "internal test function - do not use",
  },
  "internal_test_63_optargs" => {
    ret => 'void',
    args => [
    ],
    optargs => {
      opt1 => [ 'opt1', 'int', 0 ],
      opt2 => [ 'opt2', 'int', 1 ],
      opt3 => [ 'opt3', 'int', 2 ],
      opt4 => [ 'opt4', 'int', 3 ],
      opt5 => [ 'opt5', 'int', 4 ],
      opt6 => [ 'opt6', 'int', 5 ],
      opt7 => [ 'opt7', 'int', 6 ],
      opt8 => [ 'opt8', 'int', 7 ],
      opt9 => [ 'opt9', 'int', 8 ],
      opt10 => [ 'opt10', 'int', 9 ],
      opt11 => [ 'opt11', 'int', 10 ],
      opt12 => [ 'opt12', 'int', 11 ],
      opt13 => [ 'opt13', 'int', 12 ],
      opt14 => [ 'opt14', 'int', 13 ],
      opt15 => [ 'opt15', 'int', 14 ],
      opt16 => [ 'opt16', 'int', 15 ],
      opt17 => [ 'opt17', 'int', 16 ],
      opt18 => [ 'opt18', 'int', 17 ],
      opt19 => [ 'opt19', 'int', 18 ],
      opt20 => [ 'opt20', 'int', 19 ],
      opt21 => [ 'opt21', 'int', 20 ],
      opt22 => [ 'opt22', 'int', 21 ],
      opt23 => [ 'opt23', 'int', 22 ],
      opt24 => [ 'opt24', 'int', 23 ],
      opt25 => [ 'opt25', 'int', 24 ],
      opt26 => [ 'opt26', 'int', 25 ],
      opt27 => [ 'opt27', 'int', 26 ],
      opt28 => [ 'opt28', 'int', 27 ],
      opt29 => [ 'opt29', 'int', 28 ],
      opt30 => [ 'opt30', 'int', 29 ],
      opt31 => [ 'opt31', 'int', 30 ],
      opt32 => [ 'opt32', 'int', 31 ],
      opt33 => [ 'opt33', 'int', 32 ],
      opt34 => [ 'opt34', 'int', 33 ],
      opt35 => [ 'opt35', 'int', 34 ],
      opt36 => [ 'opt36', 'int', 35 ],
      opt37 => [ 'opt37', 'int', 36 ],
      opt38 => [ 'opt38', 'int', 37 ],
      opt39 => [ 'opt39', 'int', 38 ],
      opt40 => [ 'opt40', 'int', 39 ],
      opt41 => [ 'opt41', 'int', 40 ],
      opt42 => [ 'opt42', 'int', 41 ],
      opt43 => [ 'opt43', 'int', 42 ],
      opt44 => [ 'opt44', 'int', 43 ],
      opt45 => [ 'opt45', 'int', 44 ],
      opt46 => [ 'opt46', 'int', 45 ],
      opt47 => [ 'opt47', 'int', 46 ],
      opt48 => [ 'opt48', 'int', 47 ],
      opt49 => [ 'opt49', 'int', 48 ],
      opt50 => [ 'opt50', 'int', 49 ],
      opt51 => [ 'opt51', 'int', 50 ],
      opt52 => [ 'opt52', 'int', 51 ],
      opt53 => [ 'opt53', 'int', 52 ],
      opt54 => [ 'opt54', 'int', 53 ],
      opt55 => [ 'opt55', 'int', 54 ],
      opt56 => [ 'opt56', 'int', 55 ],
      opt57 => [ 'opt57', 'int', 56 ],
      opt58 => [ 'opt58', 'int', 57 ],
      opt59 => [ 'opt59', 'int', 58 ],
      opt60 => [ 'opt60', 'int', 59 ],
      opt61 => [ 'opt61', 'int', 60 ],
      opt62 => [ 'opt62', 'int', 61 ],
      opt63 => [ 'opt63', 'int', 62 ],
    },
    name => "internal_test_63_optargs",
    description => "internal test function - do not use",
  },
  "internal_test_close_output" => {
    ret => 'void',
    args => [
    ],
    name => "internal_test_close_output",
    description => "internal test function - do not use",
  },
  "internal_test_only_optargs" => {
    ret => 'void',
    args => [
    ],
    optargs => {
      test => [ 'test', 'int', 0 ],
    },
    name => "internal_test_only_optargs",
    description => "internal test function - do not use",
  },
  "internal_test_rbool" => {
    ret => 'bool',
    args => [
      [ 'val', 'string', 0 ],
    ],
    name => "internal_test_rbool",
    description => "internal test function - do not use",
  },
  "internal_test_rboolerr" => {
    ret => 'bool',
    args => [
    ],
    name => "internal_test_rboolerr",
    description => "internal test function - do not use",
  },
  "internal_test_rbufferout" => {
    ret => 'buffer',
    args => [
      [ 'val', 'string', 0 ],
    ],
    name => "internal_test_rbufferout",
    description => "internal test function - do not use",
  },
  "internal_test_rbufferouterr" => {
    ret => 'buffer',
    args => [
    ],
    name => "internal_test_rbufferouterr",
    description => "internal test function - do not use",
  },
  "internal_test_rconstoptstring" => {
    ret => 'const nullable string',
    args => [
      [ 'val', 'string', 0 ],
    ],
    name => "internal_test_rconstoptstring",
    description => "internal test function - do not use",
  },
  "internal_test_rconstoptstringerr" => {
    ret => 'const nullable string',
    args => [
    ],
    name => "internal_test_rconstoptstringerr",
    description => "internal test function - do not use",
  },
  "internal_test_rconststring" => {
    ret => 'const string',
    args => [
      [ 'val', 'string', 0 ],
    ],
    name => "internal_test_rconststring",
    description => "internal test function - do not use",
  },
  "internal_test_rconststringerr" => {
    ret => 'const string',
    args => [
    ],
    name => "internal_test_rconststringerr",
    description => "internal test function - do not use",
  },
  "internal_test_rhashtable" => {
    ret => 'hash',
    args => [
      [ 'val', 'string', 0 ],
    ],
    name => "internal_test_rhashtable",
    description => "internal test function - do not use",
  },
  "internal_test_rhashtableerr" => {
    ret => 'hash',
    args => [
    ],
    name => "internal_test_rhashtableerr",
    description => "internal test function - do not use",
  },
  "internal_test_rint" => {
    ret => 'int',
    args => [
      [ 'val', 'string', 0 ],
    ],
    name => "internal_test_rint",
    description => "internal test function - do not use",
  },
  "internal_test_rint64" => {
    ret => 'int64',
    args => [
      [ 'val', 'string', 0 ],
    ],
    name => "internal_test_rint64",
    description => "internal test function - do not use",
  },
  "internal_test_rint64err" => {
    ret => 'int64',
    args => [
    ],
    name => "internal_test_rint64err",
    description => "internal test function - do not use",
  },
  "internal_test_rinterr" => {
    ret => 'int',
    args => [
    ],
    name => "internal_test_rinterr",
    description => "internal test function - do not use",
  },
  "internal_test_rstring" => {
    ret => 'string',
    args => [
      [ 'val', 'string', 0 ],
    ],
    name => "internal_test_rstring",
    description => "internal test function - do not use",
  },
  "internal_test_rstringerr" => {
    ret => 'string',
    args => [
    ],
    name => "internal_test_rstringerr",
    description => "internal test function - do not use",
  },
  "internal_test_rstringlist" => {
    ret => 'string list',
    args => [
      [ 'val', 'string', 0 ],
    ],
    name => "internal_test_rstringlist",
    description => "internal test function - do not use",
  },
  "internal_test_rstringlisterr" => {
    ret => 'string list',
    args => [
    ],
    name => "internal_test_rstringlisterr",
    description => "internal test function - do not use",
  },
  "internal_test_rstruct" => {
    ret => 'struct lvm_pv',
    args => [
      [ 'val', 'string', 0 ],
    ],
    name => "internal_test_rstruct",
    description => "internal test function - do not use",
  },
  "internal_test_rstructerr" => {
    ret => 'struct lvm_pv',
    args => [
    ],
    name => "internal_test_rstructerr",
    description => "internal test function - do not use",
  },
  "internal_test_rstructlist" => {
    ret => 'struct lvm_pv list',
    args => [
      [ 'val', 'string', 0 ],
    ],
    name => "internal_test_rstructlist",
    description => "internal test function - do not use",
  },
  "internal_test_rstructlisterr" => {
    ret => 'struct lvm_pv list',
    args => [
    ],
    name => "internal_test_rstructlisterr",
    description => "internal test function - do not use",
  },
  "internal_test_set_output" => {
    ret => 'void',
    args => [
      [ 'filename', 'string', 0 ],
    ],
    name => "internal_test_set_output",
    description => "internal test function - do not use",
  },
  "is_blockdev" => {
    ret => 'bool',
    args => [
      [ 'path', 'string(path)', 0 ],
    ],
    name => "is_blockdev",
    description => "test if block device",
  },
  "is_busy" => {
    ret => 'bool',
    args => [
    ],
    name => "is_busy",
    description => "is busy processing a command",
  },
  "is_chardev" => {
    ret => 'bool',
    args => [
      [ 'path', 'string(path)', 0 ],
    ],
    name => "is_chardev",
    description => "test if character device",
  },
  "is_config" => {
    ret => 'bool',
    args => [
    ],
    name => "is_config",
    description => "is in configuration state",
  },
  "is_dir" => {
    ret => 'bool',
    args => [
      [ 'path', 'string(path)', 0 ],
    ],
    name => "is_dir",
    description => "test if a directory",
  },
  "is_fifo" => {
    ret => 'bool',
    args => [
      [ 'path', 'string(path)', 0 ],
    ],
    name => "is_fifo",
    description => "test if FIFO (named pipe)",
  },
  "is_file" => {
    ret => 'bool',
    args => [
      [ 'path', 'string(path)', 0 ],
    ],
    name => "is_file",
    description => "test if a regular file",
  },
  "is_launching" => {
    ret => 'bool',
    args => [
    ],
    name => "is_launching",
    description => "is launching subprocess",
  },
  "is_lv" => {
    ret => 'bool',
    args => [
      [ 'device', 'string(device)', 0 ],
    ],
    name => "is_lv",
    description => "test if device is a logical volume",
  },
  "is_ready" => {
    ret => 'bool',
    args => [
    ],
    name => "is_ready",
    description => "is ready to accept commands",
  },
  "is_socket" => {
    ret => 'bool',
    args => [
      [ 'path', 'string(path)', 0 ],
    ],
    name => "is_socket",
    description => "test if socket",
  },
  "is_symlink" => {
    ret => 'bool',
    args => [
      [ 'path', 'string(path)', 0 ],
    ],
    name => "is_symlink",
    description => "test if symbolic link",
  },
  "is_whole_device" => {
    ret => 'bool',
    args => [
      [ 'device', 'string(device)', 0 ],
    ],
    name => "is_whole_device",
    description => "test if a device is a whole device",
  },
  "is_zero" => {
    ret => 'bool',
    args => [
      [ 'path', 'string(path)', 0 ],
    ],
    name => "is_zero",
    description => "test if a file contains all zero bytes",
  },
  "is_zero_device" => {
    ret => 'bool',
    args => [
      [ 'device', 'string(device)', 0 ],
    ],
    name => "is_zero_device",
    description => "test if a device contains all zero bytes",
  },
  "isoinfo" => {
    ret => 'struct isoinfo',
    args => [
      [ 'isofile', 'string(path)', 0 ],
    ],
    name => "isoinfo",
    description => "get ISO information from primary volume descriptor of ISO file",
  },
  "isoinfo_device" => {
    ret => 'struct isoinfo',
    args => [
      [ 'device', 'string(device)', 0 ],
    ],
    name => "isoinfo_device",
    description => "get ISO information from primary volume descriptor of device",
  },
  "kill_subprocess" => {
    ret => 'void',
    args => [
    ],
    name => "kill_subprocess",
    description => "kill the qemu subprocess",
  },
  "launch" => {
    ret => 'void',
    args => [
    ],
    name => "launch",
    description => "launch the qemu subprocess",
  },
  "lchown" => {
    ret => 'void',
    args => [
      [ 'owner', 'int', 0 ],
      [ 'group', 'int', 1 ],
      [ 'path', 'string(path)', 2 ],
    ],
    name => "lchown",
    description => "change file owner and group",
  },
  "ldmtool_create_all" => {
    ret => 'void',
    args => [
    ],
    name => "ldmtool_create_all",
    description => "scan and create Windows dynamic disk volumes",
  },
  "ldmtool_diskgroup_disks" => {
    ret => 'string list',
    args => [
      [ 'diskgroup', 'string', 0 ],
    ],
    name => "ldmtool_diskgroup_disks",
    description => "return the disks in a Windows dynamic disk group",
  },
  "ldmtool_diskgroup_name" => {
    ret => 'string',
    args => [
      [ 'diskgroup', 'string', 0 ],
    ],
    name => "ldmtool_diskgroup_name",
    description => "return the name of a Windows dynamic disk group",
  },
  "ldmtool_diskgroup_volumes" => {
    ret => 'string list',
    args => [
      [ 'diskgroup', 'string', 0 ],
    ],
    name => "ldmtool_diskgroup_volumes",
    description => "return the volumes in a Windows dynamic disk group",
  },
  "ldmtool_remove_all" => {
    ret => 'void',
    args => [
    ],
    name => "ldmtool_remove_all",
    description => "remove all Windows dynamic disk volumes",
  },
  "ldmtool_scan" => {
    ret => 'string list',
    args => [
    ],
    name => "ldmtool_scan",
    description => "scan for Windows dynamic disks",
  },
  "ldmtool_scan_devices" => {
    ret => 'string list',
    args => [
      [ 'devices', 'string(device) list', 0 ],
    ],
    name => "ldmtool_scan_devices",
    description => "scan for Windows dynamic disks",
  },
  "ldmtool_volume_hint" => {
    ret => 'string',
    args => [
      [ 'diskgroup', 'string', 0 ],
      [ 'volume', 'string', 1 ],
    ],
    name => "ldmtool_volume_hint",
    description => "return the hint field of a Windows dynamic disk volume",
  },
  "ldmtool_volume_partitions" => {
    ret => 'string list',
    args => [
      [ 'diskgroup', 'string', 0 ],
      [ 'volume', 'string', 1 ],
    ],
    name => "ldmtool_volume_partitions",
    description => "return the partitions in a Windows dynamic disk volume",
  },
  "ldmtool_volume_type" => {
    ret => 'string',
    args => [
      [ 'diskgroup', 'string', 0 ],
      [ 'volume', 'string', 1 ],
    ],
    name => "ldmtool_volume_type",
    description => "return the type of a Windows dynamic disk volume",
  },
  "lgetxattr" => {
    ret => 'buffer',
    args => [
      [ 'path', 'string(path)', 0 ],
      [ 'name', 'string', 1 ],
    ],
    name => "lgetxattr",
    description => "get a single extended attribute",
  },
  "lgetxattrs" => {
    ret => 'struct xattr list',
    args => [
      [ 'path', 'string(path)', 0 ],
    ],
    name => "lgetxattrs",
    description => "list extended attributes of a file or directory",
  },
  "list_9p" => {
    ret => 'string list',
    args => [
    ],
    name => "list_9p",
    description => "list 9p filesystems",
  },
  "list_devices" => {
    ret => 'string list',
    args => [
    ],
    name => "list_devices",
    description => "list the block devices",
  },
  "list_disk_labels" => {
    ret => 'hash',
    args => [
    ],
    name => "list_disk_labels",
    description => "mapping of disk labels to devices",
  },
  "list_dm_devices" => {
    ret => 'string list',
    args => [
    ],
    name => "list_dm_devices",
    description => "list device mapper devices",
  },
  "list_filesystems" => {
    ret => 'hash',
    args => [
    ],
    name => "list_filesystems",
    description => "list filesystems",
  },
  "list_ldm_partitions" => {
    ret => 'string list',
    args => [
    ],
    name => "list_ldm_partitions",
    description => "list all Windows dynamic disk partitions",
  },
  "list_ldm_volumes" => {
    ret => 'string list',
    args => [
    ],
    name => "list_ldm_volumes",
    description => "list all Windows dynamic disk volumes",
  },
  "list_md_devices" => {
    ret => 'string list',
    args => [
    ],
    name => "list_md_devices",
    description => "list Linux md (RAID) devices",
  },
  "list_partitions" => {
    ret => 'string list',
    args => [
    ],
    name => "list_partitions",
    description => "list the partitions",
  },
  "ll" => {
    ret => 'string',
    args => [
      [ 'directory', 'string(path)', 0 ],
    ],
    name => "ll",
    description => "list the files in a directory (long format)",
  },
  "llz" => {
    ret => 'string',
    args => [
      [ 'directory', 'string(path)', 0 ],
    ],
    name => "llz",
    description => "list the files in a directory (long format with SELinux contexts)",
  },
  "ln" => {
    ret => 'void',
    args => [
      [ 'target', 'string', 0 ],
      [ 'linkname', 'string(path)', 1 ],
    ],
    name => "ln",
    description => "create a hard link",
  },
  "ln_f" => {
    ret => 'void',
    args => [
      [ 'target', 'string', 0 ],
      [ 'linkname', 'string(path)', 1 ],
    ],
    name => "ln_f",
    description => "create a hard link",
  },
  "ln_s" => {
    ret => 'void',
    args => [
      [ 'target', 'string', 0 ],
      [ 'linkname', 'string(path)', 1 ],
    ],
    name => "ln_s",
    description => "create a symbolic link",
  },
  "ln_sf" => {
    ret => 'void',
    args => [
      [ 'target', 'string', 0 ],
      [ 'linkname', 'string(path)', 1 ],
    ],
    name => "ln_sf",
    description => "create a symbolic link",
  },
  "lremovexattr" => {
    ret => 'void',
    args => [
      [ 'xattr', 'string', 0 ],
      [ 'path', 'string(path)', 1 ],
    ],
    name => "lremovexattr",
    description => "remove extended attribute of a file or directory",
  },
  "ls" => {
    ret => 'string list',
    args => [
      [ 'directory', 'string(path)', 0 ],
    ],
    name => "ls",
    description => "list the files in a directory",
  },
  "ls0" => {
    ret => 'void',
    args => [
      [ 'dir', 'string(path)', 0 ],
      [ 'filenames', 'string(filename)', 1 ],
    ],
    name => "ls0",
    description => "get list of files in a directory",
  },
  "lsetxattr" => {
    ret => 'void',
    args => [
      [ 'xattr', 'string', 0 ],
      [ 'val', 'string', 1 ],
      [ 'vallen', 'int', 2 ],
      [ 'path', 'string(path)', 3 ],
    ],
    name => "lsetxattr",
    description => "set extended attribute of a file or directory",
  },
  "lstat" => {
    ret => 'struct stat',
    args => [
      [ 'path', 'string(path)', 0 ],
    ],
    name => "lstat",
    description => "get file information for a symbolic link",
  },
  "lstatlist" => {
    ret => 'struct stat list',
    args => [
      [ 'path', 'string(path)', 0 ],
      [ 'names', 'string list', 1 ],
    ],
    name => "lstatlist",
    description => "lstat on multiple files",
  },
  "luks_add_key" => {
    ret => 'void',
    args => [
      [ 'device', 'string(device)', 0 ],
      [ 'key', 'string(key)', 1 ],
      [ 'newkey', 'string(key)', 2 ],
      [ 'keyslot', 'int', 3 ],
    ],
    name => "luks_add_key",
    description => "add a key on a LUKS encrypted device",
  },
  "luks_close" => {
    ret => 'void',
    args => [
      [ 'device', 'string(device)', 0 ],
    ],
    name => "luks_close",
    description => "close a LUKS device",
  },
  "luks_format" => {
    ret => 'void',
    args => [
      [ 'device', 'string(device)', 0 ],
      [ 'key', 'string(key)', 1 ],
      [ 'keyslot', 'int', 2 ],
    ],
    name => "luks_format",
    description => "format a block device as a LUKS encrypted device",
  },
  "luks_format_cipher" => {
    ret => 'void',
    args => [
      [ 'device', 'string(device)', 0 ],
      [ 'key', 'string(key)', 1 ],
      [ 'keyslot', 'int', 2 ],
      [ 'cipher', 'string', 3 ],
    ],
    name => "luks_format_cipher",
    description => "format a block device as a LUKS encrypted device",
  },
  "luks_kill_slot" => {
    ret => 'void',
    args => [
      [ 'device', 'string(device)', 0 ],
      [ 'key', 'string(key)', 1 ],
      [ 'keyslot', 'int', 2 ],
    ],
    name => "luks_kill_slot",
    description => "remove a key from a LUKS encrypted device",
  },
  "luks_open" => {
    ret => 'void',
    args => [
      [ 'device', 'string(device)', 0 ],
      [ 'key', 'string(key)', 1 ],
      [ 'mapname', 'string', 2 ],
    ],
    name => "luks_open",
    description => "open a LUKS-encrypted block device",
  },
  "luks_open_ro" => {
    ret => 'void',
    args => [
      [ 'device', 'string(device)', 0 ],
      [ 'key', 'string(key)', 1 ],
      [ 'mapname', 'string', 2 ],
    ],
    name => "luks_open_ro",
    description => "open a LUKS-encrypted block device read-only",
  },
  "lvcreate" => {
    ret => 'void',
    args => [
      [ 'logvol', 'string', 0 ],
      [ 'volgroup', 'string', 1 ],
      [ 'mbytes', 'int', 2 ],
    ],
    name => "lvcreate",
    description => "create an LVM logical volume",
  },
  "lvcreate_free" => {
    ret => 'void',
    args => [
      [ 'logvol', 'string', 0 ],
      [ 'volgroup', 'string', 1 ],
      [ 'percent', 'int', 2 ],
    ],
    name => "lvcreate_free",
    description => "create an LVM logical volume in % remaining free space",
  },
  "lvm_canonical_lv_name" => {
    ret => 'string',
    args => [
      [ 'lvname', 'string(device)', 0 ],
    ],
    name => "lvm_canonical_lv_name",
    description => "get canonical name of an LV",
  },
  "lvm_clear_filter" => {
    ret => 'void',
    args => [
    ],
    name => "lvm_clear_filter",
    description => "clear LVM device filter",
  },
  "lvm_remove_all" => {
    ret => 'void',
    args => [
    ],
    name => "lvm_remove_all",
    description => "remove all LVM LVs, VGs and PVs",
  },
  "lvm_set_filter" => {
    ret => 'void',
    args => [
      [ 'devices', 'string(device) list', 0 ],
    ],
    name => "lvm_set_filter",
    description => "set LVM device filter",
  },
  "lvremove" => {
    ret => 'void',
    args => [
      [ 'device', 'string(device)', 0 ],
    ],
    name => "lvremove",
    description => "remove an LVM logical volume",
  },
  "lvrename" => {
    ret => 'void',
    args => [
      [ 'logvol', 'string', 0 ],
      [ 'newlogvol', 'string', 1 ],
    ],
    name => "lvrename",
    description => "rename an LVM logical volume",
  },
  "lvresize" => {
    ret => 'void',
    args => [
      [ 'device', 'string(device)', 0 ],
      [ 'mbytes', 'int', 1 ],
    ],
    name => "lvresize",
    description => "resize an LVM logical volume",
  },
  "lvresize_free" => {
    ret => 'void',
    args => [
      [ 'lv', 'string(device)', 0 ],
      [ 'percent', 'int', 1 ],
    ],
    name => "lvresize_free",
    description => "expand an LV to fill free space",
  },
  "lvs" => {
    ret => 'string list',
    args => [
    ],
    name => "lvs",
    description => "list the LVM logical volumes (LVs)",
  },
  "lvs_full" => {
    ret => 'struct lvm_lv list',
    args => [
    ],
    name => "lvs_full",
    description => "list the LVM logical volumes (LVs)",
  },
  "lvuuid" => {
    ret => 'string',
    args => [
      [ 'device', 'string(device)', 0 ],
    ],
    name => "lvuuid",
    description => "get the UUID of a logical volume",
  },
  "lxattrlist" => {
    ret => 'struct xattr list',
    args => [
      [ 'path', 'string(path)', 0 ],
      [ 'names', 'string list', 1 ],
    ],
    name => "lxattrlist",
    description => "lgetxattr on multiple files",
  },
  "max_disks" => {
    ret => 'int',
    args => [
    ],
    name => "max_disks",
    description => "maximum number of disks that may be added",
  },
  "md_create" => {
    ret => 'void',
    args => [
      [ 'name', 'string', 0 ],
      [ 'devices', 'string(device) list', 1 ],
    ],
    optargs => {
      missingbitmap => [ 'missingbitmap', 'int64', 0 ],
      nrdevices => [ 'nrdevices', 'int', 1 ],
      spare => [ 'spare', 'int', 2 ],
      chunk => [ 'chunk', 'int64', 3 ],
      level => [ 'level', 'string', 4 ],
    },
    name => "md_create",
    description => "create a Linux md (RAID) device",
  },
  "md_detail" => {
    ret => 'hash',
    args => [
      [ 'md', 'string(device)', 0 ],
    ],
    name => "md_detail",
    description => "obtain metadata for an MD device",
  },
  "md_stat" => {
    ret => 'struct mdstat list',
    args => [
      [ 'md', 'string(device)', 0 ],
    ],
    name => "md_stat",
    description => "get underlying devices from an MD device",
  },
  "md_stop" => {
    ret => 'void',
    args => [
      [ 'md', 'string(device)', 0 ],
    ],
    name => "md_stop",
    description => "stop a Linux md (RAID) device",
  },
  "mkdir" => {
    ret => 'void',
    args => [
      [ 'path', 'string(path)', 0 ],
    ],
    name => "mkdir",
    description => "create a directory",
  },
  "mkdir_mode" => {
    ret => 'void',
    args => [
      [ 'path', 'string(path)', 0 ],
      [ 'mode', 'int', 1 ],
    ],
    name => "mkdir_mode",
    description => "create a directory with a particular mode",
  },
  "mkdir_p" => {
    ret => 'void',
    args => [
      [ 'path', 'string(path)', 0 ],
    ],
    name => "mkdir_p",
    description => "create a directory and parents",
  },
  "mkdtemp" => {
    ret => 'string',
    args => [
      [ 'tmpl', 'string(path)', 0 ],
    ],
    name => "mkdtemp",
    description => "create a temporary directory",
  },
  "mke2fs" => {
    ret => 'void',
    args => [
      [ 'device', 'string(device)', 0 ],
    ],
    optargs => {
      blockscount => [ 'blockscount', 'int64', 0 ],
      blocksize => [ 'blocksize', 'int64', 1 ],
      fragsize => [ 'fragsize', 'int64', 2 ],
      blockspergroup => [ 'blockspergroup', 'int64', 3 ],
      numberofgroups => [ 'numberofgroups', 'int64', 4 ],
      bytesperinode => [ 'bytesperinode', 'int64', 5 ],
      inodesize => [ 'inodesize', 'int64', 6 ],
      journalsize => [ 'journalsize', 'int64', 7 ],
      numberofinodes => [ 'numberofinodes', 'int64', 8 ],
      stridesize => [ 'stridesize', 'int64', 9 ],
      stripewidth => [ 'stripewidth', 'int64', 10 ],
      maxonlineresize => [ 'maxonlineresize', 'int64', 11 ],
      reservedblockspercentage => [ 'reservedblockspercentage', 'int', 12 ],
      mmpupdateinterval => [ 'mmpupdateinterval', 'int', 13 ],
      journaldevice => [ 'journaldevice', 'string', 14 ],
      label => [ 'label', 'string', 15 ],
      lastmounteddir => [ 'lastmounteddir', 'string', 16 ],
      creatoros => [ 'creatoros', 'string', 17 ],
      fstype => [ 'fstype', 'string', 18 ],
      usagetype => [ 'usagetype', 'string', 19 ],
      uuid => [ 'uuid', 'string', 20 ],
      forcecreate => [ 'forcecreate', 'bool', 21 ],
      writesbandgrouponly => [ 'writesbandgrouponly', 'bool', 22 ],
      lazyitableinit => [ 'lazyitableinit', 'bool', 23 ],
      lazyjournalinit => [ 'lazyjournalinit', 'bool', 24 ],
      testfs => [ 'testfs', 'bool', 25 ],
      discard => [ 'discard', 'bool', 26 ],
      quotatype => [ 'quotatype', 'bool', 27 ],
      extent => [ 'extent', 'bool', 28 ],
      filetype => [ 'filetype', 'bool', 29 ],
      flexbg => [ 'flexbg', 'bool', 30 ],
      hasjournal => [ 'hasjournal', 'bool', 31 ],
      journaldev => [ 'journaldev', 'bool', 32 ],
      largefile => [ 'largefile', 'bool', 33 ],
      quota => [ 'quota', 'bool', 34 ],
      resizeinode => [ 'resizeinode', 'bool', 35 ],
      sparsesuper => [ 'sparsesuper', 'bool', 36 ],
      uninitbg => [ 'uninitbg', 'bool', 37 ],
    },
    name => "mke2fs",
    description => "create an ext2/ext3/ext4 filesystem on device",
  },
  "mke2fs_J" => {
    ret => 'void',
    args => [
      [ 'fstype', 'string', 0 ],
      [ 'blocksize', 'int', 1 ],
      [ 'device', 'string(device)', 2 ],
      [ 'journal', 'string(device)', 3 ],
    ],
    name => "mke2fs_J",
    description => "make ext2/3/4 filesystem with external journal",
  },
  "mke2fs_JL" => {
    ret => 'void',
    args => [
      [ 'fstype', 'string', 0 ],
      [ 'blocksize', 'int', 1 ],
      [ 'device', 'string(device)', 2 ],
      [ 'label', 'string', 3 ],
    ],
    name => "mke2fs_JL",
    description => "make ext2/3/4 filesystem with external journal",
  },
  "mke2fs_JU" => {
    ret => 'void',
    args => [
      [ 'fstype', 'string', 0 ],
      [ 'blocksize', 'int', 1 ],
      [ 'device', 'string(device)', 2 ],
      [ 'uuid', 'string', 3 ],
    ],
    name => "mke2fs_JU",
    description => "make ext2/3/4 filesystem with external journal",
  },
  "mke2journal" => {
    ret => 'void',
    args => [
      [ 'blocksize', 'int', 0 ],
      [ 'device', 'string(device)', 1 ],
    ],
    name => "mke2journal",
    description => "make ext2/3/4 external journal",
  },
  "mke2journal_L" => {
    ret => 'void',
    args => [
      [ 'blocksize', 'int', 0 ],
      [ 'label', 'string', 1 ],
      [ 'device', 'string(device)', 2 ],
    ],
    name => "mke2journal_L",
    description => "make ext2/3/4 external journal with label",
  },
  "mke2journal_U" => {
    ret => 'void',
    args => [
      [ 'blocksize', 'int', 0 ],
      [ 'uuid', 'string', 1 ],
      [ 'device', 'string(device)', 2 ],
    ],
    name => "mke2journal_U",
    description => "make ext2/3/4 external journal with UUID",
  },
  "mkfifo" => {
    ret => 'void',
    args => [
      [ 'mode', 'int', 0 ],
      [ 'path', 'string(path)', 1 ],
    ],
    name => "mkfifo",
    description => "make FIFO (named pipe)",
  },
  "mkfs" => {
    ret => 'void',
    args => [
      [ 'fstype', 'string', 0 ],
      [ 'device', 'string(device)', 1 ],
    ],
    optargs => {
      blocksize => [ 'blocksize', 'int', 0 ],
      features => [ 'features', 'string', 1 ],
      inode => [ 'inode', 'int', 2 ],
      sectorsize => [ 'sectorsize', 'int', 3 ],
    },
    name => "mkfs",
    description => "make a filesystem",
  },
  "mkfs_b" => {
    ret => 'void',
    args => [
      [ 'fstype', 'string', 0 ],
      [ 'blocksize', 'int', 1 ],
      [ 'device', 'string(device)', 2 ],
    ],
    name => "mkfs_b",
    description => "make a filesystem with block size",
  },
  "mkfs_btrfs" => {
    ret => 'void',
    args => [
      [ 'devices', 'string(device) list', 0 ],
    ],
    optargs => {
      allocstart => [ 'allocstart', 'int64', 0 ],
      bytecount => [ 'bytecount', 'int64', 1 ],
      datatype => [ 'datatype', 'string', 2 ],
      leafsize => [ 'leafsize', 'int', 3 ],
      label => [ 'label', 'string', 4 ],
      metadata => [ 'metadata', 'string', 5 ],
      nodesize => [ 'nodesize', 'int', 6 ],
      sectorsize => [ 'sectorsize', 'int', 7 ],
    },
    name => "mkfs_btrfs",
    description => "create a btrfs filesystem",
  },
  "mklost_and_found" => {
    ret => 'void',
    args => [
      [ 'mountpoint', 'string(path)', 0 ],
    ],
    name => "mklost_and_found",
    description => "make lost+found directory on an ext2/3/4 filesystem",
  },
  "mkmountpoint" => {
    ret => 'void',
    args => [
      [ 'exemptpath', 'string', 0 ],
    ],
    name => "mkmountpoint",
    description => "create a mountpoint",
  },
  "mknod" => {
    ret => 'void',
    args => [
      [ 'mode', 'int', 0 ],
      [ 'devmajor', 'int', 1 ],
      [ 'devminor', 'int', 2 ],
      [ 'path', 'string(path)', 3 ],
    ],
    name => "mknod",
    description => "make block, character or FIFO devices",
  },
  "mknod_b" => {
    ret => 'void',
    args => [
      [ 'mode', 'int', 0 ],
      [ 'devmajor', 'int', 1 ],
      [ 'devminor', 'int', 2 ],
      [ 'path', 'string(path)', 3 ],
    ],
    name => "mknod_b",
    description => "make block device node",
  },
  "mknod_c" => {
    ret => 'void',
    args => [
      [ 'mode', 'int', 0 ],
      [ 'devmajor', 'int', 1 ],
      [ 'devminor', 'int', 2 ],
      [ 'path', 'string(path)', 3 ],
    ],
    name => "mknod_c",
    description => "make char device node",
  },
  "mkswap" => {
    ret => 'void',
    args => [
      [ 'device', 'string(device)', 0 ],
    ],
    optargs => {
      label => [ 'label', 'string', 0 ],
      uuid => [ 'uuid', 'string', 1 ],
    },
    name => "mkswap",
    description => "create a swap partition",
  },
  "mkswap_L" => {
    ret => 'void',
    args => [
      [ 'label', 'string', 0 ],
      [ 'device', 'string(device)', 1 ],
    ],
    name => "mkswap_L",
    description => "create a swap partition with a label",
  },
  "mkswap_U" => {
    ret => 'void',
    args => [
      [ 'uuid', 'string', 0 ],
      [ 'device', 'string(device)', 1 ],
    ],
    name => "mkswap_U",
    description => "create a swap partition with an explicit UUID",
  },
  "mkswap_file" => {
    ret => 'void',
    args => [
      [ 'path', 'string(path)', 0 ],
    ],
    name => "mkswap_file",
    description => "create a swap file",
  },
  "mktemp" => {
    ret => 'string',
    args => [
      [ 'tmpl', 'string(path)', 0 ],
    ],
    optargs => {
      suffix => [ 'suffix', 'string', 0 ],
    },
    name => "mktemp",
    description => "create a temporary file",
  },
  "modprobe" => {
    ret => 'void',
    args => [
      [ 'modulename', 'string', 0 ],
    ],
    name => "modprobe",
    description => "load a kernel module",
  },
  "mount" => {
    ret => 'void',
    args => [
      [ 'mountable', 'string(mountable)', 0 ],
      [ 'mountpoint', 'string', 1 ],
    ],
    name => "mount",
    description => "mount a guest disk at a position in the filesystem",
  },
  "mount_9p" => {
    ret => 'void',
    args => [
      [ 'mounttag', 'string', 0 ],
      [ 'mountpoint', 'string', 1 ],
    ],
    optargs => {
      options => [ 'options', 'string', 0 ],
    },
    name => "mount_9p",
    description => "mount 9p filesystem",
  },
  "mount_local" => {
    ret => 'void',
    args => [
      [ 'localmountpoint', 'string', 0 ],
    ],
    optargs => {
      readonly => [ 'readonly', 'bool', 0 ],
      options => [ 'options', 'string', 1 ],
      cachetimeout => [ 'cachetimeout', 'int', 2 ],
      debugcalls => [ 'debugcalls', 'bool', 3 ],
    },
    name => "mount_local",
    description => "mount on the local filesystem",
  },
  "mount_local_run" => {
    ret => 'void',
    args => [
    ],
    name => "mount_local_run",
    description => "run main loop of mount on the local filesystem",
  },
  "mount_loop" => {
    ret => 'void',
    args => [
      [ 'file', 'string(path)', 0 ],
      [ 'mountpoint', 'string(path)', 1 ],
    ],
    name => "mount_loop",
    description => "mount a file using the loop device",
  },
  "mount_options" => {
    ret => 'void',
    args => [
      [ 'options', 'string', 0 ],
      [ 'mountable', 'string(mountable)', 1 ],
      [ 'mountpoint', 'string', 2 ],
    ],
    name => "mount_options",
    description => "mount a guest disk with mount options",
  },
  "mount_ro" => {
    ret => 'void',
    args => [
      [ 'mountable', 'string(mountable)', 0 ],
      [ 'mountpoint', 'string', 1 ],
    ],
    name => "mount_ro",
    description => "mount a guest disk, read-only",
  },
  "mount_vfs" => {
    ret => 'void',
    args => [
      [ 'options', 'string', 0 ],
      [ 'vfstype', 'string', 1 ],
      [ 'mountable', 'string(mountable)', 2 ],
      [ 'mountpoint', 'string', 3 ],
    ],
    name => "mount_vfs",
    description => "mount a guest disk with mount options and vfstype",
  },
  "mountpoints" => {
    ret => 'hash',
    args => [
    ],
    name => "mountpoints",
    description => "show mountpoints",
  },
  "mounts" => {
    ret => 'string list',
    args => [
    ],
    name => "mounts",
    description => "show mounted filesystems",
  },
  "mv" => {
    ret => 'void',
    args => [
      [ 'src', 'string(path)', 0 ],
      [ 'dest', 'string(path)', 1 ],
    ],
    name => "mv",
    description => "move a file",
  },
  "nr_devices" => {
    ret => 'int',
    args => [
    ],
    name => "nr_devices",
    description => "return number of whole block devices (disks) added",
  },
  "ntfs_3g_probe" => {
    ret => 'int',
    args => [
      [ 'rw', 'bool', 0 ],
      [ 'device', 'string(device)', 1 ],
    ],
    name => "ntfs_3g_probe",
    description => "probe NTFS volume",
  },
  "ntfsclone_in" => {
    ret => 'void',
    args => [
      [ 'backupfile', 'string(filename)', 0 ],
      [ 'device', 'string(device)', 1 ],
    ],
    name => "ntfsclone_in",
    description => "restore NTFS from backup file",
  },
  "ntfsclone_out" => {
    ret => 'void',
    args => [
      [ 'device', 'string(device)', 0 ],
      [ 'backupfile', 'string(filename)', 1 ],
    ],
    optargs => {
      metadataonly => [ 'metadataonly', 'bool', 0 ],
      rescue => [ 'rescue', 'bool', 1 ],
      ignorefscheck => [ 'ignorefscheck', 'bool', 2 ],
      preservetimestamps => [ 'preservetimestamps', 'bool', 3 ],
      force => [ 'force', 'bool', 4 ],
    },
    name => "ntfsclone_out",
    description => "save NTFS to backup file",
  },
  "ntfsfix" => {
    ret => 'void',
    args => [
      [ 'device', 'string(device)', 0 ],
    ],
    optargs => {
      clearbadsectors => [ 'clearbadsectors', 'bool', 0 ],
    },
    name => "ntfsfix",
    description => "fix common errors and force Windows to check NTFS",
  },
  "ntfsresize" => {
    ret => 'void',
    args => [
      [ 'device', 'string(device)', 0 ],
    ],
    optargs => {
      size => [ 'size', 'int64', 0 ],
      force => [ 'force', 'bool', 1 ],
    },
    name => "ntfsresize",
    description => "resize an NTFS filesystem",
  },
  "ntfsresize_size" => {
    ret => 'void',
    args => [
      [ 'device', 'string(device)', 0 ],
      [ 'size', 'int64', 1 ],
    ],
    name => "ntfsresize_size",
    description => "resize an NTFS filesystem (with size)",
  },
  "parse_environment" => {
    ret => 'void',
    args => [
    ],
    name => "parse_environment",
    description => "parse the environment and set handle flags accordingly",
  },
  "parse_environment_list" => {
    ret => 'void',
    args => [
      [ 'environment', 'string list', 0 ],
    ],
    name => "parse_environment_list",
    description => "parse the environment and set handle flags accordingly",
  },
  "part_add" => {
    ret => 'void',
    args => [
      [ 'device', 'string(device)', 0 ],
      [ 'prlogex', 'string', 1 ],
      [ 'startsect', 'int64', 2 ],
      [ 'endsect', 'int64', 3 ],
    ],
    name => "part_add",
    description => "add a partition to the device",
  },
  "part_del" => {
    ret => 'void',
    args => [
      [ 'device', 'string(device)', 0 ],
      [ 'partnum', 'int', 1 ],
    ],
    name => "part_del",
    description => "delete a partition",
  },
  "part_disk" => {
    ret => 'void',
    args => [
      [ 'device', 'string(device)', 0 ],
      [ 'parttype', 'string', 1 ],
    ],
    name => "part_disk",
    description => "partition whole disk with a single primary partition",
  },
  "part_get_bootable" => {
    ret => 'bool',
    args => [
      [ 'device', 'string(device)', 0 ],
      [ 'partnum', 'int', 1 ],
    ],
    name => "part_get_bootable",
    description => "return true if a partition is bootable",
  },
  "part_get_gpt_type" => {
    ret => 'string',
    args => [
      [ 'device', 'string(device)', 0 ],
      [ 'partnum', 'int', 1 ],
    ],
    name => "part_get_gpt_type",
    description => "get the type GUID of a GPT partition",
  },
  "part_get_mbr_id" => {
    ret => 'int',
    args => [
      [ 'device', 'string(device)', 0 ],
      [ 'partnum', 'int', 1 ],
    ],
    name => "part_get_mbr_id",
    description => "get the MBR type byte (ID byte) from a partition",
  },
  "part_get_parttype" => {
    ret => 'string',
    args => [
      [ 'device', 'string(device)', 0 ],
    ],
    name => "part_get_parttype",
    description => "get the partition table type",
  },
  "part_init" => {
    ret => 'void',
    args => [
      [ 'device', 'string(device)', 0 ],
      [ 'parttype', 'string', 1 ],
    ],
    name => "part_init",
    description => "create an empty partition table",
  },
  "part_list" => {
    ret => 'struct partition list',
    args => [
      [ 'device', 'string(device)', 0 ],
    ],
    name => "part_list",
    description => "list partitions on a device",
  },
  "part_set_bootable" => {
    ret => 'void',
    args => [
      [ 'device', 'string(device)', 0 ],
      [ 'partnum', 'int', 1 ],
      [ 'bootable', 'bool', 2 ],
    ],
    name => "part_set_bootable",
    description => "make a partition bootable",
  },
  "part_set_gpt_type" => {
    ret => 'void',
    args => [
      [ 'device', 'string(device)', 0 ],
      [ 'partnum', 'int', 1 ],
      [ 'guid', 'string', 2 ],
    ],
    name => "part_set_gpt_type",
    description => "set the type GUID of a GPT partition",
  },
  "part_set_mbr_id" => {
    ret => 'void',
    args => [
      [ 'device', 'string(device)', 0 ],
      [ 'partnum', 'int', 1 ],
      [ 'idbyte', 'int', 2 ],
    ],
    name => "part_set_mbr_id",
    description => "set the MBR type byte (ID byte) of a partition",
  },
  "part_set_name" => {
    ret => 'void',
    args => [
      [ 'device', 'string(device)', 0 ],
      [ 'partnum', 'int', 1 ],
      [ 'name', 'string', 2 ],
    ],
    name => "part_set_name",
    description => "set partition name",
  },
  "part_to_dev" => {
    ret => 'string',
    args => [
      [ 'partition', 'string(device)', 0 ],
    ],
    name => "part_to_dev",
    description => "convert partition name to device name",
  },
  "part_to_partnum" => {
    ret => 'int',
    args => [
      [ 'partition', 'string(device)', 0 ],
    ],
    name => "part_to_partnum",
    description => "convert partition name to partition number",
  },
  "ping_daemon" => {
    ret => 'void',
    args => [
    ],
    name => "ping_daemon",
    description => "ping the guest daemon",
  },
  "pread" => {
    ret => 'buffer',
    args => [
      [ 'path', 'string(path)', 0 ],
      [ 'count', 'int', 1 ],
      [ 'offset', 'int64', 2 ],
    ],
    name => "pread",
    description => "read part of a file",
  },
  "pread_device" => {
    ret => 'buffer',
    args => [
      [ 'device', 'string(device)', 0 ],
      [ 'count', 'int', 1 ],
      [ 'offset', 'int64', 2 ],
    ],
    name => "pread_device",
    description => "read part of a device",
  },
  "pvchange_uuid" => {
    ret => 'void',
    args => [
      [ 'device', 'string(device)', 0 ],
    ],
    name => "pvchange_uuid",
    description => "generate a new random UUID for a physical volume",
  },
  "pvchange_uuid_all" => {
    ret => 'void',
    args => [
    ],
    name => "pvchange_uuid_all",
    description => "generate new random UUIDs for all physical volumes",
  },
  "pvcreate" => {
    ret => 'void',
    args => [
      [ 'device', 'string(device)', 0 ],
    ],
    name => "pvcreate",
    description => "create an LVM physical volume",
  },
  "pvremove" => {
    ret => 'void',
    args => [
      [ 'device', 'string(device)', 0 ],
    ],
    name => "pvremove",
    description => "remove an LVM physical volume",
  },
  "pvresize" => {
    ret => 'void',
    args => [
      [ 'device', 'string(device)', 0 ],
    ],
    name => "pvresize",
    description => "resize an LVM physical volume",
  },
  "pvresize_size" => {
    ret => 'void',
    args => [
      [ 'device', 'string(device)', 0 ],
      [ 'size', 'int64', 1 ],
    ],
    name => "pvresize_size",
    description => "resize an LVM physical volume (with size)",
  },
  "pvs" => {
    ret => 'string list',
    args => [
    ],
    name => "pvs",
    description => "list the LVM physical volumes (PVs)",
  },
  "pvs_full" => {
    ret => 'struct lvm_pv list',
    args => [
    ],
    name => "pvs_full",
    description => "list the LVM physical volumes (PVs)",
  },
  "pvuuid" => {
    ret => 'string',
    args => [
      [ 'device', 'string(device)', 0 ],
    ],
    name => "pvuuid",
    description => "get the UUID of a physical volume",
  },
  "pwrite" => {
    ret => 'int',
    args => [
      [ 'path', 'string(path)', 0 ],
      [ 'content', 'buffer', 1 ],
      [ 'offset', 'int64', 2 ],
    ],
    name => "pwrite",
    description => "write to part of a file",
  },
  "pwrite_device" => {
    ret => 'int',
    args => [
      [ 'device', 'string(device)', 0 ],
      [ 'content', 'buffer', 1 ],
      [ 'offset', 'int64', 2 ],
    ],
    name => "pwrite_device",
    description => "write to part of a device",
  },
  "read_file" => {
    ret => 'buffer',
    args => [
      [ 'path', 'string(path)', 0 ],
    ],
    name => "read_file",
    description => "read a file",
  },
  "read_lines" => {
    ret => 'string list',
    args => [
      [ 'path', 'string(path)', 0 ],
    ],
    name => "read_lines",
    description => "read file as lines",
  },
  "readdir" => {
    ret => 'struct dirent list',
    args => [
      [ 'dir', 'string(path)', 0 ],
    ],
    name => "readdir",
    description => "read directories entries",
  },
  "readlink" => {
    ret => 'string',
    args => [
      [ 'path', 'string(path)', 0 ],
    ],
    name => "readlink",
    description => "read the target of a symbolic link",
  },
  "readlinklist" => {
    ret => 'string list',
    args => [
      [ 'path', 'string(path)', 0 ],
      [ 'names', 'string list', 1 ],
    ],
    name => "readlinklist",
    description => "readlink on multiple files",
  },
  "realpath" => {
    ret => 'string',
    args => [
      [ 'path', 'string(path)', 0 ],
    ],
    name => "realpath",
    description => "canonicalized absolute pathname",
  },
  "remove_drive" => {
    ret => 'void',
    args => [
      [ 'label', 'string', 0 ],
    ],
    name => "remove_drive",
    description => "remove a disk image",
  },
  "removexattr" => {
    ret => 'void',
    args => [
      [ 'xattr', 'string', 0 ],
      [ 'path', 'string(path)', 1 ],
    ],
    name => "removexattr",
    description => "remove extended attribute of a file or directory",
  },
  "rename" => {
    ret => 'void',
    args => [
      [ 'oldpath', 'string(path)', 0 ],
      [ 'newpath', 'string(path)', 1 ],
    ],
    name => "rename",
    description => "rename a file on the same filesystem",
  },
  "resize2fs" => {
    ret => 'void',
    args => [
      [ 'device', 'string(device)', 0 ],
    ],
    name => "resize2fs",
    description => "resize an ext2, ext3 or ext4 filesystem",
  },
  "resize2fs_M" => {
    ret => 'void',
    args => [
      [ 'device', 'string(device)', 0 ],
    ],
    name => "resize2fs_M",
    description => "resize an ext2, ext3 or ext4 filesystem to the minimum size",
  },
  "resize2fs_size" => {
    ret => 'void',
    args => [
      [ 'device', 'string(device)', 0 ],
      [ 'size', 'int64', 1 ],
    ],
    name => "resize2fs_size",
    description => "resize an ext2, ext3 or ext4 filesystem (with size)",
  },
  "rm" => {
    ret => 'void',
    args => [
      [ 'path', 'string(path)', 0 ],
    ],
    name => "rm",
    description => "remove a file",
  },
  "rm_f" => {
    ret => 'void',
    args => [
      [ 'path', 'string(path)', 0 ],
    ],
    name => "rm_f",
    description => "remove a file ignoring errors",
  },
  "rm_rf" => {
    ret => 'void',
    args => [
      [ 'path', 'string(path)', 0 ],
    ],
    name => "rm_rf",
    description => "remove a file or directory recursively",
  },
  "rmdir" => {
    ret => 'void',
    args => [
      [ 'path', 'string(path)', 0 ],
    ],
    name => "rmdir",
    description => "remove a directory",
  },
  "rmmountpoint" => {
    ret => 'void',
    args => [
      [ 'exemptpath', 'string', 0 ],
    ],
    name => "rmmountpoint",
    description => "remove a mountpoint",
  },
  "rsync" => {
    ret => 'void',
    args => [
      [ 'src', 'string(path)', 0 ],
      [ 'dest', 'string(path)', 1 ],
    ],
    optargs => {
      archive => [ 'archive', 'bool', 0 ],
      deletedest => [ 'deletedest', 'bool', 1 ],
    },
    name => "rsync",
    description => "synchronize the contents of two directories",
  },
  "rsync_in" => {
    ret => 'void',
    args => [
      [ 'remote', 'string', 0 ],
      [ 'dest', 'string(path)', 1 ],
    ],
    optargs => {
      archive => [ 'archive', 'bool', 0 ],
      deletedest => [ 'deletedest', 'bool', 1 ],
    },
    name => "rsync_in",
    description => "synchronize host or remote filesystem with filesystem",
  },
  "rsync_out" => {
    ret => 'void',
    args => [
      [ 'src', 'string(path)', 0 ],
      [ 'remote', 'string', 1 ],
    ],
    optargs => {
      archive => [ 'archive', 'bool', 0 ],
      deletedest => [ 'deletedest', 'bool', 1 ],
    },
    name => "rsync_out",
    description => "synchronize filesystem with host or remote filesystem",
  },
  "scrub_device" => {
    ret => 'void',
    args => [
      [ 'device', 'string(device)', 0 ],
    ],
    name => "scrub_device",
    description => "scrub (securely wipe) a device",
  },
  "scrub_file" => {
    ret => 'void',
    args => [
      [ 'file', 'string(path)', 0 ],
    ],
    name => "scrub_file",
    description => "scrub (securely wipe) a file",
  },
  "scrub_freespace" => {
    ret => 'void',
    args => [
      [ 'dir', 'string(path)', 0 ],
    ],
    name => "scrub_freespace",
    description => "scrub (securely wipe) free space",
  },
  "set_append" => {
    ret => 'void',
    args => [
      [ 'append', 'nullable string', 0 ],
    ],
    name => "set_append",
    description => "add options to kernel command line",
  },
  "set_attach_method" => {
    ret => 'void',
    args => [
      [ 'backend', 'string', 0 ],
    ],
    name => "set_attach_method",
    description => "set the backend",
  },
  "set_autosync" => {
    ret => 'void',
    args => [
      [ 'autosync', 'bool', 0 ],
    ],
    name => "set_autosync",
    description => "set autosync mode",
  },
  "set_backend" => {
    ret => 'void',
    args => [
      [ 'backend', 'string', 0 ],
    ],
    name => "set_backend",
    description => "set the backend",
  },
  "set_cachedir" => {
    ret => 'void',
    args => [
      [ 'cachedir', 'nullable string', 0 ],
    ],
    name => "set_cachedir",
    description => "set the appliance cache directory",
  },
  "set_direct" => {
    ret => 'void',
    args => [
      [ 'direct', 'bool', 0 ],
    ],
    name => "set_direct",
    description => "enable or disable direct appliance mode",
  },
  "set_e2attrs" => {
    ret => 'void',
    args => [
      [ 'file', 'string(path)', 0 ],
      [ 'attrs', 'string', 1 ],
    ],
    optargs => {
      clear => [ 'clear', 'bool', 0 ],
    },
    name => "set_e2attrs",
    description => "set ext2 file attributes of a file",
  },
  "set_e2generation" => {
    ret => 'void',
    args => [
      [ 'file', 'string(path)', 0 ],
      [ 'generation', 'int64', 1 ],
    ],
    name => "set_e2generation",
    description => "set ext2 file generation of a file",
  },
  "set_e2label" => {
    ret => 'void',
    args => [
      [ 'device', 'string(device)', 0 ],
      [ 'label', 'string', 1 ],
    ],
    name => "set_e2label",
    description => "set the ext2/3/4 filesystem label",
  },
  "set_e2uuid" => {
    ret => 'void',
    args => [
      [ 'device', 'string(device)', 0 ],
      [ 'uuid', 'string', 1 ],
    ],
    name => "set_e2uuid",
    description => "set the ext2/3/4 filesystem UUID",
  },
  "set_label" => {
    ret => 'void',
    args => [
      [ 'mountable', 'string(mountable)', 0 ],
      [ 'label', 'string', 1 ],
    ],
    name => "set_label",
    description => "set filesystem label",
  },
  "set_libvirt_requested_credential" => {
    ret => 'void',
    args => [
      [ 'index', 'int', 0 ],
      [ 'cred', 'buffer', 1 ],
    ],
    name => "set_libvirt_requested_credential",
    description => "pass requested credential back to libvirt",
  },
  "set_libvirt_supported_credentials" => {
    ret => 'void',
    args => [
      [ 'creds', 'string list', 0 ],
    ],
    name => "set_libvirt_supported_credentials",
    description => "set libvirt credentials supported by calling program",
  },
  "set_memsize" => {
    ret => 'void',
    args => [
      [ 'memsize', 'int', 0 ],
    ],
    name => "set_memsize",
    description => "set memory allocated to the qemu subprocess",
  },
  "set_network" => {
    ret => 'void',
    args => [
      [ 'network', 'bool', 0 ],
    ],
    name => "set_network",
    description => "set enable network flag",
  },
  "set_path" => {
    ret => 'void',
    args => [
      [ 'searchpath', 'nullable string', 0 ],
    ],
    name => "set_path",
    description => "set the search path",
  },
  "set_pgroup" => {
    ret => 'void',
    args => [
      [ 'pgroup', 'bool', 0 ],
    ],
    name => "set_pgroup",
    description => "set process group flag",
  },
  "set_program" => {
    ret => 'void',
    args => [
      [ 'program', 'string', 0 ],
    ],
    name => "set_program",
    description => "set the program name",
  },
  "set_qemu" => {
    ret => 'void',
    args => [
      [ 'qemu', 'nullable string', 0 ],
    ],
    name => "set_qemu",
    description => "set the qemu binary",
  },
  "set_recovery_proc" => {
    ret => 'void',
    args => [
      [ 'recoveryproc', 'bool', 0 ],
    ],
    name => "set_recovery_proc",
    description => "enable or disable the recovery process",
  },
  "set_selinux" => {
    ret => 'void',
    args => [
      [ 'selinux', 'bool', 0 ],
    ],
    name => "set_selinux",
    description => "set SELinux enabled or disabled at appliance boot",
  },
  "set_smp" => {
    ret => 'void',
    args => [
      [ 'smp', 'int', 0 ],
    ],
    name => "set_smp",
    description => "set number of virtual CPUs in appliance",
  },
  "set_tmpdir" => {
    ret => 'void',
    args => [
      [ 'tmpdir', 'nullable string', 0 ],
    ],
    name => "set_tmpdir",
    description => "set the temporary directory",
  },
  "set_trace" => {
    ret => 'void',
    args => [
      [ 'trace', 'bool', 0 ],
    ],
    name => "set_trace",
    description => "enable or disable command traces",
  },
  "set_verbose" => {
    ret => 'void',
    args => [
      [ 'verbose', 'bool', 0 ],
    ],
    name => "set_verbose",
    description => "set verbose mode",
  },
  "setcon" => {
    ret => 'void',
    args => [
      [ 'context', 'string', 0 ],
    ],
    name => "setcon",
    description => "set SELinux security context",
  },
  "setxattr" => {
    ret => 'void',
    args => [
      [ 'xattr', 'string', 0 ],
      [ 'val', 'string', 1 ],
      [ 'vallen', 'int', 2 ],
      [ 'path', 'string(path)', 3 ],
    ],
    name => "setxattr",
    description => "set extended attribute of a file or directory",
  },
  "sfdisk" => {
    ret => 'void',
    args => [
      [ 'device', 'string(device)', 0 ],
      [ 'cyls', 'int', 1 ],
      [ 'heads', 'int', 2 ],
      [ 'sectors', 'int', 3 ],
      [ 'lines', 'string list', 4 ],
    ],
    name => "sfdisk",
    description => "create partitions on a block device",
  },
  "sfdiskM" => {
    ret => 'void',
    args => [
      [ 'device', 'string(device)', 0 ],
      [ 'lines', 'string list', 1 ],
    ],
    name => "sfdiskM",
    description => "create partitions on a block device",
  },
  "sfdisk_N" => {
    ret => 'void',
    args => [
      [ 'device', 'string(device)', 0 ],
      [ 'partnum', 'int', 1 ],
      [ 'cyls', 'int', 2 ],
      [ 'heads', 'int', 3 ],
      [ 'sectors', 'int', 4 ],
      [ 'line', 'string', 5 ],
    ],
    name => "sfdisk_N",
    description => "modify a single partition on a block device",
  },
  "sfdisk_disk_geometry" => {
    ret => 'string',
    args => [
      [ 'device', 'string(device)', 0 ],
    ],
    name => "sfdisk_disk_geometry",
    description => "display the disk geometry from the partition table",
  },
  "sfdisk_kernel_geometry" => {
    ret => 'string',
    args => [
      [ 'device', 'string(device)', 0 ],
    ],
    name => "sfdisk_kernel_geometry",
    description => "display the kernel geometry",
  },
  "sfdisk_l" => {
    ret => 'string',
    args => [
      [ 'device', 'string(device)', 0 ],
    ],
    name => "sfdisk_l",
    description => "display the partition table",
  },
  "sh" => {
    ret => 'string',
    args => [
      [ 'command', 'string', 0 ],
    ],
    name => "sh",
    description => "run a command via the shell",
  },
  "sh_lines" => {
    ret => 'string list',
    args => [
      [ 'command', 'string', 0 ],
    ],
    name => "sh_lines",
    description => "run a command via the shell returning lines",
  },
  "shutdown" => {
    ret => 'void',
    args => [
    ],
    name => "shutdown",
    description => "shutdown the qemu subprocess",
  },
  "sleep" => {
    ret => 'void',
    args => [
      [ 'secs', 'int', 0 ],
    ],
    name => "sleep",
    description => "sleep for some seconds",
  },
  "stat" => {
    ret => 'struct stat',
    args => [
      [ 'path', 'string(path)', 0 ],
    ],
    name => "stat",
    description => "get file information",
  },
  "statvfs" => {
    ret => 'struct statvfs',
    args => [
      [ 'path', 'string(path)', 0 ],
    ],
    name => "statvfs",
    description => "get file system statistics",
  },
  "strings" => {
    ret => 'string list',
    args => [
      [ 'path', 'string(path)', 0 ],
    ],
    name => "strings",
    description => "print the printable strings in a file",
  },
  "strings_e" => {
    ret => 'string list',
    args => [
      [ 'encoding', 'string', 0 ],
      [ 'path', 'string(path)', 1 ],
    ],
    name => "strings_e",
    description => "print the printable strings in a file",
  },
  "swapoff_device" => {
    ret => 'void',
    args => [
      [ 'device', 'string(device)', 0 ],
    ],
    name => "swapoff_device",
    description => "disable swap on device",
  },
  "swapoff_file" => {
    ret => 'void',
    args => [
      [ 'file', 'string(path)', 0 ],
    ],
    name => "swapoff_file",
    description => "disable swap on file",
  },
  "swapoff_label" => {
    ret => 'void',
    args => [
      [ 'label', 'string', 0 ],
    ],
    name => "swapoff_label",
    description => "disable swap on labeled swap partition",
  },
  "swapoff_uuid" => {
    ret => 'void',
    args => [
      [ 'uuid', 'string', 0 ],
    ],
    name => "swapoff_uuid",
    description => "disable swap on swap partition by UUID",
  },
  "swapon_device" => {
    ret => 'void',
    args => [
      [ 'device', 'string(device)', 0 ],
    ],
    name => "swapon_device",
    description => "enable swap on device",
  },
  "swapon_file" => {
    ret => 'void',
    args => [
      [ 'file', 'string(path)', 0 ],
    ],
    name => "swapon_file",
    description => "enable swap on file",
  },
  "swapon_label" => {
    ret => 'void',
    args => [
      [ 'label', 'string', 0 ],
    ],
    name => "swapon_label",
    description => "enable swap on labeled swap partition",
  },
  "swapon_uuid" => {
    ret => 'void',
    args => [
      [ 'uuid', 'string', 0 ],
    ],
    name => "swapon_uuid",
    description => "enable swap on swap partition by UUID",
  },
  "sync" => {
    ret => 'void',
    args => [
    ],
    name => "sync",
    description => "sync disks, writes are flushed through to the disk image",
  },
  "syslinux" => {
    ret => 'void',
    args => [
      [ 'device', 'string(device)', 0 ],
    ],
    optargs => {
      directory => [ 'directory', 'string', 0 ],
    },
    name => "syslinux",
    description => "install the SYSLINUX bootloader",
  },
  "tail" => {
    ret => 'string list',
    args => [
      [ 'path', 'string(path)', 0 ],
    ],
    name => "tail",
    description => "return last 10 lines of a file",
  },
  "tail_n" => {
    ret => 'string list',
    args => [
      [ 'nrlines', 'int', 0 ],
      [ 'path', 'string(path)', 1 ],
    ],
    name => "tail_n",
    description => "return last N lines of a file",
  },
  "tar_in" => {
    ret => 'void',
    args => [
      [ 'tarfile', 'string(filename)', 0 ],
      [ 'directory', 'string(path)', 1 ],
    ],
    optargs => {
      compress => [ 'compress', 'string', 0 ],
    },
    name => "tar_in",
    description => "unpack tarfile to directory",
  },
  "tar_out" => {
    ret => 'void',
    args => [
      [ 'directory', 'string', 0 ],
      [ 'tarfile', 'string(filename)', 1 ],
    ],
    optargs => {
      compress => [ 'compress', 'string', 0 ],
      numericowner => [ 'numericowner', 'bool', 1 ],
      excludes => [ 'excludes', 'string list', 2 ],
    },
    name => "tar_out",
    description => "pack directory into tarfile",
  },
  "tgz_in" => {
    ret => 'void',
    args => [
      [ 'tarball', 'string(filename)', 0 ],
      [ 'directory', 'string(path)', 1 ],
    ],
    name => "tgz_in",
    description => "unpack compressed tarball to directory",
  },
  "tgz_out" => {
    ret => 'void',
    args => [
      [ 'directory', 'string(path)', 0 ],
      [ 'tarball', 'string(filename)', 1 ],
    ],
    name => "tgz_out",
    description => "pack directory into compressed tarball",
  },
  "touch" => {
    ret => 'void',
    args => [
      [ 'path', 'string(path)', 0 ],
    ],
    name => "touch",
    description => "update file timestamps or create a new file",
  },
  "truncate" => {
    ret => 'void',
    args => [
      [ 'path', 'string(path)', 0 ],
    ],
    name => "truncate",
    description => "truncate a file to zero size",
  },
  "truncate_size" => {
    ret => 'void',
    args => [
      [ 'path', 'string(path)', 0 ],
      [ 'size', 'int64', 1 ],
    ],
    name => "truncate_size",
    description => "truncate a file to a particular size",
  },
  "tune2fs" => {
    ret => 'void',
    args => [
      [ 'device', 'string(device)', 0 ],
    ],
    optargs => {
      force => [ 'force', 'bool', 0 ],
      maxmountcount => [ 'maxmountcount', 'int', 1 ],
      mountcount => [ 'mountcount', 'int', 2 ],
      errorbehavior => [ 'errorbehavior', 'string', 3 ],
      group => [ 'group', 'int64', 4 ],
      intervalbetweenchecks => [ 'intervalbetweenchecks', 'int', 5 ],
      reservedblockspercentage => [ 'reservedblockspercentage', 'int', 6 ],
      lastmounteddirectory => [ 'lastmounteddirectory', 'string', 7 ],
      reservedblockscount => [ 'reservedblockscount', 'int64', 8 ],
      user => [ 'user', 'int64', 9 ],
    },
    name => "tune2fs",
    description => "adjust ext2/ext3/ext4 filesystem parameters",
  },
  "tune2fs_l" => {
    ret => 'hash',
    args => [
      [ 'device', 'string(device)', 0 ],
    ],
    name => "tune2fs_l",
    description => "get ext2/ext3/ext4 superblock details",
  },
  "txz_in" => {
    ret => 'void',
    args => [
      [ 'tarball', 'string(filename)', 0 ],
      [ 'directory', 'string(path)', 1 ],
    ],
    name => "txz_in",
    description => "unpack compressed tarball to directory",
  },
  "txz_out" => {
    ret => 'void',
    args => [
      [ 'directory', 'string(path)', 0 ],
      [ 'tarball', 'string(filename)', 1 ],
    ],
    name => "txz_out",
    description => "pack directory into compressed tarball",
  },
  "umask" => {
    ret => 'int',
    args => [
      [ 'mask', 'int', 0 ],
    ],
    name => "umask",
    description => "set file mode creation mask (umask)",
  },
  "umount" => {
    ret => 'void',
    args => [
      [ 'pathordevice', 'string(dev_or_path)', 0 ],
    ],
    optargs => {
      force => [ 'force', 'bool', 0 ],
      lazyunmount => [ 'lazyunmount', 'bool', 1 ],
    },
    name => "umount",
    description => "unmount a filesystem",
  },
  "umount_all" => {
    ret => 'void',
    args => [
    ],
    name => "umount_all",
    description => "unmount all filesystems",
  },
  "umount_local" => {
    ret => 'void',
    args => [
    ],
    optargs => {
      retry => [ 'retry', 'bool', 0 ],
    },
    name => "umount_local",
    description => "unmount a locally mounted filesystem",
  },
  "upload" => {
    ret => 'void',
    args => [
      [ 'filename', 'string(filename)', 0 ],
      [ 'remotefilename', 'string(dev_or_path)', 1 ],
    ],
    name => "upload",
    description => "upload a file from the local machine",
  },
  "upload_offset" => {
    ret => 'void',
    args => [
      [ 'filename', 'string(filename)', 0 ],
      [ 'remotefilename', 'string(dev_or_path)', 1 ],
      [ 'offset', 'int64', 2 ],
    ],
    name => "upload_offset",
    description => "upload a file from the local machine with offset",
  },
  "user_cancel" => {
    ret => 'void',
    args => [
    ],
    name => "user_cancel",
    description => "cancel the current upload or download operation",
  },
  "utimens" => {
    ret => 'void',
    args => [
      [ 'path', 'string(path)', 0 ],
      [ 'atsecs', 'int64', 1 ],
      [ 'atnsecs', 'int64', 2 ],
      [ 'mtsecs', 'int64', 3 ],
      [ 'mtnsecs', 'int64', 4 ],
    ],
    name => "utimens",
    description => "set timestamp of a file with nanosecond precision",
  },
  "utsname" => {
    ret => 'struct utsname',
    args => [
    ],
    name => "utsname",
    description => "appliance kernel version",
  },
  "version" => {
    ret => 'struct version',
    args => [
    ],
    name => "version",
    description => "get the library version number",
  },
  "vfs_label" => {
    ret => 'string',
    args => [
      [ 'mountable', 'string(mountable)', 0 ],
    ],
    name => "vfs_label",
    description => "get the filesystem label",
  },
  "vfs_type" => {
    ret => 'string',
    args => [
      [ 'mountable', 'string(mountable)', 0 ],
    ],
    name => "vfs_type",
    description => "get the Linux VFS type corresponding to a mounted device",
  },
  "vfs_uuid" => {
    ret => 'string',
    args => [
      [ 'mountable', 'string(mountable)', 0 ],
    ],
    name => "vfs_uuid",
    description => "get the filesystem UUID",
  },
  "vg_activate" => {
    ret => 'void',
    args => [
      [ 'activate', 'bool', 0 ],
      [ 'volgroups', 'string list', 1 ],
    ],
    name => "vg_activate",
    description => "activate or deactivate some volume groups",
  },
  "vg_activate_all" => {
    ret => 'void',
    args => [
      [ 'activate', 'bool', 0 ],
    ],
    name => "vg_activate_all",
    description => "activate or deactivate all volume groups",
  },
  "vgchange_uuid" => {
    ret => 'void',
    args => [
      [ 'vg', 'string', 0 ],
    ],
    name => "vgchange_uuid",
    description => "generate a new random UUID for a volume group",
  },
  "vgchange_uuid_all" => {
    ret => 'void',
    args => [
    ],
    name => "vgchange_uuid_all",
    description => "generate new random UUIDs for all volume groups",
  },
  "vgcreate" => {
    ret => 'void',
    args => [
      [ 'volgroup', 'string', 0 ],
      [ 'physvols', 'string(device) list', 1 ],
    ],
    name => "vgcreate",
    description => "create an LVM volume group",
  },
  "vglvuuids" => {
    ret => 'string list',
    args => [
      [ 'vgname', 'string', 0 ],
    ],
    name => "vglvuuids",
    description => "get the LV UUIDs of all LVs in the volume group",
  },
  "vgmeta" => {
    ret => 'buffer',
    args => [
      [ 'vgname', 'string', 0 ],
    ],
    name => "vgmeta",
    description => "get volume group metadata",
  },
  "vgpvuuids" => {
    ret => 'string list',
    args => [
      [ 'vgname', 'string', 0 ],
    ],
    name => "vgpvuuids",
    description => "get the PV UUIDs containing the volume group",
  },
  "vgremove" => {
    ret => 'void',
    args => [
      [ 'vgname', 'string', 0 ],
    ],
    name => "vgremove",
    description => "remove an LVM volume group",
  },
  "vgrename" => {
    ret => 'void',
    args => [
      [ 'volgroup', 'string', 0 ],
      [ 'newvolgroup', 'string', 1 ],
    ],
    name => "vgrename",
    description => "rename an LVM volume group",
  },
  "vgs" => {
    ret => 'string list',
    args => [
    ],
    name => "vgs",
    description => "list the LVM volume groups (VGs)",
  },
  "vgs_full" => {
    ret => 'struct lvm_vg list',
    args => [
    ],
    name => "vgs_full",
    description => "list the LVM volume groups (VGs)",
  },
  "vgscan" => {
    ret => 'void',
    args => [
    ],
    name => "vgscan",
    description => "rescan for LVM physical volumes, volume groups and logical volumes",
  },
  "vguuid" => {
    ret => 'string',
    args => [
      [ 'vgname', 'string', 0 ],
    ],
    name => "vguuid",
    description => "get the UUID of a volume group",
  },
  "wait_ready" => {
    ret => 'void',
    args => [
    ],
    name => "wait_ready",
    description => "wait until the qemu subprocess launches (no op)",
  },
  "wc_c" => {
    ret => 'int',
    args => [
      [ 'path', 'string(path)', 0 ],
    ],
    name => "wc_c",
    description => "count characters in a file",
  },
  "wc_l" => {
    ret => 'int',
    args => [
      [ 'path', 'string(path)', 0 ],
    ],
    name => "wc_l",
    description => "count lines in a file",
  },
  "wc_w" => {
    ret => 'int',
    args => [
      [ 'path', 'string(path)', 0 ],
    ],
    name => "wc_w",
    description => "count words in a file",
  },
  "wipefs" => {
    ret => 'void',
    args => [
      [ 'device', 'string(device)', 0 ],
    ],
    name => "wipefs",
    description => "wipe a filesystem signature from a device",
  },
  "write" => {
    ret => 'void',
    args => [
      [ 'path', 'string(path)', 0 ],
      [ 'content', 'buffer', 1 ],
    ],
    name => "write",
    description => "create a new file",
  },
  "write_append" => {
    ret => 'void',
    args => [
      [ 'path', 'string(path)', 0 ],
      [ 'content', 'buffer', 1 ],
    ],
    name => "write_append",
    description => "append content to end of file",
  },
  "write_file" => {
    ret => 'void',
    args => [
      [ 'path', 'string(path)', 0 ],
      [ 'content', 'string', 1 ],
      [ 'size', 'int', 2 ],
    ],
    name => "write_file",
    description => "create a file",
  },
  "xfs_admin" => {
    ret => 'void',
    args => [
      [ 'device', 'string(device)', 0 ],
    ],
    optargs => {
      extunwritten => [ 'extunwritten', 'bool', 0 ],
      imgfile => [ 'imgfile', 'bool', 1 ],
      v2log => [ 'v2log', 'bool', 2 ],
      projid32bit => [ 'projid32bit', 'bool', 3 ],
      lazycounter => [ 'lazycounter', 'bool', 4 ],
      label => [ 'label', 'string', 5 ],
      uuid => [ 'uuid', 'string', 6 ],
    },
    name => "xfs_admin",
    description => "change parameters of an XFS filesystem",
  },
  "xfs_growfs" => {
    ret => 'void',
    args => [
      [ 'path', 'string(path)', 0 ],
    ],
    optargs => {
      datasec => [ 'datasec', 'bool', 0 ],
      logsec => [ 'logsec', 'bool', 1 ],
      rtsec => [ 'rtsec', 'bool', 2 ],
      datasize => [ 'datasize', 'int64', 3 ],
      logsize => [ 'logsize', 'int64', 4 ],
      rtsize => [ 'rtsize', 'int64', 5 ],
      rtextsize => [ 'rtextsize', 'int64', 6 ],
      maxpct => [ 'maxpct', 'int', 7 ],
    },
    name => "xfs_growfs",
    description => "expand an existing XFS filesystem",
  },
  "xfs_info" => {
    ret => 'struct xfsinfo',
    args => [
      [ 'pathordevice', 'string(dev_or_path)', 0 ],
    ],
    name => "xfs_info",
    description => "get geometry of XFS filesystem",
  },
  "xfs_repair" => {
    ret => 'int',
    args => [
      [ 'device', 'string(dev_or_path)', 0 ],
    ],
    optargs => {
      forcelogzero => [ 'forcelogzero', 'bool', 0 ],
      nomodify => [ 'nomodify', 'bool', 1 ],
      noprefetch => [ 'noprefetch', 'bool', 2 ],
      forcegeometry => [ 'forcegeometry', 'bool', 3 ],
      maxmem => [ 'maxmem', 'int64', 4 ],
      ihashsize => [ 'ihashsize', 'int64', 5 ],
      bhashsize => [ 'bhashsize', 'int64', 6 ],
      agstride => [ 'agstride', 'int64', 7 ],
      logdev => [ 'logdev', 'string', 8 ],
      rtdev => [ 'rtdev', 'string', 9 ],
    },
    name => "xfs_repair",
    description => "repair an XFS filesystem",
  },
  "zegrep" => {
    ret => 'string list',
    args => [
      [ 'regex', 'string', 0 ],
      [ 'path', 'string(path)', 1 ],
    ],
    name => "zegrep",
    description => "return lines matching a pattern",
  },
  "zegrepi" => {
    ret => 'string list',
    args => [
      [ 'regex', 'string', 0 ],
      [ 'path', 'string(path)', 1 ],
    ],
    name => "zegrepi",
    description => "return lines matching a pattern",
  },
  "zero" => {
    ret => 'void',
    args => [
      [ 'device', 'string(device)', 0 ],
    ],
    name => "zero",
    description => "write zeroes to the device",
  },
  "zero_device" => {
    ret => 'void',
    args => [
      [ 'device', 'string(device)', 0 ],
    ],
    name => "zero_device",
    description => "write zeroes to an entire device",
  },
  "zero_free_space" => {
    ret => 'void',
    args => [
      [ 'directory', 'string(path)', 0 ],
    ],
    name => "zero_free_space",
    description => "zero free space in a filesystem",
  },
  "zerofree" => {
    ret => 'void',
    args => [
      [ 'device', 'string(device)', 0 ],
    ],
    name => "zerofree",
    description => "zero unused inodes and disk blocks on ext2/3 filesystem",
  },
  "zfgrep" => {
    ret => 'string list',
    args => [
      [ 'pattern', 'string', 0 ],
      [ 'path', 'string(path)', 1 ],
    ],
    name => "zfgrep",
    description => "return lines matching a pattern",
  },
  "zfgrepi" => {
    ret => 'string list',
    args => [
      [ 'pattern', 'string', 0 ],
      [ 'path', 'string(path)', 1 ],
    ],
    name => "zfgrepi",
    description => "return lines matching a pattern",
  },
  "zfile" => {
    ret => 'string',
    args => [
      [ 'meth', 'string', 0 ],
      [ 'path', 'string(path)', 1 ],
    ],
    name => "zfile",
    description => "determine file type inside a compressed file",
  },
  "zgrep" => {
    ret => 'string list',
    args => [
      [ 'regex', 'string', 0 ],
      [ 'path', 'string(path)', 1 ],
    ],
    name => "zgrep",
    description => "return lines matching a pattern",
  },
  "zgrepi" => {
    ret => 'string list',
    args => [
      [ 'regex', 'string', 0 ],
      [ 'path', 'string(path)', 1 ],
    ],
    name => "zgrepi",
    description => "return lines matching a pattern",
  },
);

# Add aliases to the introspection hash.
my %ielem0 = %{$guestfs_introspection{add_drive}};
$guestfs_introspection{add_drive_opts} = \%ielem0;
my %ielem1 = %{$guestfs_introspection{grep}};
$guestfs_introspection{grep_opts} = \%ielem1;
my %ielem2 = %{$guestfs_introspection{mkfs}};
$guestfs_introspection{mkfs_opts} = \%ielem2;
my %ielem3 = %{$guestfs_introspection{mkswap}};
$guestfs_introspection{mkswap_opts} = \%ielem3;
my %ielem4 = %{$guestfs_introspection{ntfsresize}};
$guestfs_introspection{ntfsresize_opts} = \%ielem4;
my %ielem5 = %{$guestfs_introspection{tar_in}};
$guestfs_introspection{tar_in_opts} = \%ielem5;
my %ielem6 = %{$guestfs_introspection{tar_out}};
$guestfs_introspection{tar_out_opts} = \%ielem6;
my %ielem7 = %{$guestfs_introspection{umount}};
$guestfs_introspection{umount_opts} = \%ielem7;

1;

=back

=head1 AVAILABILITY

From time to time we add new libguestfs APIs.  Also some libguestfs
APIs won't be available in all builds of libguestfs (the Fedora
build is full-featured, but other builds may disable features).
How do you test whether the APIs that your Perl program needs are
available in the version of C<Sys::Guestfs> that you are using?

To test if a particular function is available in the C<Sys::Guestfs>
class, use the ordinary Perl UNIVERSAL method C<can(METHOD)>
(see L<perlobj(1)>).  For example:

 use Sys::Guestfs;
 if (defined (Sys::Guestfs->can ("set_verbose"))) {
   print "\$g->set_verbose is available\n";
 }

Perl does not offer a way to list the arguments of a method, and
from time to time we may add extra arguments to calls that take
optional arguments.  For this reason, we provide a global hash
variable C<%guestfs_introspection> which contains the arguments
and their types for each libguestfs method.  The keys of this
hash are the method names, and the values are an hashref
containing useful introspection information about the method
(further fields may be added to this in future).

 use Sys::Guestfs;
 $Sys::Guestfs::guestfs_introspection{mkfs}
 => {
    ret => 'void',                    # return type
    args => [                         # required arguments
      [ 'fstype', 'string', 0 ],
      [ 'device', 'string(device)', 1 ],
    ],
    optargs => {                      # optional arguments
      blocksize => [ 'blocksize', 'int', 0 ],
      features => [ 'features', 'string', 1 ],
      inode => [ 'inode', 'int', 2 ],
      sectorsize => [ 'sectorsize', 'int', 3 ],
    },
    name => "mkfs",
    description => "make a filesystem",
  }

To test if particular features are supported by the current
build, use the L</feature_available> method like the example below.  Note
that the appliance must be launched first.

 $g->feature_available ( ["augeas"] );

For further discussion on this topic, refer to
L<guestfs(3)/AVAILABILITY>.

=head1 STORING DATA IN THE HANDLE

The handle returned from L</new> is a hash reference.  The hash
normally contains some elements:

 {
   _g => [private data used by libguestfs],
   _flags => [flags provided when creating the handle]
 }

Callers can add other elements to this hash to store data for their own
purposes.  The data lasts for the lifetime of the handle.

Any fields whose names begin with an underscore are reserved
for private use by libguestfs.  We may add more in future.

It is recommended that callers prefix the name of their field(s)
with some unique string, to avoid conflicts with other users.

=head1 COPYRIGHT

Copyright (C) 2009-2013 Red Hat Inc.

=head1 LICENSE

Please see the file COPYING.LIB for the full license.

=head1 SEE ALSO

L<guestfs(3)>,
L<guestfish(1)>,
L<http://libguestfs.org>.

=cut<|MERGE_RESOLUTION|>--- conflicted
+++ resolved
@@ -82,11 +82,7 @@
 # is added to the libguestfs API.  It is not directly
 # related to the libguestfs version number.
 use vars qw($VERSION);
-<<<<<<< HEAD
-$VERSION = '0.394';
-=======
 $VERSION = '0.400';
->>>>>>> 919110f7
 
 require XSLoader;
 XSLoader::load ('Sys::Guestfs');
@@ -1988,11 +1984,6 @@
 
 =item $backend = $g->get_attach_method ();
 
-<<<<<<< HEAD
-Return the current attach method.
-
-See C<$g-E<gt>set_attach_method> and L<guestfs(3)/ATTACH METHOD>.
-=======
 Return the current backend.
 
 See C<$g-E<gt>set_backend> and L<guestfs(3)/BACKEND>.
@@ -2003,7 +1994,6 @@
 Deprecated functions will not be removed from the API, but the
 fact that they are deprecated indicates that there are problems
 with correct use of these functions.
->>>>>>> 919110f7
 
 =item $autosync = $g->get_autosync ();
 
@@ -5517,9 +5507,6 @@
 Set the method that libguestfs uses to connect to the backend
 guestfsd daemon.
 
-<<<<<<< HEAD
-See L<guestfs(3)/ATTACH METHOD>.
-=======
 See L<guestfs(3)/BACKEND>.
 
 I<This function is deprecated.>
@@ -5528,7 +5515,6 @@
 Deprecated functions will not be removed from the API, but the
 fact that they are deprecated indicates that there are problems
 with correct use of these functions.
->>>>>>> 919110f7
 
 =item $g->set_autosync ($autosync);
 
