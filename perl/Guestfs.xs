/* libguestfs generated file
 * WARNING: THIS FILE IS GENERATED FROM:
 *   generator/ *.ml
 * ANY CHANGES YOU MAKE TO THIS FILE WILL BE LOST.
 *
 * Copyright (C) 2009-2013 Red Hat Inc.
 *
 * This library is free software; you can redistribute it and/or
 * modify it under the terms of the GNU Lesser General Public
 * License as published by the Free Software Foundation; either
 * version 2 of the License, or (at your option) any later version.
 *
 * This library is distributed in the hope that it will be useful,
 * but WITHOUT ANY WARRANTY; without even the implied warranty of
 * MERCHANTABILITY or FITNESS FOR A PARTICULAR PURPOSE.  See the GNU
 * Lesser General Public License for more details.
 *
 * You should have received a copy of the GNU Lesser General Public
 * License along with this library; if not, write to the Free Software
 * Foundation, Inc., 51 Franklin Street, Fifth Floor, Boston, MA 02110-1301 USA
 */

#include <config.h>

#include <stdio.h>
#include <stdlib.h>
#include <string.h>
#include <inttypes.h>
#include <errno.h>

#include "EXTERN.h"
#include "perl.h"
#include "XSUB.h"

/* perl CORE/config.h defines '_' to something completely bonkers. */
#ifdef _
#undef _
#endif

#include <guestfs.h>
#include "guestfs-internal-frontend.h"

static SV *
my_newSVll(long long val) {
#ifdef USE_64_BIT_ALL
  return newSViv(val);
#else
  char buf[100];
  int len;
  len = snprintf(buf, 100, "%" PRId64, val);
  return newSVpv(buf, len);
#endif
}

static SV *
my_newSVull(unsigned long long val) {
#ifdef USE_64_BIT_ALL
  return newSVuv(val);
#else
  char buf[100];
  int len;
  len = snprintf(buf, 100, "%" PRIu64, val);
  return newSVpv(buf, len);
#endif
}

/* Convert a 64 bit int on input.  To cope with the case of having
 * a 32 bit Perl interpreter, we allow the user to pass a string
 * here which is scanned as a 64 bit integer.
 */
static int64_t
my_SvIV64 (SV *sv)
{
#ifdef USE_64_BIT_ALL
  return SvIV (sv);
#else
  if (SvTYPE (sv) == SVt_PV) {
    const char *str = SvPV_nolen (sv);
    int64_t r;

    sscanf (str, "%" SCNi64, &r);
    return r;
  }
  else
    return SvIV (sv);
#endif
}

/* http://www.perlmonks.org/?node_id=680842 */
static char **
XS_unpack_charPtrPtr (SV *arg) {
  char **ret;
  AV *av;
  I32 i;

  if (!arg || !SvOK (arg) || !SvROK (arg) || SvTYPE (SvRV (arg)) != SVt_PVAV)
    croak ("array reference expected");

  av = (AV *)SvRV (arg);
  ret = malloc ((av_len (av) + 1 + 1) * sizeof (char *));
  if (!ret)
    croak ("malloc failed");

  for (i = 0; i <= av_len (av); i++) {
    SV **elem = av_fetch (av, i, 0);

    if (!elem || !*elem)
      croak ("missing element in list");

    ret[i] = SvPV_nolen (*elem);
  }

  ret[i] = NULL;

  return ret;
}

/* http://www.perlmonks.org/?node=338857 */
static void
_event_callback_wrapper (guestfs_h *g,
                         void *cb,
                         uint64_t event,
                         int event_handle,
                         int flags,
                         const char *buf, size_t buf_len,
                         const uint64_t *array, size_t array_len)
{
  dSP;
  ENTER;
  SAVETMPS;
  PUSHMARK (SP);
  XPUSHs (sv_2mortal (my_newSVull (event)));
  XPUSHs (sv_2mortal (newSViv (event_handle)));
  XPUSHs (sv_2mortal (newSVpvn (buf ? buf : "", buf_len)));
  AV *av = newAV ();
  size_t i;
  for (i = 0; i < array_len; ++i)
    av_push (av, my_newSVull (array[i]));
  XPUSHs (sv_2mortal (newRV ((SV *) av)));
  PUTBACK;
  call_sv ((SV *) cb, G_VOID | G_DISCARD | G_EVAL);
  FREETMPS;
  LEAVE;
}

static SV **
get_all_event_callbacks (guestfs_h *g, size_t *len_rtn)
{
  SV **r;
  size_t i;
  const char *key;
  SV *cb;

  /* Count the length of the array that will be needed. */
  *len_rtn = 0;
  cb = guestfs_first_private (g, &key);
  while (cb != NULL) {
    if (strncmp (key, "_perl_event_", strlen ("_perl_event_")) == 0)
      (*len_rtn)++;
    cb = guestfs_next_private (g, &key);
  }

  /* Copy them into the return array. */
  r = guestfs___safe_malloc (g, sizeof (SV *) * (*len_rtn));

  i = 0;
  cb = guestfs_first_private (g, &key);
  while (cb != NULL) {
    if (strncmp (key, "_perl_event_", strlen ("_perl_event_")) == 0) {
      r[i] = cb;
      i++;
    }
    cb = guestfs_next_private (g, &key);
  }

  return r;
}

static void
_close_handle (guestfs_h *g)
{
  size_t i, len;
  SV **cbs;

  assert (g != NULL);

  /* As in the OCaml bindings, there is a hard to solve case where the
   * caller can delete a callback from within the callback, resulting
   * in a double-free here.  XXX
   */
  cbs = get_all_event_callbacks (g, &len);

  guestfs_close (g);

  for (i = 0; i < len; ++i)
    SvREFCNT_dec (cbs[i]);
  free (cbs);
}

MODULE = Sys::Guestfs  PACKAGE = Sys::Guestfs

PROTOTYPES: ENABLE

guestfs_h *
_create (flags)
      unsigned flags;
   CODE:
      RETVAL = guestfs_create_flags (flags);
      if (!RETVAL)
        croak ("could not create guestfs handle");
      guestfs_set_error_handler (RETVAL, NULL, NULL);
 OUTPUT:
      RETVAL

void
DESTROY (sv)
      SV *sv;
 PPCODE:
      /* For the 'g' argument above we do the conversion explicitly and
       * don't rely on the typemap, because if the handle has been
       * explicitly closed we don't want the typemap conversion to
       * display an error.
       */
      HV *hv = (HV *) SvRV (sv);
      SV **svp = hv_fetch (hv, "_g", 2, 0);
      if (svp != NULL) {
        guestfs_h *g = (guestfs_h *) SvIV (*svp);
        _close_handle (g);
      }

void
close (g)
      guestfs_h *g;
 PPCODE:
      _close_handle (g);
      /* Avoid double-free in DESTROY method. */
      HV *hv = (HV *) SvRV (ST(0));
      (void) hv_delete (hv, "_g", 2, G_DISCARD);

SV *
set_event_callback (g, cb, event_bitmask)
      guestfs_h *g;
      SV *cb;
      int event_bitmask;
PREINIT:
      int eh;
      char key[64];
   CODE:
      eh = guestfs_set_event_callback (g, _event_callback_wrapper,
                                       event_bitmask, 0, cb);
      if (eh == -1)
        croak ("%s", guestfs_last_error (g));

      /* Increase the refcount for this callback, since we are storing
       * it in the opaque C libguestfs handle.  We need to remember that
       * we did this, so we can decrease the refcount for all undeleted
       * callbacks left around at close time (see _close_handle).
       */
      SvREFCNT_inc (cb);

      snprintf (key, sizeof key, "_perl_event_%d", eh);
      guestfs_set_private (g, key, cb);

      RETVAL = newSViv (eh);
 OUTPUT:
      RETVAL

void
delete_event_callback (g, event_handle)
      guestfs_h *g;
      int event_handle;
PREINIT:
      char key[64];
      SV *cb;
   CODE:
      snprintf (key, sizeof key, "_perl_event_%d", event_handle);
      cb = guestfs_get_private (g, key);
      if (cb) {
        SvREFCNT_dec (cb);
        guestfs_set_private (g, key, NULL);
        guestfs_delete_event_callback (g, event_handle);
      }

SV *
event_to_string (event_bitmask)
      int event_bitmask;
PREINIT:
      char *str;
   CODE:
      str = guestfs_event_to_string (event_bitmask);
      if (str == NULL)
        croak ("%s", strerror (errno));
      RETVAL = newSVpv (str, 0);
      free (str);
 OUTPUT:
      RETVAL

SV *
last_errno (g)
      guestfs_h *g;
PREINIT:
      int errnum;
   CODE:
      errnum = guestfs_last_errno (g);
      RETVAL = newSViv (errnum);
 OUTPUT:
      RETVAL

void
internal_test (g, str, optstr, strlist, b, integer, integer64, filein, fileout, bufferin, ...)
      guestfs_h *g;
      char *str;
      char *optstr = SvOK(ST(2)) ? SvPV_nolen(ST(2)) : NULL;
      char **strlist;
      int b;
      int integer;
      int64_t integer64;
      char *filein;
      char *fileout;
      char *bufferin;
      size_t bufferin_size = SvCUR (ST(9));
PREINIT:
      int r;
      struct guestfs_internal_test_argv optargs_s = { .bitmask = 0 };
      struct guestfs_internal_test_argv *optargs = &optargs_s;
      size_t items_i;
 PPCODE:
      if (((items - 10) & 1) != 0)
        croak ("expecting an even number of extra parameters");
      for (items_i = 10; items_i < items; items_i += 2) {
        uint64_t this_mask;
        const char *this_arg;

        this_arg = SvPV_nolen (ST (items_i));
        if (STREQ (this_arg, "obool")) {
          optargs_s.obool = SvIV (ST (items_i+1));
          this_mask = GUESTFS_INTERNAL_TEST_OBOOL_BITMASK;
        }
        else if (STREQ (this_arg, "oint")) {
          optargs_s.oint = SvIV (ST (items_i+1));
          this_mask = GUESTFS_INTERNAL_TEST_OINT_BITMASK;
        }
        else if (STREQ (this_arg, "oint64")) {
          optargs_s.oint64 = my_SvIV64 (ST (items_i+1));
          this_mask = GUESTFS_INTERNAL_TEST_OINT64_BITMASK;
        }
        else if (STREQ (this_arg, "ostring")) {
          optargs_s.ostring = SvPV_nolen (ST (items_i+1));
          this_mask = GUESTFS_INTERNAL_TEST_OSTRING_BITMASK;
        }
        else if (STREQ (this_arg, "ostringlist")) {
          size_t i, len;
          char **r;
          AV *av;
          SV **svp;

          /* XXX More checking required here. */
          av = (AV *) SvRV (ST (items_i+1));

          /* Note av_len returns index of final element. */
          len = av_len (av) + 1;

          r = guestfs___safe_malloc (g, (len+1) * sizeof (char *));
          for (i = 0; i < len; ++i) {
            svp = av_fetch (av, i, 0);
            r[i] = SvPV_nolen (*svp);
          }
          r[i] = NULL;
          optargs_s.ostringlist = r;
          this_mask = GUESTFS_INTERNAL_TEST_OSTRINGLIST_BITMASK;
        }
        else croak ("unknown optional argument '%s'", this_arg);
        if (optargs_s.bitmask & this_mask)
          croak ("optional argument '%s' given twice",
                 this_arg);
        optargs_s.bitmask |= this_mask;
      }

      r = guestfs_internal_test_argv (g, str, optstr, strlist, b, integer, integer64, filein, fileout, bufferin, bufferin_size, optargs);
      free (strlist);
      if (r == -1)
        croak ("%s", guestfs_last_error (g));

void
internal_test_only_optargs (g, ...)
      guestfs_h *g;
PREINIT:
      int r;
      struct guestfs_internal_test_only_optargs_argv optargs_s = { .bitmask = 0 };
      struct guestfs_internal_test_only_optargs_argv *optargs = &optargs_s;
      size_t items_i;
 PPCODE:
      if (((items - 1) & 1) != 0)
        croak ("expecting an even number of extra parameters");
      for (items_i = 1; items_i < items; items_i += 2) {
        uint64_t this_mask;
        const char *this_arg;

        this_arg = SvPV_nolen (ST (items_i));
        if (STREQ (this_arg, "test")) {
          optargs_s.test = SvIV (ST (items_i+1));
          this_mask = GUESTFS_INTERNAL_TEST_ONLY_OPTARGS_TEST_BITMASK;
        }
        else croak ("unknown optional argument '%s'", this_arg);
        if (optargs_s.bitmask & this_mask)
          croak ("optional argument '%s' given twice",
                 this_arg);
        optargs_s.bitmask |= this_mask;
      }

      r = guestfs_internal_test_only_optargs_argv (g, optargs);
      if (r == -1)
        croak ("%s", guestfs_last_error (g));

void
internal_test_63_optargs (g, ...)
      guestfs_h *g;
PREINIT:
      int r;
      struct guestfs_internal_test_63_optargs_argv optargs_s = { .bitmask = 0 };
      struct guestfs_internal_test_63_optargs_argv *optargs = &optargs_s;
      size_t items_i;
 PPCODE:
      if (((items - 1) & 1) != 0)
        croak ("expecting an even number of extra parameters");
      for (items_i = 1; items_i < items; items_i += 2) {
        uint64_t this_mask;
        const char *this_arg;

        this_arg = SvPV_nolen (ST (items_i));
        if (STREQ (this_arg, "opt1")) {
          optargs_s.opt1 = SvIV (ST (items_i+1));
          this_mask = GUESTFS_INTERNAL_TEST_63_OPTARGS_OPT1_BITMASK;
        }
        else if (STREQ (this_arg, "opt2")) {
          optargs_s.opt2 = SvIV (ST (items_i+1));
          this_mask = GUESTFS_INTERNAL_TEST_63_OPTARGS_OPT2_BITMASK;
        }
        else if (STREQ (this_arg, "opt3")) {
          optargs_s.opt3 = SvIV (ST (items_i+1));
          this_mask = GUESTFS_INTERNAL_TEST_63_OPTARGS_OPT3_BITMASK;
        }
        else if (STREQ (this_arg, "opt4")) {
          optargs_s.opt4 = SvIV (ST (items_i+1));
          this_mask = GUESTFS_INTERNAL_TEST_63_OPTARGS_OPT4_BITMASK;
        }
        else if (STREQ (this_arg, "opt5")) {
          optargs_s.opt5 = SvIV (ST (items_i+1));
          this_mask = GUESTFS_INTERNAL_TEST_63_OPTARGS_OPT5_BITMASK;
        }
        else if (STREQ (this_arg, "opt6")) {
          optargs_s.opt6 = SvIV (ST (items_i+1));
          this_mask = GUESTFS_INTERNAL_TEST_63_OPTARGS_OPT6_BITMASK;
        }
        else if (STREQ (this_arg, "opt7")) {
          optargs_s.opt7 = SvIV (ST (items_i+1));
          this_mask = GUESTFS_INTERNAL_TEST_63_OPTARGS_OPT7_BITMASK;
        }
        else if (STREQ (this_arg, "opt8")) {
          optargs_s.opt8 = SvIV (ST (items_i+1));
          this_mask = GUESTFS_INTERNAL_TEST_63_OPTARGS_OPT8_BITMASK;
        }
        else if (STREQ (this_arg, "opt9")) {
          optargs_s.opt9 = SvIV (ST (items_i+1));
          this_mask = GUESTFS_INTERNAL_TEST_63_OPTARGS_OPT9_BITMASK;
        }
        else if (STREQ (this_arg, "opt10")) {
          optargs_s.opt10 = SvIV (ST (items_i+1));
          this_mask = GUESTFS_INTERNAL_TEST_63_OPTARGS_OPT10_BITMASK;
        }
        else if (STREQ (this_arg, "opt11")) {
          optargs_s.opt11 = SvIV (ST (items_i+1));
          this_mask = GUESTFS_INTERNAL_TEST_63_OPTARGS_OPT11_BITMASK;
        }
        else if (STREQ (this_arg, "opt12")) {
          optargs_s.opt12 = SvIV (ST (items_i+1));
          this_mask = GUESTFS_INTERNAL_TEST_63_OPTARGS_OPT12_BITMASK;
        }
        else if (STREQ (this_arg, "opt13")) {
          optargs_s.opt13 = SvIV (ST (items_i+1));
          this_mask = GUESTFS_INTERNAL_TEST_63_OPTARGS_OPT13_BITMASK;
        }
        else if (STREQ (this_arg, "opt14")) {
          optargs_s.opt14 = SvIV (ST (items_i+1));
          this_mask = GUESTFS_INTERNAL_TEST_63_OPTARGS_OPT14_BITMASK;
        }
        else if (STREQ (this_arg, "opt15")) {
          optargs_s.opt15 = SvIV (ST (items_i+1));
          this_mask = GUESTFS_INTERNAL_TEST_63_OPTARGS_OPT15_BITMASK;
        }
        else if (STREQ (this_arg, "opt16")) {
          optargs_s.opt16 = SvIV (ST (items_i+1));
          this_mask = GUESTFS_INTERNAL_TEST_63_OPTARGS_OPT16_BITMASK;
        }
        else if (STREQ (this_arg, "opt17")) {
          optargs_s.opt17 = SvIV (ST (items_i+1));
          this_mask = GUESTFS_INTERNAL_TEST_63_OPTARGS_OPT17_BITMASK;
        }
        else if (STREQ (this_arg, "opt18")) {
          optargs_s.opt18 = SvIV (ST (items_i+1));
          this_mask = GUESTFS_INTERNAL_TEST_63_OPTARGS_OPT18_BITMASK;
        }
        else if (STREQ (this_arg, "opt19")) {
          optargs_s.opt19 = SvIV (ST (items_i+1));
          this_mask = GUESTFS_INTERNAL_TEST_63_OPTARGS_OPT19_BITMASK;
        }
        else if (STREQ (this_arg, "opt20")) {
          optargs_s.opt20 = SvIV (ST (items_i+1));
          this_mask = GUESTFS_INTERNAL_TEST_63_OPTARGS_OPT20_BITMASK;
        }
        else if (STREQ (this_arg, "opt21")) {
          optargs_s.opt21 = SvIV (ST (items_i+1));
          this_mask = GUESTFS_INTERNAL_TEST_63_OPTARGS_OPT21_BITMASK;
        }
        else if (STREQ (this_arg, "opt22")) {
          optargs_s.opt22 = SvIV (ST (items_i+1));
          this_mask = GUESTFS_INTERNAL_TEST_63_OPTARGS_OPT22_BITMASK;
        }
        else if (STREQ (this_arg, "opt23")) {
          optargs_s.opt23 = SvIV (ST (items_i+1));
          this_mask = GUESTFS_INTERNAL_TEST_63_OPTARGS_OPT23_BITMASK;
        }
        else if (STREQ (this_arg, "opt24")) {
          optargs_s.opt24 = SvIV (ST (items_i+1));
          this_mask = GUESTFS_INTERNAL_TEST_63_OPTARGS_OPT24_BITMASK;
        }
        else if (STREQ (this_arg, "opt25")) {
          optargs_s.opt25 = SvIV (ST (items_i+1));
          this_mask = GUESTFS_INTERNAL_TEST_63_OPTARGS_OPT25_BITMASK;
        }
        else if (STREQ (this_arg, "opt26")) {
          optargs_s.opt26 = SvIV (ST (items_i+1));
          this_mask = GUESTFS_INTERNAL_TEST_63_OPTARGS_OPT26_BITMASK;
        }
        else if (STREQ (this_arg, "opt27")) {
          optargs_s.opt27 = SvIV (ST (items_i+1));
          this_mask = GUESTFS_INTERNAL_TEST_63_OPTARGS_OPT27_BITMASK;
        }
        else if (STREQ (this_arg, "opt28")) {
          optargs_s.opt28 = SvIV (ST (items_i+1));
          this_mask = GUESTFS_INTERNAL_TEST_63_OPTARGS_OPT28_BITMASK;
        }
        else if (STREQ (this_arg, "opt29")) {
          optargs_s.opt29 = SvIV (ST (items_i+1));
          this_mask = GUESTFS_INTERNAL_TEST_63_OPTARGS_OPT29_BITMASK;
        }
        else if (STREQ (this_arg, "opt30")) {
          optargs_s.opt30 = SvIV (ST (items_i+1));
          this_mask = GUESTFS_INTERNAL_TEST_63_OPTARGS_OPT30_BITMASK;
        }
        else if (STREQ (this_arg, "opt31")) {
          optargs_s.opt31 = SvIV (ST (items_i+1));
          this_mask = GUESTFS_INTERNAL_TEST_63_OPTARGS_OPT31_BITMASK;
        }
        else if (STREQ (this_arg, "opt32")) {
          optargs_s.opt32 = SvIV (ST (items_i+1));
          this_mask = GUESTFS_INTERNAL_TEST_63_OPTARGS_OPT32_BITMASK;
        }
        else if (STREQ (this_arg, "opt33")) {
          optargs_s.opt33 = SvIV (ST (items_i+1));
          this_mask = GUESTFS_INTERNAL_TEST_63_OPTARGS_OPT33_BITMASK;
        }
        else if (STREQ (this_arg, "opt34")) {
          optargs_s.opt34 = SvIV (ST (items_i+1));
          this_mask = GUESTFS_INTERNAL_TEST_63_OPTARGS_OPT34_BITMASK;
        }
        else if (STREQ (this_arg, "opt35")) {
          optargs_s.opt35 = SvIV (ST (items_i+1));
          this_mask = GUESTFS_INTERNAL_TEST_63_OPTARGS_OPT35_BITMASK;
        }
        else if (STREQ (this_arg, "opt36")) {
          optargs_s.opt36 = SvIV (ST (items_i+1));
          this_mask = GUESTFS_INTERNAL_TEST_63_OPTARGS_OPT36_BITMASK;
        }
        else if (STREQ (this_arg, "opt37")) {
          optargs_s.opt37 = SvIV (ST (items_i+1));
          this_mask = GUESTFS_INTERNAL_TEST_63_OPTARGS_OPT37_BITMASK;
        }
        else if (STREQ (this_arg, "opt38")) {
          optargs_s.opt38 = SvIV (ST (items_i+1));
          this_mask = GUESTFS_INTERNAL_TEST_63_OPTARGS_OPT38_BITMASK;
        }
        else if (STREQ (this_arg, "opt39")) {
          optargs_s.opt39 = SvIV (ST (items_i+1));
          this_mask = GUESTFS_INTERNAL_TEST_63_OPTARGS_OPT39_BITMASK;
        }
        else if (STREQ (this_arg, "opt40")) {
          optargs_s.opt40 = SvIV (ST (items_i+1));
          this_mask = GUESTFS_INTERNAL_TEST_63_OPTARGS_OPT40_BITMASK;
        }
        else if (STREQ (this_arg, "opt41")) {
          optargs_s.opt41 = SvIV (ST (items_i+1));
          this_mask = GUESTFS_INTERNAL_TEST_63_OPTARGS_OPT41_BITMASK;
        }
        else if (STREQ (this_arg, "opt42")) {
          optargs_s.opt42 = SvIV (ST (items_i+1));
          this_mask = GUESTFS_INTERNAL_TEST_63_OPTARGS_OPT42_BITMASK;
        }
        else if (STREQ (this_arg, "opt43")) {
          optargs_s.opt43 = SvIV (ST (items_i+1));
          this_mask = GUESTFS_INTERNAL_TEST_63_OPTARGS_OPT43_BITMASK;
        }
        else if (STREQ (this_arg, "opt44")) {
          optargs_s.opt44 = SvIV (ST (items_i+1));
          this_mask = GUESTFS_INTERNAL_TEST_63_OPTARGS_OPT44_BITMASK;
        }
        else if (STREQ (this_arg, "opt45")) {
          optargs_s.opt45 = SvIV (ST (items_i+1));
          this_mask = GUESTFS_INTERNAL_TEST_63_OPTARGS_OPT45_BITMASK;
        }
        else if (STREQ (this_arg, "opt46")) {
          optargs_s.opt46 = SvIV (ST (items_i+1));
          this_mask = GUESTFS_INTERNAL_TEST_63_OPTARGS_OPT46_BITMASK;
        }
        else if (STREQ (this_arg, "opt47")) {
          optargs_s.opt47 = SvIV (ST (items_i+1));
          this_mask = GUESTFS_INTERNAL_TEST_63_OPTARGS_OPT47_BITMASK;
        }
        else if (STREQ (this_arg, "opt48")) {
          optargs_s.opt48 = SvIV (ST (items_i+1));
          this_mask = GUESTFS_INTERNAL_TEST_63_OPTARGS_OPT48_BITMASK;
        }
        else if (STREQ (this_arg, "opt49")) {
          optargs_s.opt49 = SvIV (ST (items_i+1));
          this_mask = GUESTFS_INTERNAL_TEST_63_OPTARGS_OPT49_BITMASK;
        }
        else if (STREQ (this_arg, "opt50")) {
          optargs_s.opt50 = SvIV (ST (items_i+1));
          this_mask = GUESTFS_INTERNAL_TEST_63_OPTARGS_OPT50_BITMASK;
        }
        else if (STREQ (this_arg, "opt51")) {
          optargs_s.opt51 = SvIV (ST (items_i+1));
          this_mask = GUESTFS_INTERNAL_TEST_63_OPTARGS_OPT51_BITMASK;
        }
        else if (STREQ (this_arg, "opt52")) {
          optargs_s.opt52 = SvIV (ST (items_i+1));
          this_mask = GUESTFS_INTERNAL_TEST_63_OPTARGS_OPT52_BITMASK;
        }
        else if (STREQ (this_arg, "opt53")) {
          optargs_s.opt53 = SvIV (ST (items_i+1));
          this_mask = GUESTFS_INTERNAL_TEST_63_OPTARGS_OPT53_BITMASK;
        }
        else if (STREQ (this_arg, "opt54")) {
          optargs_s.opt54 = SvIV (ST (items_i+1));
          this_mask = GUESTFS_INTERNAL_TEST_63_OPTARGS_OPT54_BITMASK;
        }
        else if (STREQ (this_arg, "opt55")) {
          optargs_s.opt55 = SvIV (ST (items_i+1));
          this_mask = GUESTFS_INTERNAL_TEST_63_OPTARGS_OPT55_BITMASK;
        }
        else if (STREQ (this_arg, "opt56")) {
          optargs_s.opt56 = SvIV (ST (items_i+1));
          this_mask = GUESTFS_INTERNAL_TEST_63_OPTARGS_OPT56_BITMASK;
        }
        else if (STREQ (this_arg, "opt57")) {
          optargs_s.opt57 = SvIV (ST (items_i+1));
          this_mask = GUESTFS_INTERNAL_TEST_63_OPTARGS_OPT57_BITMASK;
        }
        else if (STREQ (this_arg, "opt58")) {
          optargs_s.opt58 = SvIV (ST (items_i+1));
          this_mask = GUESTFS_INTERNAL_TEST_63_OPTARGS_OPT58_BITMASK;
        }
        else if (STREQ (this_arg, "opt59")) {
          optargs_s.opt59 = SvIV (ST (items_i+1));
          this_mask = GUESTFS_INTERNAL_TEST_63_OPTARGS_OPT59_BITMASK;
        }
        else if (STREQ (this_arg, "opt60")) {
          optargs_s.opt60 = SvIV (ST (items_i+1));
          this_mask = GUESTFS_INTERNAL_TEST_63_OPTARGS_OPT60_BITMASK;
        }
        else if (STREQ (this_arg, "opt61")) {
          optargs_s.opt61 = SvIV (ST (items_i+1));
          this_mask = GUESTFS_INTERNAL_TEST_63_OPTARGS_OPT61_BITMASK;
        }
        else if (STREQ (this_arg, "opt62")) {
          optargs_s.opt62 = SvIV (ST (items_i+1));
          this_mask = GUESTFS_INTERNAL_TEST_63_OPTARGS_OPT62_BITMASK;
        }
        else if (STREQ (this_arg, "opt63")) {
          optargs_s.opt63 = SvIV (ST (items_i+1));
          this_mask = GUESTFS_INTERNAL_TEST_63_OPTARGS_OPT63_BITMASK;
        }
        else croak ("unknown optional argument '%s'", this_arg);
        if (optargs_s.bitmask & this_mask)
          croak ("optional argument '%s' given twice",
                 this_arg);
        optargs_s.bitmask |= this_mask;
      }

      r = guestfs_internal_test_63_optargs_argv (g, optargs);
      if (r == -1)
        croak ("%s", guestfs_last_error (g));

SV *
internal_test_rint (g, val)
      guestfs_h *g;
      char *val;
PREINIT:
      int r;
   CODE:
      r = guestfs_internal_test_rint (g, val);
      if (r == -1)
        croak ("%s", guestfs_last_error (g));
      RETVAL = newSViv (r);
 OUTPUT:
      RETVAL

SV *
internal_test_rinterr (g)
      guestfs_h *g;
PREINIT:
      int r;
   CODE:
      r = guestfs_internal_test_rinterr (g);
      if (r == -1)
        croak ("%s", guestfs_last_error (g));
      RETVAL = newSViv (r);
 OUTPUT:
      RETVAL

SV *
internal_test_rint64 (g, val)
      guestfs_h *g;
      char *val;
PREINIT:
      int64_t r;
   CODE:
      r = guestfs_internal_test_rint64 (g, val);
      if (r == -1)
        croak ("%s", guestfs_last_error (g));
      RETVAL = my_newSVll (r);
 OUTPUT:
      RETVAL

SV *
internal_test_rint64err (g)
      guestfs_h *g;
PREINIT:
      int64_t r;
   CODE:
      r = guestfs_internal_test_rint64err (g);
      if (r == -1)
        croak ("%s", guestfs_last_error (g));
      RETVAL = my_newSVll (r);
 OUTPUT:
      RETVAL

SV *
internal_test_rbool (g, val)
      guestfs_h *g;
      char *val;
PREINIT:
      int r;
   CODE:
      r = guestfs_internal_test_rbool (g, val);
      if (r == -1)
        croak ("%s", guestfs_last_error (g));
      RETVAL = newSViv (r);
 OUTPUT:
      RETVAL

SV *
internal_test_rboolerr (g)
      guestfs_h *g;
PREINIT:
      int r;
   CODE:
      r = guestfs_internal_test_rboolerr (g);
      if (r == -1)
        croak ("%s", guestfs_last_error (g));
      RETVAL = newSViv (r);
 OUTPUT:
      RETVAL

SV *
internal_test_rconststring (g, val)
      guestfs_h *g;
      char *val;
PREINIT:
      const char *r;
   CODE:
      r = guestfs_internal_test_rconststring (g, val);
      if (r == NULL)
        croak ("%s", guestfs_last_error (g));
      RETVAL = newSVpv (r, 0);
 OUTPUT:
      RETVAL

SV *
internal_test_rconststringerr (g)
      guestfs_h *g;
PREINIT:
      const char *r;
   CODE:
      r = guestfs_internal_test_rconststringerr (g);
      if (r == NULL)
        croak ("%s", guestfs_last_error (g));
      RETVAL = newSVpv (r, 0);
 OUTPUT:
      RETVAL

SV *
internal_test_rconstoptstring (g, val)
      guestfs_h *g;
      char *val;
PREINIT:
      const char *r;
   CODE:
      r = guestfs_internal_test_rconstoptstring (g, val);
      if (r == NULL)
        RETVAL = &PL_sv_undef;
      else
        RETVAL = newSVpv (r, 0);
 OUTPUT:
      RETVAL

SV *
internal_test_rconstoptstringerr (g)
      guestfs_h *g;
PREINIT:
      const char *r;
   CODE:
      r = guestfs_internal_test_rconstoptstringerr (g);
      if (r == NULL)
        RETVAL = &PL_sv_undef;
      else
        RETVAL = newSVpv (r, 0);
 OUTPUT:
      RETVAL

SV *
internal_test_rstring (g, val)
      guestfs_h *g;
      char *val;
PREINIT:
      char *r;
   CODE:
      r = guestfs_internal_test_rstring (g, val);
      if (r == NULL)
        croak ("%s", guestfs_last_error (g));
      RETVAL = newSVpv (r, 0);
      free (r);
 OUTPUT:
      RETVAL

SV *
internal_test_rstringerr (g)
      guestfs_h *g;
PREINIT:
      char *r;
   CODE:
      r = guestfs_internal_test_rstringerr (g);
      if (r == NULL)
        croak ("%s", guestfs_last_error (g));
      RETVAL = newSVpv (r, 0);
      free (r);
 OUTPUT:
      RETVAL

void
internal_test_rstringlist (g, val)
      guestfs_h *g;
      char *val;
PREINIT:
      char **r;
      size_t i, n;
 PPCODE:
      r = guestfs_internal_test_rstringlist (g, val);
      if (r == NULL)
        croak ("%s", guestfs_last_error (g));
      for (n = 0; r[n] != NULL; ++n) /**/;
      EXTEND (SP, n);
      for (i = 0; i < n; ++i) {
        PUSHs (sv_2mortal (newSVpv (r[i], 0)));
        free (r[i]);
      }
      free (r);

void
internal_test_rstringlisterr (g)
      guestfs_h *g;
PREINIT:
      char **r;
      size_t i, n;
 PPCODE:
      r = guestfs_internal_test_rstringlisterr (g);
      if (r == NULL)
        croak ("%s", guestfs_last_error (g));
      for (n = 0; r[n] != NULL; ++n) /**/;
      EXTEND (SP, n);
      for (i = 0; i < n; ++i) {
        PUSHs (sv_2mortal (newSVpv (r[i], 0)));
        free (r[i]);
      }
      free (r);

void
internal_test_rstruct (g, val)
      guestfs_h *g;
      char *val;
PREINIT:
      struct guestfs_lvm_pv *r;
 PPCODE:
      r = guestfs_internal_test_rstruct (g, val);
      if (r == NULL)
        croak ("%s", guestfs_last_error (g));
      EXTEND (SP, 2 * 14);
      PUSHs (sv_2mortal (newSVpv ("pv_name", 0)));
      PUSHs (sv_2mortal (newSVpv (r->pv_name, 0)));
      PUSHs (sv_2mortal (newSVpv ("pv_uuid", 0)));
      PUSHs (sv_2mortal (newSVpv (r->pv_uuid, 32)));
      PUSHs (sv_2mortal (newSVpv ("pv_fmt", 0)));
      PUSHs (sv_2mortal (newSVpv (r->pv_fmt, 0)));
      PUSHs (sv_2mortal (newSVpv ("pv_size", 0)));
      PUSHs (sv_2mortal (my_newSVull (r->pv_size)));
      PUSHs (sv_2mortal (newSVpv ("dev_size", 0)));
      PUSHs (sv_2mortal (my_newSVull (r->dev_size)));
      PUSHs (sv_2mortal (newSVpv ("pv_free", 0)));
      PUSHs (sv_2mortal (my_newSVull (r->pv_free)));
      PUSHs (sv_2mortal (newSVpv ("pv_used", 0)));
      PUSHs (sv_2mortal (my_newSVull (r->pv_used)));
      PUSHs (sv_2mortal (newSVpv ("pv_attr", 0)));
      PUSHs (sv_2mortal (newSVpv (r->pv_attr, 0)));
      PUSHs (sv_2mortal (newSVpv ("pv_pe_count", 0)));
      PUSHs (sv_2mortal (my_newSVll (r->pv_pe_count)));
      PUSHs (sv_2mortal (newSVpv ("pv_pe_alloc_count", 0)));
      PUSHs (sv_2mortal (my_newSVll (r->pv_pe_alloc_count)));
      PUSHs (sv_2mortal (newSVpv ("pv_tags", 0)));
      PUSHs (sv_2mortal (newSVpv (r->pv_tags, 0)));
      PUSHs (sv_2mortal (newSVpv ("pe_start", 0)));
      PUSHs (sv_2mortal (my_newSVull (r->pe_start)));
      PUSHs (sv_2mortal (newSVpv ("pv_mda_count", 0)));
      PUSHs (sv_2mortal (my_newSVll (r->pv_mda_count)));
      PUSHs (sv_2mortal (newSVpv ("pv_mda_free", 0)));
      PUSHs (sv_2mortal (my_newSVull (r->pv_mda_free)));
      free (r);

void
internal_test_rstructerr (g)
      guestfs_h *g;
PREINIT:
      struct guestfs_lvm_pv *r;
 PPCODE:
      r = guestfs_internal_test_rstructerr (g);
      if (r == NULL)
        croak ("%s", guestfs_last_error (g));
      EXTEND (SP, 2 * 14);
      PUSHs (sv_2mortal (newSVpv ("pv_name", 0)));
      PUSHs (sv_2mortal (newSVpv (r->pv_name, 0)));
      PUSHs (sv_2mortal (newSVpv ("pv_uuid", 0)));
      PUSHs (sv_2mortal (newSVpv (r->pv_uuid, 32)));
      PUSHs (sv_2mortal (newSVpv ("pv_fmt", 0)));
      PUSHs (sv_2mortal (newSVpv (r->pv_fmt, 0)));
      PUSHs (sv_2mortal (newSVpv ("pv_size", 0)));
      PUSHs (sv_2mortal (my_newSVull (r->pv_size)));
      PUSHs (sv_2mortal (newSVpv ("dev_size", 0)));
      PUSHs (sv_2mortal (my_newSVull (r->dev_size)));
      PUSHs (sv_2mortal (newSVpv ("pv_free", 0)));
      PUSHs (sv_2mortal (my_newSVull (r->pv_free)));
      PUSHs (sv_2mortal (newSVpv ("pv_used", 0)));
      PUSHs (sv_2mortal (my_newSVull (r->pv_used)));
      PUSHs (sv_2mortal (newSVpv ("pv_attr", 0)));
      PUSHs (sv_2mortal (newSVpv (r->pv_attr, 0)));
      PUSHs (sv_2mortal (newSVpv ("pv_pe_count", 0)));
      PUSHs (sv_2mortal (my_newSVll (r->pv_pe_count)));
      PUSHs (sv_2mortal (newSVpv ("pv_pe_alloc_count", 0)));
      PUSHs (sv_2mortal (my_newSVll (r->pv_pe_alloc_count)));
      PUSHs (sv_2mortal (newSVpv ("pv_tags", 0)));
      PUSHs (sv_2mortal (newSVpv (r->pv_tags, 0)));
      PUSHs (sv_2mortal (newSVpv ("pe_start", 0)));
      PUSHs (sv_2mortal (my_newSVull (r->pe_start)));
      PUSHs (sv_2mortal (newSVpv ("pv_mda_count", 0)));
      PUSHs (sv_2mortal (my_newSVll (r->pv_mda_count)));
      PUSHs (sv_2mortal (newSVpv ("pv_mda_free", 0)));
      PUSHs (sv_2mortal (my_newSVull (r->pv_mda_free)));
      free (r);

void
internal_test_rstructlist (g, val)
      guestfs_h *g;
      char *val;
PREINIT:
      struct guestfs_lvm_pv_list *r;
      size_t i;
      HV *hv;
 PPCODE:
      r = guestfs_internal_test_rstructlist (g, val);
      if (r == NULL)
        croak ("%s", guestfs_last_error (g));
      EXTEND (SP, r->len);
      for (i = 0; i < r->len; ++i) {
        hv = newHV ();
        (void) hv_store (hv, "pv_name", 7, newSVpv (r->val[i].pv_name, 0), 0);
        (void) hv_store (hv, "pv_uuid", 7, newSVpv (r->val[i].pv_uuid, 32), 0);
        (void) hv_store (hv, "pv_fmt", 6, newSVpv (r->val[i].pv_fmt, 0), 0);
        (void) hv_store (hv, "pv_size", 7, my_newSVull (r->val[i].pv_size), 0);
        (void) hv_store (hv, "dev_size", 8, my_newSVull (r->val[i].dev_size), 0);
        (void) hv_store (hv, "pv_free", 7, my_newSVull (r->val[i].pv_free), 0);
        (void) hv_store (hv, "pv_used", 7, my_newSVull (r->val[i].pv_used), 0);
        (void) hv_store (hv, "pv_attr", 7, newSVpv (r->val[i].pv_attr, 0), 0);
        (void) hv_store (hv, "pv_pe_count", 11, my_newSVll (r->val[i].pv_pe_count), 0);
        (void) hv_store (hv, "pv_pe_alloc_count", 17, my_newSVll (r->val[i].pv_pe_alloc_count), 0);
        (void) hv_store (hv, "pv_tags", 7, newSVpv (r->val[i].pv_tags, 0), 0);
        (void) hv_store (hv, "pe_start", 8, my_newSVull (r->val[i].pe_start), 0);
        (void) hv_store (hv, "pv_mda_count", 12, my_newSVll (r->val[i].pv_mda_count), 0);
        (void) hv_store (hv, "pv_mda_free", 11, my_newSVull (r->val[i].pv_mda_free), 0);
        PUSHs (sv_2mortal (newRV ((SV *) hv)));
      }
      guestfs_free_lvm_pv_list (r);

void
internal_test_rstructlisterr (g)
      guestfs_h *g;
PREINIT:
      struct guestfs_lvm_pv_list *r;
      size_t i;
      HV *hv;
 PPCODE:
      r = guestfs_internal_test_rstructlisterr (g);
      if (r == NULL)
        croak ("%s", guestfs_last_error (g));
      EXTEND (SP, r->len);
      for (i = 0; i < r->len; ++i) {
        hv = newHV ();
        (void) hv_store (hv, "pv_name", 7, newSVpv (r->val[i].pv_name, 0), 0);
        (void) hv_store (hv, "pv_uuid", 7, newSVpv (r->val[i].pv_uuid, 32), 0);
        (void) hv_store (hv, "pv_fmt", 6, newSVpv (r->val[i].pv_fmt, 0), 0);
        (void) hv_store (hv, "pv_size", 7, my_newSVull (r->val[i].pv_size), 0);
        (void) hv_store (hv, "dev_size", 8, my_newSVull (r->val[i].dev_size), 0);
        (void) hv_store (hv, "pv_free", 7, my_newSVull (r->val[i].pv_free), 0);
        (void) hv_store (hv, "pv_used", 7, my_newSVull (r->val[i].pv_used), 0);
        (void) hv_store (hv, "pv_attr", 7, newSVpv (r->val[i].pv_attr, 0), 0);
        (void) hv_store (hv, "pv_pe_count", 11, my_newSVll (r->val[i].pv_pe_count), 0);
        (void) hv_store (hv, "pv_pe_alloc_count", 17, my_newSVll (r->val[i].pv_pe_alloc_count), 0);
        (void) hv_store (hv, "pv_tags", 7, newSVpv (r->val[i].pv_tags, 0), 0);
        (void) hv_store (hv, "pe_start", 8, my_newSVull (r->val[i].pe_start), 0);
        (void) hv_store (hv, "pv_mda_count", 12, my_newSVll (r->val[i].pv_mda_count), 0);
        (void) hv_store (hv, "pv_mda_free", 11, my_newSVull (r->val[i].pv_mda_free), 0);
        PUSHs (sv_2mortal (newRV ((SV *) hv)));
      }
      guestfs_free_lvm_pv_list (r);

void
internal_test_rhashtable (g, val)
      guestfs_h *g;
      char *val;
PREINIT:
      char **r;
      size_t i, n;
 PPCODE:
      r = guestfs_internal_test_rhashtable (g, val);
      if (r == NULL)
        croak ("%s", guestfs_last_error (g));
      for (n = 0; r[n] != NULL; ++n) /**/;
      EXTEND (SP, n);
      for (i = 0; i < n; ++i) {
        PUSHs (sv_2mortal (newSVpv (r[i], 0)));
        free (r[i]);
      }
      free (r);

void
internal_test_rhashtableerr (g)
      guestfs_h *g;
PREINIT:
      char **r;
      size_t i, n;
 PPCODE:
      r = guestfs_internal_test_rhashtableerr (g);
      if (r == NULL)
        croak ("%s", guestfs_last_error (g));
      for (n = 0; r[n] != NULL; ++n) /**/;
      EXTEND (SP, n);
      for (i = 0; i < n; ++i) {
        PUSHs (sv_2mortal (newSVpv (r[i], 0)));
        free (r[i]);
      }
      free (r);

SV *
internal_test_rbufferout (g, val)
      guestfs_h *g;
      char *val;
PREINIT:
      char *r;
      size_t size;
   CODE:
      r = guestfs_internal_test_rbufferout (g, val, &size);
      if (r == NULL)
        croak ("%s", guestfs_last_error (g));
      RETVAL = newSVpvn (r, size);
      free (r);
 OUTPUT:
      RETVAL

SV *
internal_test_rbufferouterr (g)
      guestfs_h *g;
PREINIT:
      char *r;
      size_t size;
   CODE:
      r = guestfs_internal_test_rbufferouterr (g, &size);
      if (r == NULL)
        croak ("%s", guestfs_last_error (g));
      RETVAL = newSVpvn (r, size);
      free (r);
 OUTPUT:
      RETVAL

void
internal_test_set_output (g, filename)
      guestfs_h *g;
      char *filename;
PREINIT:
      int r;
 PPCODE:
      r = guestfs_internal_test_set_output (g, filename);
      if (r == -1)
        croak ("%s", guestfs_last_error (g));

void
internal_test_close_output (g)
      guestfs_h *g;
PREINIT:
      int r;
 PPCODE:
      r = guestfs_internal_test_close_output (g);
      if (r == -1)
        croak ("%s", guestfs_last_error (g));

void
launch (g)
      guestfs_h *g;
PREINIT:
      int r;
 PPCODE:
      r = guestfs_launch (g);
      if (r == -1)
        croak ("%s", guestfs_last_error (g));

void
wait_ready (g)
      guestfs_h *g;
PREINIT:
      int r;
 PPCODE:
      r = guestfs_wait_ready (g);
      if (r == -1)
        croak ("%s", guestfs_last_error (g));

void
kill_subprocess (g)
      guestfs_h *g;
PREINIT:
      int r;
 PPCODE:
      r = guestfs_kill_subprocess (g);
      if (r == -1)
        croak ("%s", guestfs_last_error (g));

void
add_cdrom (g, filename)
      guestfs_h *g;
      char *filename;
PREINIT:
      int r;
 PPCODE:
      r = guestfs_add_cdrom (g, filename);
      if (r == -1)
        croak ("%s", guestfs_last_error (g));

void
add_drive_ro (g, filename)
      guestfs_h *g;
      char *filename;
PREINIT:
      int r;
 PPCODE:
      r = guestfs_add_drive_ro (g, filename);
      if (r == -1)
        croak ("%s", guestfs_last_error (g));

void
config (g, qemuparam, qemuvalue)
      guestfs_h *g;
      char *qemuparam;
      char *qemuvalue = SvOK(ST(2)) ? SvPV_nolen(ST(2)) : NULL;
PREINIT:
      int r;
 PPCODE:
      r = guestfs_config (g, qemuparam, qemuvalue);
      if (r == -1)
        croak ("%s", guestfs_last_error (g));

void
set_qemu (g, qemu)
      guestfs_h *g;
      char *qemu = SvOK(ST(1)) ? SvPV_nolen(ST(1)) : NULL;
PREINIT:
      int r;
 PPCODE:
      r = guestfs_set_qemu (g, qemu);
      if (r == -1)
        croak ("%s", guestfs_last_error (g));

SV *
get_qemu (g)
      guestfs_h *g;
PREINIT:
      const char *r;
   CODE:
      r = guestfs_get_qemu (g);
      if (r == NULL)
        croak ("%s", guestfs_last_error (g));
      RETVAL = newSVpv (r, 0);
 OUTPUT:
      RETVAL

void
set_path (g, searchpath)
      guestfs_h *g;
      char *searchpath = SvOK(ST(1)) ? SvPV_nolen(ST(1)) : NULL;
PREINIT:
      int r;
 PPCODE:
      r = guestfs_set_path (g, searchpath);
      if (r == -1)
        croak ("%s", guestfs_last_error (g));

SV *
get_path (g)
      guestfs_h *g;
PREINIT:
      const char *r;
   CODE:
      r = guestfs_get_path (g);
      if (r == NULL)
        croak ("%s", guestfs_last_error (g));
      RETVAL = newSVpv (r, 0);
 OUTPUT:
      RETVAL

void
set_append (g, append)
      guestfs_h *g;
      char *append = SvOK(ST(1)) ? SvPV_nolen(ST(1)) : NULL;
PREINIT:
      int r;
 PPCODE:
      r = guestfs_set_append (g, append);
      if (r == -1)
        croak ("%s", guestfs_last_error (g));

SV *
get_append (g)
      guestfs_h *g;
PREINIT:
      const char *r;
   CODE:
      r = guestfs_get_append (g);
      if (r == NULL)
        RETVAL = &PL_sv_undef;
      else
        RETVAL = newSVpv (r, 0);
 OUTPUT:
      RETVAL

void
set_autosync (g, autosync)
      guestfs_h *g;
      int autosync;
PREINIT:
      int r;
 PPCODE:
      r = guestfs_set_autosync (g, autosync);
      if (r == -1)
        croak ("%s", guestfs_last_error (g));

SV *
get_autosync (g)
      guestfs_h *g;
PREINIT:
      int r;
   CODE:
      r = guestfs_get_autosync (g);
      if (r == -1)
        croak ("%s", guestfs_last_error (g));
      RETVAL = newSViv (r);
 OUTPUT:
      RETVAL

void
set_verbose (g, verbose)
      guestfs_h *g;
      int verbose;
PREINIT:
      int r;
 PPCODE:
      r = guestfs_set_verbose (g, verbose);
      if (r == -1)
        croak ("%s", guestfs_last_error (g));

SV *
get_verbose (g)
      guestfs_h *g;
PREINIT:
      int r;
   CODE:
      r = guestfs_get_verbose (g);
      if (r == -1)
        croak ("%s", guestfs_last_error (g));
      RETVAL = newSViv (r);
 OUTPUT:
      RETVAL

SV *
is_ready (g)
      guestfs_h *g;
PREINIT:
      int r;
   CODE:
      r = guestfs_is_ready (g);
      if (r == -1)
        croak ("%s", guestfs_last_error (g));
      RETVAL = newSViv (r);
 OUTPUT:
      RETVAL

SV *
is_config (g)
      guestfs_h *g;
PREINIT:
      int r;
   CODE:
      r = guestfs_is_config (g);
      if (r == -1)
        croak ("%s", guestfs_last_error (g));
      RETVAL = newSViv (r);
 OUTPUT:
      RETVAL

SV *
is_launching (g)
      guestfs_h *g;
PREINIT:
      int r;
   CODE:
      r = guestfs_is_launching (g);
      if (r == -1)
        croak ("%s", guestfs_last_error (g));
      RETVAL = newSViv (r);
 OUTPUT:
      RETVAL

SV *
is_busy (g)
      guestfs_h *g;
PREINIT:
      int r;
   CODE:
      r = guestfs_is_busy (g);
      if (r == -1)
        croak ("%s", guestfs_last_error (g));
      RETVAL = newSViv (r);
 OUTPUT:
      RETVAL

SV *
get_state (g)
      guestfs_h *g;
PREINIT:
      int r;
   CODE:
      r = guestfs_get_state (g);
      if (r == -1)
        croak ("%s", guestfs_last_error (g));
      RETVAL = newSViv (r);
 OUTPUT:
      RETVAL

void
set_memsize (g, memsize)
      guestfs_h *g;
      int memsize;
PREINIT:
      int r;
 PPCODE:
      r = guestfs_set_memsize (g, memsize);
      if (r == -1)
        croak ("%s", guestfs_last_error (g));

SV *
get_memsize (g)
      guestfs_h *g;
PREINIT:
      int r;
   CODE:
      r = guestfs_get_memsize (g);
      if (r == -1)
        croak ("%s", guestfs_last_error (g));
      RETVAL = newSViv (r);
 OUTPUT:
      RETVAL

SV *
get_pid (g)
      guestfs_h *g;
PREINIT:
      int r;
   CODE:
      r = guestfs_get_pid (g);
      if (r == -1)
        croak ("%s", guestfs_last_error (g));
      RETVAL = newSViv (r);
 OUTPUT:
      RETVAL

void
version (g)
      guestfs_h *g;
PREINIT:
      struct guestfs_version *r;
 PPCODE:
      r = guestfs_version (g);
      if (r == NULL)
        croak ("%s", guestfs_last_error (g));
      EXTEND (SP, 2 * 4);
      PUSHs (sv_2mortal (newSVpv ("major", 0)));
      PUSHs (sv_2mortal (my_newSVll (r->major)));
      PUSHs (sv_2mortal (newSVpv ("minor", 0)));
      PUSHs (sv_2mortal (my_newSVll (r->minor)));
      PUSHs (sv_2mortal (newSVpv ("release", 0)));
      PUSHs (sv_2mortal (my_newSVll (r->release)));
      PUSHs (sv_2mortal (newSVpv ("extra", 0)));
      PUSHs (sv_2mortal (newSVpv (r->extra, 0)));
      free (r);

void
set_selinux (g, selinux)
      guestfs_h *g;
      int selinux;
PREINIT:
      int r;
 PPCODE:
      r = guestfs_set_selinux (g, selinux);
      if (r == -1)
        croak ("%s", guestfs_last_error (g));

SV *
get_selinux (g)
      guestfs_h *g;
PREINIT:
      int r;
   CODE:
      r = guestfs_get_selinux (g);
      if (r == -1)
        croak ("%s", guestfs_last_error (g));
      RETVAL = newSViv (r);
 OUTPUT:
      RETVAL

void
set_trace (g, trace)
      guestfs_h *g;
      int trace;
PREINIT:
      int r;
 PPCODE:
      r = guestfs_set_trace (g, trace);
      if (r == -1)
        croak ("%s", guestfs_last_error (g));

SV *
get_trace (g)
      guestfs_h *g;
PREINIT:
      int r;
   CODE:
      r = guestfs_get_trace (g);
      if (r == -1)
        croak ("%s", guestfs_last_error (g));
      RETVAL = newSViv (r);
 OUTPUT:
      RETVAL

void
set_direct (g, direct)
      guestfs_h *g;
      int direct;
PREINIT:
      int r;
 PPCODE:
      r = guestfs_set_direct (g, direct);
      if (r == -1)
        croak ("%s", guestfs_last_error (g));

SV *
get_direct (g)
      guestfs_h *g;
PREINIT:
      int r;
   CODE:
      r = guestfs_get_direct (g);
      if (r == -1)
        croak ("%s", guestfs_last_error (g));
      RETVAL = newSViv (r);
 OUTPUT:
      RETVAL

void
set_recovery_proc (g, recoveryproc)
      guestfs_h *g;
      int recoveryproc;
PREINIT:
      int r;
 PPCODE:
      r = guestfs_set_recovery_proc (g, recoveryproc);
      if (r == -1)
        croak ("%s", guestfs_last_error (g));

SV *
get_recovery_proc (g)
      guestfs_h *g;
PREINIT:
      int r;
   CODE:
      r = guestfs_get_recovery_proc (g);
      if (r == -1)
        croak ("%s", guestfs_last_error (g));
      RETVAL = newSViv (r);
 OUTPUT:
      RETVAL

void
add_drive_with_if (g, filename, iface)
      guestfs_h *g;
      char *filename;
      char *iface;
PREINIT:
      int r;
 PPCODE:
      r = guestfs_add_drive_with_if (g, filename, iface);
      if (r == -1)
        croak ("%s", guestfs_last_error (g));

void
add_drive_ro_with_if (g, filename, iface)
      guestfs_h *g;
      char *filename;
      char *iface;
PREINIT:
      int r;
 PPCODE:
      r = guestfs_add_drive_ro_with_if (g, filename, iface);
      if (r == -1)
        croak ("%s", guestfs_last_error (g));

SV *
file_architecture (g, filename)
      guestfs_h *g;
      char *filename;
PREINIT:
      char *r;
   CODE:
      r = guestfs_file_architecture (g, filename);
      if (r == NULL)
        croak ("%s", guestfs_last_error (g));
      RETVAL = newSVpv (r, 0);
      free (r);
 OUTPUT:
      RETVAL

void
inspect_os (g)
      guestfs_h *g;
PREINIT:
      char **r;
      size_t i, n;
 PPCODE:
      r = guestfs_inspect_os (g);
      if (r == NULL)
        croak ("%s", guestfs_last_error (g));
      for (n = 0; r[n] != NULL; ++n) /**/;
      EXTEND (SP, n);
      for (i = 0; i < n; ++i) {
        PUSHs (sv_2mortal (newSVpv (r[i], 0)));
        free (r[i]);
      }
      free (r);

SV *
inspect_get_type (g, root)
      guestfs_h *g;
      char *root;
PREINIT:
      char *r;
   CODE:
      r = guestfs_inspect_get_type (g, root);
      if (r == NULL)
        croak ("%s", guestfs_last_error (g));
      RETVAL = newSVpv (r, 0);
      free (r);
 OUTPUT:
      RETVAL

SV *
inspect_get_arch (g, root)
      guestfs_h *g;
      char *root;
PREINIT:
      char *r;
   CODE:
      r = guestfs_inspect_get_arch (g, root);
      if (r == NULL)
        croak ("%s", guestfs_last_error (g));
      RETVAL = newSVpv (r, 0);
      free (r);
 OUTPUT:
      RETVAL

SV *
inspect_get_distro (g, root)
      guestfs_h *g;
      char *root;
PREINIT:
      char *r;
   CODE:
      r = guestfs_inspect_get_distro (g, root);
      if (r == NULL)
        croak ("%s", guestfs_last_error (g));
      RETVAL = newSVpv (r, 0);
      free (r);
 OUTPUT:
      RETVAL

SV *
inspect_get_major_version (g, root)
      guestfs_h *g;
      char *root;
PREINIT:
      int r;
   CODE:
      r = guestfs_inspect_get_major_version (g, root);
      if (r == -1)
        croak ("%s", guestfs_last_error (g));
      RETVAL = newSViv (r);
 OUTPUT:
      RETVAL

SV *
inspect_get_minor_version (g, root)
      guestfs_h *g;
      char *root;
PREINIT:
      int r;
   CODE:
      r = guestfs_inspect_get_minor_version (g, root);
      if (r == -1)
        croak ("%s", guestfs_last_error (g));
      RETVAL = newSViv (r);
 OUTPUT:
      RETVAL

SV *
inspect_get_product_name (g, root)
      guestfs_h *g;
      char *root;
PREINIT:
      char *r;
   CODE:
      r = guestfs_inspect_get_product_name (g, root);
      if (r == NULL)
        croak ("%s", guestfs_last_error (g));
      RETVAL = newSVpv (r, 0);
      free (r);
 OUTPUT:
      RETVAL

void
inspect_get_mountpoints (g, root)
      guestfs_h *g;
      char *root;
PREINIT:
      char **r;
      size_t i, n;
 PPCODE:
      r = guestfs_inspect_get_mountpoints (g, root);
      if (r == NULL)
        croak ("%s", guestfs_last_error (g));
      for (n = 0; r[n] != NULL; ++n) /**/;
      EXTEND (SP, n);
      for (i = 0; i < n; ++i) {
        PUSHs (sv_2mortal (newSVpv (r[i], 0)));
        free (r[i]);
      }
      free (r);

void
inspect_get_filesystems (g, root)
      guestfs_h *g;
      char *root;
PREINIT:
      char **r;
      size_t i, n;
 PPCODE:
      r = guestfs_inspect_get_filesystems (g, root);
      if (r == NULL)
        croak ("%s", guestfs_last_error (g));
      for (n = 0; r[n] != NULL; ++n) /**/;
      EXTEND (SP, n);
      for (i = 0; i < n; ++i) {
        PUSHs (sv_2mortal (newSVpv (r[i], 0)));
        free (r[i]);
      }
      free (r);

void
set_network (g, network)
      guestfs_h *g;
      int network;
PREINIT:
      int r;
 PPCODE:
      r = guestfs_set_network (g, network);
      if (r == -1)
        croak ("%s", guestfs_last_error (g));

SV *
get_network (g)
      guestfs_h *g;
PREINIT:
      int r;
   CODE:
      r = guestfs_get_network (g);
      if (r == -1)
        croak ("%s", guestfs_last_error (g));
      RETVAL = newSViv (r);
 OUTPUT:
      RETVAL

void
list_filesystems (g)
      guestfs_h *g;
PREINIT:
      char **r;
      size_t i, n;
 PPCODE:
      r = guestfs_list_filesystems (g);
      if (r == NULL)
        croak ("%s", guestfs_last_error (g));
      for (n = 0; r[n] != NULL; ++n) /**/;
      EXTEND (SP, n);
      for (i = 0; i < n; ++i) {
        PUSHs (sv_2mortal (newSVpv (r[i], 0)));
        free (r[i]);
      }
      free (r);

void
add_drive (g, filename, ...)
      guestfs_h *g;
      char *filename;
PREINIT:
      int r;
      struct guestfs_add_drive_opts_argv optargs_s = { .bitmask = 0 };
      struct guestfs_add_drive_opts_argv *optargs = &optargs_s;
      size_t items_i;
 PPCODE:
      if (((items - 2) & 1) != 0)
        croak ("expecting an even number of extra parameters");
      for (items_i = 2; items_i < items; items_i += 2) {
        uint64_t this_mask;
        const char *this_arg;

        this_arg = SvPV_nolen (ST (items_i));
        if (STREQ (this_arg, "readonly")) {
          optargs_s.readonly = SvIV (ST (items_i+1));
          this_mask = GUESTFS_ADD_DRIVE_OPTS_READONLY_BITMASK;
        }
        else if (STREQ (this_arg, "format")) {
          optargs_s.format = SvPV_nolen (ST (items_i+1));
          this_mask = GUESTFS_ADD_DRIVE_OPTS_FORMAT_BITMASK;
        }
        else if (STREQ (this_arg, "iface")) {
          optargs_s.iface = SvPV_nolen (ST (items_i+1));
          this_mask = GUESTFS_ADD_DRIVE_OPTS_IFACE_BITMASK;
        }
        else if (STREQ (this_arg, "name")) {
          optargs_s.name = SvPV_nolen (ST (items_i+1));
          this_mask = GUESTFS_ADD_DRIVE_OPTS_NAME_BITMASK;
        }
        else if (STREQ (this_arg, "label")) {
          optargs_s.label = SvPV_nolen (ST (items_i+1));
          this_mask = GUESTFS_ADD_DRIVE_OPTS_LABEL_BITMASK;
        }
        else if (STREQ (this_arg, "protocol")) {
          optargs_s.protocol = SvPV_nolen (ST (items_i+1));
          this_mask = GUESTFS_ADD_DRIVE_OPTS_PROTOCOL_BITMASK;
        }
        else if (STREQ (this_arg, "server")) {
          size_t i, len;
          char **r;
          AV *av;
          SV **svp;

          /* XXX More checking required here. */
          av = (AV *) SvRV (ST (items_i+1));

          /* Note av_len returns index of final element. */
          len = av_len (av) + 1;

          r = guestfs___safe_malloc (g, (len+1) * sizeof (char *));
          for (i = 0; i < len; ++i) {
            svp = av_fetch (av, i, 0);
            r[i] = SvPV_nolen (*svp);
          }
          r[i] = NULL;
          optargs_s.server = r;
          this_mask = GUESTFS_ADD_DRIVE_OPTS_SERVER_BITMASK;
        }
        else if (STREQ (this_arg, "username")) {
          optargs_s.username = SvPV_nolen (ST (items_i+1));
          this_mask = GUESTFS_ADD_DRIVE_OPTS_USERNAME_BITMASK;
        }
        else croak ("unknown optional argument '%s'", this_arg);
        if (optargs_s.bitmask & this_mask)
          croak ("optional argument '%s' given twice",
                 this_arg);
        optargs_s.bitmask |= this_mask;
      }

      r = guestfs_add_drive_opts_argv (g, filename, optargs);
      if (r == -1)
        croak ("%s", guestfs_last_error (g));

SV *
inspect_get_windows_systemroot (g, root)
      guestfs_h *g;
      char *root;
PREINIT:
      char *r;
   CODE:
      r = guestfs_inspect_get_windows_systemroot (g, root);
      if (r == NULL)
        croak ("%s", guestfs_last_error (g));
      RETVAL = newSVpv (r, 0);
      free (r);
 OUTPUT:
      RETVAL

void
inspect_get_roots (g)
      guestfs_h *g;
PREINIT:
      char **r;
      size_t i, n;
 PPCODE:
      r = guestfs_inspect_get_roots (g);
      if (r == NULL)
        croak ("%s", guestfs_last_error (g));
      for (n = 0; r[n] != NULL; ++n) /**/;
      EXTEND (SP, n);
      for (i = 0; i < n; ++i) {
        PUSHs (sv_2mortal (newSVpv (r[i], 0)));
        free (r[i]);
      }
      free (r);

void
debug_drives (g)
      guestfs_h *g;
PREINIT:
      char **r;
      size_t i, n;
 PPCODE:
      r = guestfs_debug_drives (g);
      if (r == NULL)
        croak ("%s", guestfs_last_error (g));
      for (n = 0; r[n] != NULL; ++n) /**/;
      EXTEND (SP, n);
      for (i = 0; i < n; ++i) {
        PUSHs (sv_2mortal (newSVpv (r[i], 0)));
        free (r[i]);
      }
      free (r);

SV *
add_domain (g, dom, ...)
      guestfs_h *g;
      char *dom;
PREINIT:
      int r;
      struct guestfs_add_domain_argv optargs_s = { .bitmask = 0 };
      struct guestfs_add_domain_argv *optargs = &optargs_s;
      size_t items_i;
   CODE:
      if (((items - 2) & 1) != 0)
        croak ("expecting an even number of extra parameters");
      for (items_i = 2; items_i < items; items_i += 2) {
        uint64_t this_mask;
        const char *this_arg;

        this_arg = SvPV_nolen (ST (items_i));
        if (STREQ (this_arg, "libvirturi")) {
          optargs_s.libvirturi = SvPV_nolen (ST (items_i+1));
          this_mask = GUESTFS_ADD_DOMAIN_LIBVIRTURI_BITMASK;
        }
        else if (STREQ (this_arg, "readonly")) {
          optargs_s.readonly = SvIV (ST (items_i+1));
          this_mask = GUESTFS_ADD_DOMAIN_READONLY_BITMASK;
        }
        else if (STREQ (this_arg, "iface")) {
          optargs_s.iface = SvPV_nolen (ST (items_i+1));
          this_mask = GUESTFS_ADD_DOMAIN_IFACE_BITMASK;
        }
        else if (STREQ (this_arg, "live")) {
          optargs_s.live = SvIV (ST (items_i+1));
          this_mask = GUESTFS_ADD_DOMAIN_LIVE_BITMASK;
        }
        else if (STREQ (this_arg, "allowuuid")) {
          optargs_s.allowuuid = SvIV (ST (items_i+1));
          this_mask = GUESTFS_ADD_DOMAIN_ALLOWUUID_BITMASK;
        }
        else if (STREQ (this_arg, "readonlydisk")) {
          optargs_s.readonlydisk = SvPV_nolen (ST (items_i+1));
          this_mask = GUESTFS_ADD_DOMAIN_READONLYDISK_BITMASK;
        }
        else croak ("unknown optional argument '%s'", this_arg);
        if (optargs_s.bitmask & this_mask)
          croak ("optional argument '%s' given twice",
                 this_arg);
        optargs_s.bitmask |= this_mask;
      }

      r = guestfs_add_domain_argv (g, dom, optargs);
      if (r == -1)
        croak ("%s", guestfs_last_error (g));
      RETVAL = newSViv (r);
 OUTPUT:
      RETVAL

SV *
inspect_get_package_format (g, root)
      guestfs_h *g;
      char *root;
PREINIT:
      char *r;
   CODE:
      r = guestfs_inspect_get_package_format (g, root);
      if (r == NULL)
        croak ("%s", guestfs_last_error (g));
      RETVAL = newSVpv (r, 0);
      free (r);
 OUTPUT:
      RETVAL

SV *
inspect_get_package_management (g, root)
      guestfs_h *g;
      char *root;
PREINIT:
      char *r;
   CODE:
      r = guestfs_inspect_get_package_management (g, root);
      if (r == NULL)
        croak ("%s", guestfs_last_error (g));
      RETVAL = newSVpv (r, 0);
      free (r);
 OUTPUT:
      RETVAL

void
inspect_list_applications (g, root)
      guestfs_h *g;
      char *root;
PREINIT:
      struct guestfs_application_list *r;
      size_t i;
      HV *hv;
 PPCODE:
      r = guestfs_inspect_list_applications (g, root);
      if (r == NULL)
        croak ("%s", guestfs_last_error (g));
      EXTEND (SP, r->len);
      for (i = 0; i < r->len; ++i) {
        hv = newHV ();
        (void) hv_store (hv, "app_name", 8, newSVpv (r->val[i].app_name, 0), 0);
        (void) hv_store (hv, "app_display_name", 16, newSVpv (r->val[i].app_display_name, 0), 0);
        (void) hv_store (hv, "app_epoch", 9, newSVnv (r->val[i].app_epoch), 0);
        (void) hv_store (hv, "app_version", 11, newSVpv (r->val[i].app_version, 0), 0);
        (void) hv_store (hv, "app_release", 11, newSVpv (r->val[i].app_release, 0), 0);
        (void) hv_store (hv, "app_install_path", 16, newSVpv (r->val[i].app_install_path, 0), 0);
        (void) hv_store (hv, "app_trans_path", 14, newSVpv (r->val[i].app_trans_path, 0), 0);
        (void) hv_store (hv, "app_publisher", 13, newSVpv (r->val[i].app_publisher, 0), 0);
        (void) hv_store (hv, "app_url", 7, newSVpv (r->val[i].app_url, 0), 0);
        (void) hv_store (hv, "app_source_package", 18, newSVpv (r->val[i].app_source_package, 0), 0);
        (void) hv_store (hv, "app_summary", 11, newSVpv (r->val[i].app_summary, 0), 0);
        (void) hv_store (hv, "app_description", 15, newSVpv (r->val[i].app_description, 0), 0);
        PUSHs (sv_2mortal (newRV ((SV *) hv)));
      }
      guestfs_free_application_list (r);

void
inspect_list_applications2 (g, root)
      guestfs_h *g;
      char *root;
PREINIT:
      struct guestfs_application2_list *r;
      size_t i;
      HV *hv;
 PPCODE:
      r = guestfs_inspect_list_applications2 (g, root);
      if (r == NULL)
        croak ("%s", guestfs_last_error (g));
      EXTEND (SP, r->len);
      for (i = 0; i < r->len; ++i) {
        hv = newHV ();
        (void) hv_store (hv, "app2_name", 9, newSVpv (r->val[i].app2_name, 0), 0);
        (void) hv_store (hv, "app2_display_name", 17, newSVpv (r->val[i].app2_display_name, 0), 0);
        (void) hv_store (hv, "app2_epoch", 10, newSVnv (r->val[i].app2_epoch), 0);
        (void) hv_store (hv, "app2_version", 12, newSVpv (r->val[i].app2_version, 0), 0);
        (void) hv_store (hv, "app2_release", 12, newSVpv (r->val[i].app2_release, 0), 0);
        (void) hv_store (hv, "app2_arch", 9, newSVpv (r->val[i].app2_arch, 0), 0);
        (void) hv_store (hv, "app2_install_path", 17, newSVpv (r->val[i].app2_install_path, 0), 0);
        (void) hv_store (hv, "app2_trans_path", 15, newSVpv (r->val[i].app2_trans_path, 0), 0);
        (void) hv_store (hv, "app2_publisher", 14, newSVpv (r->val[i].app2_publisher, 0), 0);
        (void) hv_store (hv, "app2_url", 8, newSVpv (r->val[i].app2_url, 0), 0);
        (void) hv_store (hv, "app2_source_package", 19, newSVpv (r->val[i].app2_source_package, 0), 0);
        (void) hv_store (hv, "app2_summary", 12, newSVpv (r->val[i].app2_summary, 0), 0);
        (void) hv_store (hv, "app2_description", 16, newSVpv (r->val[i].app2_description, 0), 0);
        (void) hv_store (hv, "app2_spare1", 11, newSVpv (r->val[i].app2_spare1, 0), 0);
        (void) hv_store (hv, "app2_spare2", 11, newSVpv (r->val[i].app2_spare2, 0), 0);
        (void) hv_store (hv, "app2_spare3", 11, newSVpv (r->val[i].app2_spare3, 0), 0);
        (void) hv_store (hv, "app2_spare4", 11, newSVpv (r->val[i].app2_spare4, 0), 0);
        PUSHs (sv_2mortal (newRV ((SV *) hv)));
      }
      guestfs_free_application2_list (r);

SV *
inspect_get_hostname (g, root)
      guestfs_h *g;
      char *root;
PREINIT:
      char *r;
   CODE:
      r = guestfs_inspect_get_hostname (g, root);
      if (r == NULL)
        croak ("%s", guestfs_last_error (g));
      RETVAL = newSVpv (r, 0);
      free (r);
 OUTPUT:
      RETVAL

SV *
inspect_get_format (g, root)
      guestfs_h *g;
      char *root;
PREINIT:
      char *r;
   CODE:
      r = guestfs_inspect_get_format (g, root);
      if (r == NULL)
        croak ("%s", guestfs_last_error (g));
      RETVAL = newSVpv (r, 0);
      free (r);
 OUTPUT:
      RETVAL

SV *
inspect_is_live (g, root)
      guestfs_h *g;
      char *root;
PREINIT:
      int r;
   CODE:
      r = guestfs_inspect_is_live (g, root);
      if (r == -1)
        croak ("%s", guestfs_last_error (g));
      RETVAL = newSViv (r);
 OUTPUT:
      RETVAL

SV *
inspect_is_netinst (g, root)
      guestfs_h *g;
      char *root;
PREINIT:
      int r;
   CODE:
      r = guestfs_inspect_is_netinst (g, root);
      if (r == -1)
        croak ("%s", guestfs_last_error (g));
      RETVAL = newSViv (r);
 OUTPUT:
      RETVAL

SV *
inspect_is_multipart (g, root)
      guestfs_h *g;
      char *root;
PREINIT:
      int r;
   CODE:
      r = guestfs_inspect_is_multipart (g, root);
      if (r == -1)
        croak ("%s", guestfs_last_error (g));
      RETVAL = newSViv (r);
 OUTPUT:
      RETVAL

void
set_attach_method (g, backend)
      guestfs_h *g;
      char *backend;
PREINIT:
      int r;
 PPCODE:
      r = guestfs_set_attach_method (g, backend);
      if (r == -1)
        croak ("%s", guestfs_last_error (g));

SV *
get_attach_method (g)
      guestfs_h *g;
PREINIT:
      char *r;
   CODE:
      r = guestfs_get_attach_method (g);
      if (r == NULL)
        croak ("%s", guestfs_last_error (g));
      RETVAL = newSVpv (r, 0);
      free (r);
 OUTPUT:
      RETVAL

void
set_backend (g, backend)
      guestfs_h *g;
      char *backend;
PREINIT:
      int r;
 PPCODE:
      r = guestfs_set_backend (g, backend);
      if (r == -1)
        croak ("%s", guestfs_last_error (g));

SV *
get_backend (g)
      guestfs_h *g;
PREINIT:
      char *r;
   CODE:
      r = guestfs_get_backend (g);
      if (r == NULL)
        croak ("%s", guestfs_last_error (g));
      RETVAL = newSVpv (r, 0);
      free (r);
 OUTPUT:
      RETVAL

SV *
inspect_get_product_variant (g, root)
      guestfs_h *g;
      char *root;
PREINIT:
      char *r;
   CODE:
      r = guestfs_inspect_get_product_variant (g, root);
      if (r == NULL)
        croak ("%s", guestfs_last_error (g));
      RETVAL = newSVpv (r, 0);
      free (r);
 OUTPUT:
      RETVAL

SV *
inspect_get_windows_current_control_set (g, root)
      guestfs_h *g;
      char *root;
PREINIT:
      char *r;
   CODE:
      r = guestfs_inspect_get_windows_current_control_set (g, root);
      if (r == NULL)
        croak ("%s", guestfs_last_error (g));
      RETVAL = newSVpv (r, 0);
      free (r);
 OUTPUT:
      RETVAL

void
inspect_get_drive_mappings (g, root)
      guestfs_h *g;
      char *root;
PREINIT:
      char **r;
      size_t i, n;
 PPCODE:
      r = guestfs_inspect_get_drive_mappings (g, root);
      if (r == NULL)
        croak ("%s", guestfs_last_error (g));
      for (n = 0; r[n] != NULL; ++n) /**/;
      EXTEND (SP, n);
      for (i = 0; i < n; ++i) {
        PUSHs (sv_2mortal (newSVpv (r[i], 0)));
        free (r[i]);
      }
      free (r);

SV *
inspect_get_icon (g, root, ...)
      guestfs_h *g;
      char *root;
PREINIT:
      char *r;
      size_t size;
      struct guestfs_inspect_get_icon_argv optargs_s = { .bitmask = 0 };
      struct guestfs_inspect_get_icon_argv *optargs = &optargs_s;
      size_t items_i;
   CODE:
      if (((items - 2) & 1) != 0)
        croak ("expecting an even number of extra parameters");
      for (items_i = 2; items_i < items; items_i += 2) {
        uint64_t this_mask;
        const char *this_arg;

        this_arg = SvPV_nolen (ST (items_i));
        if (STREQ (this_arg, "favicon")) {
          optargs_s.favicon = SvIV (ST (items_i+1));
          this_mask = GUESTFS_INSPECT_GET_ICON_FAVICON_BITMASK;
        }
        else if (STREQ (this_arg, "highquality")) {
          optargs_s.highquality = SvIV (ST (items_i+1));
          this_mask = GUESTFS_INSPECT_GET_ICON_HIGHQUALITY_BITMASK;
        }
        else croak ("unknown optional argument '%s'", this_arg);
        if (optargs_s.bitmask & this_mask)
          croak ("optional argument '%s' given twice",
                 this_arg);
        optargs_s.bitmask |= this_mask;
      }

      r = guestfs_inspect_get_icon_argv (g, root, &size, optargs);
      if (r == NULL)
        croak ("%s", guestfs_last_error (g));
      RETVAL = newSVpvn (r, size);
      free (r);
 OUTPUT:
      RETVAL

void
set_pgroup (g, pgroup)
      guestfs_h *g;
      int pgroup;
PREINIT:
      int r;
 PPCODE:
      r = guestfs_set_pgroup (g, pgroup);
      if (r == -1)
        croak ("%s", guestfs_last_error (g));

SV *
get_pgroup (g)
      guestfs_h *g;
PREINIT:
      int r;
   CODE:
      r = guestfs_get_pgroup (g);
      if (r == -1)
        croak ("%s", guestfs_last_error (g));
      RETVAL = newSViv (r);
 OUTPUT:
      RETVAL

void
set_smp (g, smp)
      guestfs_h *g;
      int smp;
PREINIT:
      int r;
 PPCODE:
      r = guestfs_set_smp (g, smp);
      if (r == -1)
        croak ("%s", guestfs_last_error (g));

SV *
get_smp (g)
      guestfs_h *g;
PREINIT:
      int r;
   CODE:
      r = guestfs_get_smp (g);
      if (r == -1)
        croak ("%s", guestfs_last_error (g));
      RETVAL = newSViv (r);
 OUTPUT:
      RETVAL

void
mount_local (g, localmountpoint, ...)
      guestfs_h *g;
      char *localmountpoint;
PREINIT:
      int r;
      struct guestfs_mount_local_argv optargs_s = { .bitmask = 0 };
      struct guestfs_mount_local_argv *optargs = &optargs_s;
      size_t items_i;
 PPCODE:
      if (((items - 2) & 1) != 0)
        croak ("expecting an even number of extra parameters");
      for (items_i = 2; items_i < items; items_i += 2) {
        uint64_t this_mask;
        const char *this_arg;

        this_arg = SvPV_nolen (ST (items_i));
        if (STREQ (this_arg, "readonly")) {
          optargs_s.readonly = SvIV (ST (items_i+1));
          this_mask = GUESTFS_MOUNT_LOCAL_READONLY_BITMASK;
        }
        else if (STREQ (this_arg, "options")) {
          optargs_s.options = SvPV_nolen (ST (items_i+1));
          this_mask = GUESTFS_MOUNT_LOCAL_OPTIONS_BITMASK;
        }
        else if (STREQ (this_arg, "cachetimeout")) {
          optargs_s.cachetimeout = SvIV (ST (items_i+1));
          this_mask = GUESTFS_MOUNT_LOCAL_CACHETIMEOUT_BITMASK;
        }
        else if (STREQ (this_arg, "debugcalls")) {
          optargs_s.debugcalls = SvIV (ST (items_i+1));
          this_mask = GUESTFS_MOUNT_LOCAL_DEBUGCALLS_BITMASK;
        }
        else croak ("unknown optional argument '%s'", this_arg);
        if (optargs_s.bitmask & this_mask)
          croak ("optional argument '%s' given twice",
                 this_arg);
        optargs_s.bitmask |= this_mask;
      }

      r = guestfs_mount_local_argv (g, localmountpoint, optargs);
      if (r == -1)
        croak ("%s", guestfs_last_error (g));

void
mount_local_run (g)
      guestfs_h *g;
PREINIT:
      int r;
 PPCODE:
      r = guestfs_mount_local_run (g);
      if (r == -1)
        croak ("%s", guestfs_last_error (g));

void
umount_local (g, ...)
      guestfs_h *g;
PREINIT:
      int r;
      struct guestfs_umount_local_argv optargs_s = { .bitmask = 0 };
      struct guestfs_umount_local_argv *optargs = &optargs_s;
      size_t items_i;
 PPCODE:
      if (((items - 1) & 1) != 0)
        croak ("expecting an even number of extra parameters");
      for (items_i = 1; items_i < items; items_i += 2) {
        uint64_t this_mask;
        const char *this_arg;

        this_arg = SvPV_nolen (ST (items_i));
        if (STREQ (this_arg, "retry")) {
          optargs_s.retry = SvIV (ST (items_i+1));
          this_mask = GUESTFS_UMOUNT_LOCAL_RETRY_BITMASK;
        }
        else croak ("unknown optional argument '%s'", this_arg);
        if (optargs_s.bitmask & this_mask)
          croak ("optional argument '%s' given twice",
                 this_arg);
        optargs_s.bitmask |= this_mask;
      }

      r = guestfs_umount_local_argv (g, optargs);
      if (r == -1)
        croak ("%s", guestfs_last_error (g));

SV *
max_disks (g)
      guestfs_h *g;
PREINIT:
      int r;
   CODE:
      r = guestfs_max_disks (g);
      if (r == -1)
        croak ("%s", guestfs_last_error (g));
      RETVAL = newSViv (r);
 OUTPUT:
      RETVAL

SV *
canonical_device_name (g, device)
      guestfs_h *g;
      char *device;
PREINIT:
      char *r;
   CODE:
      r = guestfs_canonical_device_name (g, device);
      if (r == NULL)
        croak ("%s", guestfs_last_error (g));
      RETVAL = newSVpv (r, 0);
      free (r);
 OUTPUT:
      RETVAL

void
shutdown (g)
      guestfs_h *g;
PREINIT:
      int r;
 PPCODE:
      r = guestfs_shutdown (g);
      if (r == -1)
        croak ("%s", guestfs_last_error (g));

SV *
cat (g, path)
      guestfs_h *g;
      char *path;
PREINIT:
      char *r;
   CODE:
      r = guestfs_cat (g, path);
      if (r == NULL)
        croak ("%s", guestfs_last_error (g));
      RETVAL = newSVpv (r, 0);
      free (r);
 OUTPUT:
      RETVAL

void
find (g, directory)
      guestfs_h *g;
      char *directory;
PREINIT:
      char **r;
      size_t i, n;
 PPCODE:
      r = guestfs_find (g, directory);
      if (r == NULL)
        croak ("%s", guestfs_last_error (g));
      for (n = 0; r[n] != NULL; ++n) /**/;
      EXTEND (SP, n);
      for (i = 0; i < n; ++i) {
        PUSHs (sv_2mortal (newSVpv (r[i], 0)));
        free (r[i]);
      }
      free (r);

SV *
read_file (g, path)
      guestfs_h *g;
      char *path;
PREINIT:
      char *r;
      size_t size;
   CODE:
      r = guestfs_read_file (g, path, &size);
      if (r == NULL)
        croak ("%s", guestfs_last_error (g));
      RETVAL = newSVpvn (r, size);
      free (r);
 OUTPUT:
      RETVAL

void
read_lines (g, path)
      guestfs_h *g;
      char *path;
PREINIT:
      char **r;
      size_t i, n;
 PPCODE:
      r = guestfs_read_lines (g, path);
      if (r == NULL)
        croak ("%s", guestfs_last_error (g));
      for (n = 0; r[n] != NULL; ++n) /**/;
      EXTEND (SP, n);
      for (i = 0; i < n; ++i) {
        PUSHs (sv_2mortal (newSVpv (r[i], 0)));
        free (r[i]);
      }
      free (r);

void
write (g, path, content)
      guestfs_h *g;
      char *path;
      char *content;
      size_t content_size = SvCUR (ST(2));
PREINIT:
      int r;
 PPCODE:
      r = guestfs_write (g, path, content, content_size);
      if (r == -1)
        croak ("%s", guestfs_last_error (g));

void
write_append (g, path, content)
      guestfs_h *g;
      char *path;
      char *content;
      size_t content_size = SvCUR (ST(2));
PREINIT:
      int r;
 PPCODE:
      r = guestfs_write_append (g, path, content, content_size);
      if (r == -1)
        croak ("%s", guestfs_last_error (g));

void
lstatlist (g, path, names)
      guestfs_h *g;
      char *path;
      char **names;
PREINIT:
      struct guestfs_stat_list *r;
      size_t i;
      HV *hv;
 PPCODE:
      r = guestfs_lstatlist (g, path, names);
      free (names);
      if (r == NULL)
        croak ("%s", guestfs_last_error (g));
      EXTEND (SP, r->len);
      for (i = 0; i < r->len; ++i) {
        hv = newHV ();
        (void) hv_store (hv, "dev", 3, my_newSVll (r->val[i].dev), 0);
        (void) hv_store (hv, "ino", 3, my_newSVll (r->val[i].ino), 0);
        (void) hv_store (hv, "mode", 4, my_newSVll (r->val[i].mode), 0);
        (void) hv_store (hv, "nlink", 5, my_newSVll (r->val[i].nlink), 0);
        (void) hv_store (hv, "uid", 3, my_newSVll (r->val[i].uid), 0);
        (void) hv_store (hv, "gid", 3, my_newSVll (r->val[i].gid), 0);
        (void) hv_store (hv, "rdev", 4, my_newSVll (r->val[i].rdev), 0);
        (void) hv_store (hv, "size", 4, my_newSVll (r->val[i].size), 0);
        (void) hv_store (hv, "blksize", 7, my_newSVll (r->val[i].blksize), 0);
        (void) hv_store (hv, "blocks", 6, my_newSVll (r->val[i].blocks), 0);
        (void) hv_store (hv, "atime", 5, my_newSVll (r->val[i].atime), 0);
        (void) hv_store (hv, "mtime", 5, my_newSVll (r->val[i].mtime), 0);
        (void) hv_store (hv, "ctime", 5, my_newSVll (r->val[i].ctime), 0);
        PUSHs (sv_2mortal (newRV ((SV *) hv)));
      }
      guestfs_free_stat_list (r);

void
lxattrlist (g, path, names)
      guestfs_h *g;
      char *path;
      char **names;
PREINIT:
      struct guestfs_xattr_list *r;
      size_t i;
      HV *hv;
 PPCODE:
      r = guestfs_lxattrlist (g, path, names);
      free (names);
      if (r == NULL)
        croak ("%s", guestfs_last_error (g));
      EXTEND (SP, r->len);
      for (i = 0; i < r->len; ++i) {
        hv = newHV ();
        (void) hv_store (hv, "attrname", 8, newSVpv (r->val[i].attrname, 0), 0);
        (void) hv_store (hv, "attrval", 7, newSVpvn (r->val[i].attrval, r->val[i].attrval_len), 0);
        PUSHs (sv_2mortal (newRV ((SV *) hv)));
      }
      guestfs_free_xattr_list (r);

void
readlinklist (g, path, names)
      guestfs_h *g;
      char *path;
      char **names;
PREINIT:
      char **r;
      size_t i, n;
 PPCODE:
      r = guestfs_readlinklist (g, path, names);
      free (names);
      if (r == NULL)
        croak ("%s", guestfs_last_error (g));
      for (n = 0; r[n] != NULL; ++n) /**/;
      EXTEND (SP, n);
      for (i = 0; i < n; ++i) {
        PUSHs (sv_2mortal (newSVpv (r[i], 0)));
        free (r[i]);
      }
      free (r);

void
ls (g, directory)
      guestfs_h *g;
      char *directory;
PREINIT:
      char **r;
      size_t i, n;
 PPCODE:
      r = guestfs_ls (g, directory);
      if (r == NULL)
        croak ("%s", guestfs_last_error (g));
      for (n = 0; r[n] != NULL; ++n) /**/;
      EXTEND (SP, n);
      for (i = 0; i < n; ++i) {
        PUSHs (sv_2mortal (newSVpv (r[i], 0)));
        free (r[i]);
      }
      free (r);

SV *
hivex_value_utf8 (g, valueh)
      guestfs_h *g;
      int64_t valueh;
PREINIT:
      char *r;
   CODE:
      r = guestfs_hivex_value_utf8 (g, valueh);
      if (r == NULL)
        croak ("%s", guestfs_last_error (g));
      RETVAL = newSVpv (r, 0);
      free (r);
 OUTPUT:
      RETVAL

SV *
disk_format (g, filename)
      guestfs_h *g;
      char *filename;
PREINIT:
      char *r;
   CODE:
      r = guestfs_disk_format (g, filename);
      if (r == NULL)
        croak ("%s", guestfs_last_error (g));
      RETVAL = newSVpv (r, 0);
      free (r);
 OUTPUT:
      RETVAL

SV *
disk_virtual_size (g, filename)
      guestfs_h *g;
      char *filename;
PREINIT:
      int64_t r;
   CODE:
      r = guestfs_disk_virtual_size (g, filename);
      if (r == -1)
        croak ("%s", guestfs_last_error (g));
      RETVAL = my_newSVll (r);
 OUTPUT:
      RETVAL

SV *
disk_has_backing_file (g, filename)
      guestfs_h *g;
      char *filename;
PREINIT:
      int r;
   CODE:
      r = guestfs_disk_has_backing_file (g, filename);
      if (r == -1)
        croak ("%s", guestfs_last_error (g));
      RETVAL = newSViv (r);
 OUTPUT:
      RETVAL

void
remove_drive (g, label)
      guestfs_h *g;
      char *label;
PREINIT:
      int r;
 PPCODE:
      r = guestfs_remove_drive (g, label);
      if (r == -1)
        croak ("%s", guestfs_last_error (g));

void
set_libvirt_supported_credentials (g, creds)
      guestfs_h *g;
      char **creds;
PREINIT:
      int r;
 PPCODE:
      r = guestfs_set_libvirt_supported_credentials (g, creds);
      free (creds);
      if (r == -1)
        croak ("%s", guestfs_last_error (g));

void
get_libvirt_requested_credentials (g)
      guestfs_h *g;
PREINIT:
      char **r;
      size_t i, n;
 PPCODE:
      r = guestfs_get_libvirt_requested_credentials (g);
      if (r == NULL)
        croak ("%s", guestfs_last_error (g));
      for (n = 0; r[n] != NULL; ++n) /**/;
      EXTEND (SP, n);
      for (i = 0; i < n; ++i) {
        PUSHs (sv_2mortal (newSVpv (r[i], 0)));
        free (r[i]);
      }
      free (r);

SV *
get_libvirt_requested_credential_prompt (g, index)
      guestfs_h *g;
      int index;
PREINIT:
      char *r;
   CODE:
      r = guestfs_get_libvirt_requested_credential_prompt (g, index);
      if (r == NULL)
        croak ("%s", guestfs_last_error (g));
      RETVAL = newSVpv (r, 0);
      free (r);
 OUTPUT:
      RETVAL

SV *
get_libvirt_requested_credential_challenge (g, index)
      guestfs_h *g;
      int index;
PREINIT:
      char *r;
   CODE:
      r = guestfs_get_libvirt_requested_credential_challenge (g, index);
      if (r == NULL)
        croak ("%s", guestfs_last_error (g));
      RETVAL = newSVpv (r, 0);
      free (r);
 OUTPUT:
      RETVAL

SV *
get_libvirt_requested_credential_defresult (g, index)
      guestfs_h *g;
      int index;
PREINIT:
      char *r;
   CODE:
      r = guestfs_get_libvirt_requested_credential_defresult (g, index);
      if (r == NULL)
        croak ("%s", guestfs_last_error (g));
      RETVAL = newSVpv (r, 0);
      free (r);
 OUTPUT:
      RETVAL

void
set_libvirt_requested_credential (g, index, cred)
      guestfs_h *g;
      int index;
      char *cred;
      size_t cred_size = SvCUR (ST(2));
PREINIT:
      int r;
 PPCODE:
      r = guestfs_set_libvirt_requested_credential (g, index, cred, cred_size);
      if (r == -1)
        croak ("%s", guestfs_last_error (g));

void
parse_environment (g)
      guestfs_h *g;
PREINIT:
      int r;
 PPCODE:
      r = guestfs_parse_environment (g);
      if (r == -1)
        croak ("%s", guestfs_last_error (g));

void
parse_environment_list (g, environment)
      guestfs_h *g;
      char **environment;
PREINIT:
      int r;
 PPCODE:
      r = guestfs_parse_environment_list (g, environment);
      free (environment);
      if (r == -1)
        croak ("%s", guestfs_last_error (g));

void
set_tmpdir (g, tmpdir)
      guestfs_h *g;
      char *tmpdir = SvOK(ST(1)) ? SvPV_nolen(ST(1)) : NULL;
PREINIT:
      int r;
 PPCODE:
      r = guestfs_set_tmpdir (g, tmpdir);
      if (r == -1)
        croak ("%s", guestfs_last_error (g));

SV *
get_tmpdir (g)
      guestfs_h *g;
PREINIT:
      char *r;
   CODE:
      r = guestfs_get_tmpdir (g);
      if (r == NULL)
        croak ("%s", guestfs_last_error (g));
      RETVAL = newSVpv (r, 0);
      free (r);
 OUTPUT:
      RETVAL

void
set_cachedir (g, cachedir)
      guestfs_h *g;
      char *cachedir = SvOK(ST(1)) ? SvPV_nolen(ST(1)) : NULL;
PREINIT:
      int r;
 PPCODE:
      r = guestfs_set_cachedir (g, cachedir);
      if (r == -1)
        croak ("%s", guestfs_last_error (g));

SV *
get_cachedir (g)
      guestfs_h *g;
PREINIT:
      char *r;
   CODE:
      r = guestfs_get_cachedir (g);
      if (r == NULL)
        croak ("%s", guestfs_last_error (g));
      RETVAL = newSVpv (r, 0);
      free (r);
 OUTPUT:
      RETVAL

void
user_cancel (g)
      guestfs_h *g;
PREINIT:
      int r;
 PPCODE:
      r = guestfs_user_cancel (g);
      if (r == -1)
        croak ("%s", guestfs_last_error (g));

void
set_program (g, program)
      guestfs_h *g;
      char *program;
PREINIT:
      int r;
 PPCODE:
      r = guestfs_set_program (g, program);
      if (r == -1)
        croak ("%s", guestfs_last_error (g));

SV *
get_program (g)
      guestfs_h *g;
PREINIT:
      const char *r;
   CODE:
      r = guestfs_get_program (g);
      if (r == NULL)
        croak ("%s", guestfs_last_error (g));
      RETVAL = newSVpv (r, 0);
 OUTPUT:
      RETVAL

void
mount (g, mountable, mountpoint)
      guestfs_h *g;
      char *mountable;
      char *mountpoint;
PREINIT:
      int r;
 PPCODE:
      r = guestfs_mount (g, mountable, mountpoint);
      if (r == -1)
        croak ("%s", guestfs_last_error (g));

void
sync (g)
      guestfs_h *g;
PREINIT:
      int r;
 PPCODE:
      r = guestfs_sync (g);
      if (r == -1)
        croak ("%s", guestfs_last_error (g));

void
touch (g, path)
      guestfs_h *g;
      char *path;
PREINIT:
      int r;
 PPCODE:
      r = guestfs_touch (g, path);
      if (r == -1)
        croak ("%s", guestfs_last_error (g));

SV *
ll (g, directory)
      guestfs_h *g;
      char *directory;
PREINIT:
      char *r;
   CODE:
      r = guestfs_ll (g, directory);
      if (r == NULL)
        croak ("%s", guestfs_last_error (g));
      RETVAL = newSVpv (r, 0);
      free (r);
 OUTPUT:
      RETVAL

void
list_devices (g)
      guestfs_h *g;
PREINIT:
      char **r;
      size_t i, n;
 PPCODE:
      r = guestfs_list_devices (g);
      if (r == NULL)
        croak ("%s", guestfs_last_error (g));
      for (n = 0; r[n] != NULL; ++n) /**/;
      EXTEND (SP, n);
      for (i = 0; i < n; ++i) {
        PUSHs (sv_2mortal (newSVpv (r[i], 0)));
        free (r[i]);
      }
      free (r);

void
list_partitions (g)
      guestfs_h *g;
PREINIT:
      char **r;
      size_t i, n;
 PPCODE:
      r = guestfs_list_partitions (g);
      if (r == NULL)
        croak ("%s", guestfs_last_error (g));
      for (n = 0; r[n] != NULL; ++n) /**/;
      EXTEND (SP, n);
      for (i = 0; i < n; ++i) {
        PUSHs (sv_2mortal (newSVpv (r[i], 0)));
        free (r[i]);
      }
      free (r);

void
pvs (g)
      guestfs_h *g;
PREINIT:
      char **r;
      size_t i, n;
 PPCODE:
      r = guestfs_pvs (g);
      if (r == NULL)
        croak ("%s", guestfs_last_error (g));
      for (n = 0; r[n] != NULL; ++n) /**/;
      EXTEND (SP, n);
      for (i = 0; i < n; ++i) {
        PUSHs (sv_2mortal (newSVpv (r[i], 0)));
        free (r[i]);
      }
      free (r);

void
vgs (g)
      guestfs_h *g;
PREINIT:
      char **r;
      size_t i, n;
 PPCODE:
      r = guestfs_vgs (g);
      if (r == NULL)
        croak ("%s", guestfs_last_error (g));
      for (n = 0; r[n] != NULL; ++n) /**/;
      EXTEND (SP, n);
      for (i = 0; i < n; ++i) {
        PUSHs (sv_2mortal (newSVpv (r[i], 0)));
        free (r[i]);
      }
      free (r);

void
lvs (g)
      guestfs_h *g;
PREINIT:
      char **r;
      size_t i, n;
 PPCODE:
      r = guestfs_lvs (g);
      if (r == NULL)
        croak ("%s", guestfs_last_error (g));
      for (n = 0; r[n] != NULL; ++n) /**/;
      EXTEND (SP, n);
      for (i = 0; i < n; ++i) {
        PUSHs (sv_2mortal (newSVpv (r[i], 0)));
        free (r[i]);
      }
      free (r);

void
pvs_full (g)
      guestfs_h *g;
PREINIT:
      struct guestfs_lvm_pv_list *r;
      size_t i;
      HV *hv;
 PPCODE:
      r = guestfs_pvs_full (g);
      if (r == NULL)
        croak ("%s", guestfs_last_error (g));
      EXTEND (SP, r->len);
      for (i = 0; i < r->len; ++i) {
        hv = newHV ();
        (void) hv_store (hv, "pv_name", 7, newSVpv (r->val[i].pv_name, 0), 0);
        (void) hv_store (hv, "pv_uuid", 7, newSVpv (r->val[i].pv_uuid, 32), 0);
        (void) hv_store (hv, "pv_fmt", 6, newSVpv (r->val[i].pv_fmt, 0), 0);
        (void) hv_store (hv, "pv_size", 7, my_newSVull (r->val[i].pv_size), 0);
        (void) hv_store (hv, "dev_size", 8, my_newSVull (r->val[i].dev_size), 0);
        (void) hv_store (hv, "pv_free", 7, my_newSVull (r->val[i].pv_free), 0);
        (void) hv_store (hv, "pv_used", 7, my_newSVull (r->val[i].pv_used), 0);
        (void) hv_store (hv, "pv_attr", 7, newSVpv (r->val[i].pv_attr, 0), 0);
        (void) hv_store (hv, "pv_pe_count", 11, my_newSVll (r->val[i].pv_pe_count), 0);
        (void) hv_store (hv, "pv_pe_alloc_count", 17, my_newSVll (r->val[i].pv_pe_alloc_count), 0);
        (void) hv_store (hv, "pv_tags", 7, newSVpv (r->val[i].pv_tags, 0), 0);
        (void) hv_store (hv, "pe_start", 8, my_newSVull (r->val[i].pe_start), 0);
        (void) hv_store (hv, "pv_mda_count", 12, my_newSVll (r->val[i].pv_mda_count), 0);
        (void) hv_store (hv, "pv_mda_free", 11, my_newSVull (r->val[i].pv_mda_free), 0);
        PUSHs (sv_2mortal (newRV ((SV *) hv)));
      }
      guestfs_free_lvm_pv_list (r);

void
vgs_full (g)
      guestfs_h *g;
PREINIT:
      struct guestfs_lvm_vg_list *r;
      size_t i;
      HV *hv;
 PPCODE:
      r = guestfs_vgs_full (g);
      if (r == NULL)
        croak ("%s", guestfs_last_error (g));
      EXTEND (SP, r->len);
      for (i = 0; i < r->len; ++i) {
        hv = newHV ();
        (void) hv_store (hv, "vg_name", 7, newSVpv (r->val[i].vg_name, 0), 0);
        (void) hv_store (hv, "vg_uuid", 7, newSVpv (r->val[i].vg_uuid, 32), 0);
        (void) hv_store (hv, "vg_fmt", 6, newSVpv (r->val[i].vg_fmt, 0), 0);
        (void) hv_store (hv, "vg_attr", 7, newSVpv (r->val[i].vg_attr, 0), 0);
        (void) hv_store (hv, "vg_size", 7, my_newSVull (r->val[i].vg_size), 0);
        (void) hv_store (hv, "vg_free", 7, my_newSVull (r->val[i].vg_free), 0);
        (void) hv_store (hv, "vg_sysid", 8, newSVpv (r->val[i].vg_sysid, 0), 0);
        (void) hv_store (hv, "vg_extent_size", 14, my_newSVull (r->val[i].vg_extent_size), 0);
        (void) hv_store (hv, "vg_extent_count", 15, my_newSVll (r->val[i].vg_extent_count), 0);
        (void) hv_store (hv, "vg_free_count", 13, my_newSVll (r->val[i].vg_free_count), 0);
        (void) hv_store (hv, "max_lv", 6, my_newSVll (r->val[i].max_lv), 0);
        (void) hv_store (hv, "max_pv", 6, my_newSVll (r->val[i].max_pv), 0);
        (void) hv_store (hv, "pv_count", 8, my_newSVll (r->val[i].pv_count), 0);
        (void) hv_store (hv, "lv_count", 8, my_newSVll (r->val[i].lv_count), 0);
        (void) hv_store (hv, "snap_count", 10, my_newSVll (r->val[i].snap_count), 0);
        (void) hv_store (hv, "vg_seqno", 8, my_newSVll (r->val[i].vg_seqno), 0);
        (void) hv_store (hv, "vg_tags", 7, newSVpv (r->val[i].vg_tags, 0), 0);
        (void) hv_store (hv, "vg_mda_count", 12, my_newSVll (r->val[i].vg_mda_count), 0);
        (void) hv_store (hv, "vg_mda_free", 11, my_newSVull (r->val[i].vg_mda_free), 0);
        PUSHs (sv_2mortal (newRV ((SV *) hv)));
      }
      guestfs_free_lvm_vg_list (r);

void
lvs_full (g)
      guestfs_h *g;
PREINIT:
      struct guestfs_lvm_lv_list *r;
      size_t i;
      HV *hv;
 PPCODE:
      r = guestfs_lvs_full (g);
      if (r == NULL)
        croak ("%s", guestfs_last_error (g));
      EXTEND (SP, r->len);
      for (i = 0; i < r->len; ++i) {
        hv = newHV ();
        (void) hv_store (hv, "lv_name", 7, newSVpv (r->val[i].lv_name, 0), 0);
        (void) hv_store (hv, "lv_uuid", 7, newSVpv (r->val[i].lv_uuid, 32), 0);
        (void) hv_store (hv, "lv_attr", 7, newSVpv (r->val[i].lv_attr, 0), 0);
        (void) hv_store (hv, "lv_major", 8, my_newSVll (r->val[i].lv_major), 0);
        (void) hv_store (hv, "lv_minor", 8, my_newSVll (r->val[i].lv_minor), 0);
        (void) hv_store (hv, "lv_kernel_major", 15, my_newSVll (r->val[i].lv_kernel_major), 0);
        (void) hv_store (hv, "lv_kernel_minor", 15, my_newSVll (r->val[i].lv_kernel_minor), 0);
        (void) hv_store (hv, "lv_size", 7, my_newSVull (r->val[i].lv_size), 0);
        (void) hv_store (hv, "seg_count", 9, my_newSVll (r->val[i].seg_count), 0);
        (void) hv_store (hv, "origin", 6, newSVpv (r->val[i].origin, 0), 0);
        (void) hv_store (hv, "snap_percent", 12, newSVnv (r->val[i].snap_percent), 0);
        (void) hv_store (hv, "copy_percent", 12, newSVnv (r->val[i].copy_percent), 0);
        (void) hv_store (hv, "move_pv", 7, newSVpv (r->val[i].move_pv, 0), 0);
        (void) hv_store (hv, "lv_tags", 7, newSVpv (r->val[i].lv_tags, 0), 0);
        (void) hv_store (hv, "mirror_log", 10, newSVpv (r->val[i].mirror_log, 0), 0);
        (void) hv_store (hv, "modules", 7, newSVpv (r->val[i].modules, 0), 0);
        PUSHs (sv_2mortal (newRV ((SV *) hv)));
      }
      guestfs_free_lvm_lv_list (r);

void
aug_init (g, root, flags)
      guestfs_h *g;
      char *root;
      int flags;
PREINIT:
      int r;
 PPCODE:
      r = guestfs_aug_init (g, root, flags);
      if (r == -1)
        croak ("%s", guestfs_last_error (g));

void
aug_close (g)
      guestfs_h *g;
PREINIT:
      int r;
 PPCODE:
      r = guestfs_aug_close (g);
      if (r == -1)
        croak ("%s", guestfs_last_error (g));

SV *
aug_defvar (g, name, expr)
      guestfs_h *g;
      char *name;
      char *expr = SvOK(ST(2)) ? SvPV_nolen(ST(2)) : NULL;
PREINIT:
      int r;
   CODE:
      r = guestfs_aug_defvar (g, name, expr);
      if (r == -1)
        croak ("%s", guestfs_last_error (g));
      RETVAL = newSViv (r);
 OUTPUT:
      RETVAL

void
aug_defnode (g, name, expr, val)
      guestfs_h *g;
      char *name;
      char *expr;
      char *val;
PREINIT:
      struct guestfs_int_bool *r;
 PPCODE:
      r = guestfs_aug_defnode (g, name, expr, val);
      if (r == NULL)
        croak ("%s", guestfs_last_error (g));
      EXTEND (SP, 2 * 2);
      PUSHs (sv_2mortal (newSVpv ("i", 0)));
      PUSHs (sv_2mortal (newSVnv (r->i)));
      PUSHs (sv_2mortal (newSVpv ("b", 0)));
      PUSHs (sv_2mortal (newSVnv (r->b)));
      free (r);

SV *
aug_get (g, augpath)
      guestfs_h *g;
      char *augpath;
PREINIT:
      char *r;
   CODE:
      r = guestfs_aug_get (g, augpath);
      if (r == NULL)
        croak ("%s", guestfs_last_error (g));
      RETVAL = newSVpv (r, 0);
      free (r);
 OUTPUT:
      RETVAL

void
aug_set (g, augpath, val)
      guestfs_h *g;
      char *augpath;
      char *val;
PREINIT:
      int r;
 PPCODE:
      r = guestfs_aug_set (g, augpath, val);
      if (r == -1)
        croak ("%s", guestfs_last_error (g));

void
aug_insert (g, augpath, label, before)
      guestfs_h *g;
      char *augpath;
      char *label;
      int before;
PREINIT:
      int r;
 PPCODE:
      r = guestfs_aug_insert (g, augpath, label, before);
      if (r == -1)
        croak ("%s", guestfs_last_error (g));

SV *
aug_rm (g, augpath)
      guestfs_h *g;
      char *augpath;
PREINIT:
      int r;
   CODE:
      r = guestfs_aug_rm (g, augpath);
      if (r == -1)
        croak ("%s", guestfs_last_error (g));
      RETVAL = newSViv (r);
 OUTPUT:
      RETVAL

void
aug_mv (g, src, dest)
      guestfs_h *g;
      char *src;
      char *dest;
PREINIT:
      int r;
 PPCODE:
      r = guestfs_aug_mv (g, src, dest);
      if (r == -1)
        croak ("%s", guestfs_last_error (g));

void
aug_match (g, augpath)
      guestfs_h *g;
      char *augpath;
PREINIT:
      char **r;
      size_t i, n;
 PPCODE:
      r = guestfs_aug_match (g, augpath);
      if (r == NULL)
        croak ("%s", guestfs_last_error (g));
      for (n = 0; r[n] != NULL; ++n) /**/;
      EXTEND (SP, n);
      for (i = 0; i < n; ++i) {
        PUSHs (sv_2mortal (newSVpv (r[i], 0)));
        free (r[i]);
      }
      free (r);

void
aug_save (g)
      guestfs_h *g;
PREINIT:
      int r;
 PPCODE:
      r = guestfs_aug_save (g);
      if (r == -1)
        croak ("%s", guestfs_last_error (g));

void
aug_load (g)
      guestfs_h *g;
PREINIT:
      int r;
 PPCODE:
      r = guestfs_aug_load (g);
      if (r == -1)
        croak ("%s", guestfs_last_error (g));

void
aug_ls (g, augpath)
      guestfs_h *g;
      char *augpath;
PREINIT:
      char **r;
      size_t i, n;
 PPCODE:
      r = guestfs_aug_ls (g, augpath);
      if (r == NULL)
        croak ("%s", guestfs_last_error (g));
      for (n = 0; r[n] != NULL; ++n) /**/;
      EXTEND (SP, n);
      for (i = 0; i < n; ++i) {
        PUSHs (sv_2mortal (newSVpv (r[i], 0)));
        free (r[i]);
      }
      free (r);

void
rm (g, path)
      guestfs_h *g;
      char *path;
PREINIT:
      int r;
 PPCODE:
      r = guestfs_rm (g, path);
      if (r == -1)
        croak ("%s", guestfs_last_error (g));

void
rmdir (g, path)
      guestfs_h *g;
      char *path;
PREINIT:
      int r;
 PPCODE:
      r = guestfs_rmdir (g, path);
      if (r == -1)
        croak ("%s", guestfs_last_error (g));

void
rm_rf (g, path)
      guestfs_h *g;
      char *path;
PREINIT:
      int r;
 PPCODE:
      r = guestfs_rm_rf (g, path);
      if (r == -1)
        croak ("%s", guestfs_last_error (g));

void
mkdir (g, path)
      guestfs_h *g;
      char *path;
PREINIT:
      int r;
 PPCODE:
      r = guestfs_mkdir (g, path);
      if (r == -1)
        croak ("%s", guestfs_last_error (g));

void
mkdir_p (g, path)
      guestfs_h *g;
      char *path;
PREINIT:
      int r;
 PPCODE:
      r = guestfs_mkdir_p (g, path);
      if (r == -1)
        croak ("%s", guestfs_last_error (g));

void
chmod (g, mode, path)
      guestfs_h *g;
      int mode;
      char *path;
PREINIT:
      int r;
 PPCODE:
      r = guestfs_chmod (g, mode, path);
      if (r == -1)
        croak ("%s", guestfs_last_error (g));

void
chown (g, owner, group, path)
      guestfs_h *g;
      int owner;
      int group;
      char *path;
PREINIT:
      int r;
 PPCODE:
      r = guestfs_chown (g, owner, group, path);
      if (r == -1)
        croak ("%s", guestfs_last_error (g));

SV *
exists (g, path)
      guestfs_h *g;
      char *path;
PREINIT:
      int r;
   CODE:
      r = guestfs_exists (g, path);
      if (r == -1)
        croak ("%s", guestfs_last_error (g));
      RETVAL = newSViv (r);
 OUTPUT:
      RETVAL

SV *
is_file (g, path)
      guestfs_h *g;
      char *path;
PREINIT:
      int r;
   CODE:
      r = guestfs_is_file (g, path);
      if (r == -1)
        croak ("%s", guestfs_last_error (g));
      RETVAL = newSViv (r);
 OUTPUT:
      RETVAL

SV *
is_dir (g, path)
      guestfs_h *g;
      char *path;
PREINIT:
      int r;
   CODE:
      r = guestfs_is_dir (g, path);
      if (r == -1)
        croak ("%s", guestfs_last_error (g));
      RETVAL = newSViv (r);
 OUTPUT:
      RETVAL

void
pvcreate (g, device)
      guestfs_h *g;
      char *device;
PREINIT:
      int r;
 PPCODE:
      r = guestfs_pvcreate (g, device);
      if (r == -1)
        croak ("%s", guestfs_last_error (g));

void
vgcreate (g, volgroup, physvols)
      guestfs_h *g;
      char *volgroup;
      char **physvols;
PREINIT:
      int r;
 PPCODE:
      r = guestfs_vgcreate (g, volgroup, physvols);
      free (physvols);
      if (r == -1)
        croak ("%s", guestfs_last_error (g));

void
lvcreate (g, logvol, volgroup, mbytes)
      guestfs_h *g;
      char *logvol;
      char *volgroup;
      int mbytes;
PREINIT:
      int r;
 PPCODE:
      r = guestfs_lvcreate (g, logvol, volgroup, mbytes);
      if (r == -1)
        croak ("%s", guestfs_last_error (g));

void
sfdisk (g, device, cyls, heads, sectors, lines)
      guestfs_h *g;
      char *device;
      int cyls;
      int heads;
      int sectors;
      char **lines;
PREINIT:
      int r;
 PPCODE:
      r = guestfs_sfdisk (g, device, cyls, heads, sectors, lines);
      free (lines);
      if (r == -1)
        croak ("%s", guestfs_last_error (g));

void
write_file (g, path, content, size)
      guestfs_h *g;
      char *path;
      char *content;
      int size;
PREINIT:
      int r;
 PPCODE:
      r = guestfs_write_file (g, path, content, size);
      if (r == -1)
        croak ("%s", guestfs_last_error (g));

void
umount (g, pathordevice, ...)
      guestfs_h *g;
      char *pathordevice;
PREINIT:
      int r;
      struct guestfs_umount_opts_argv optargs_s = { .bitmask = 0 };
      struct guestfs_umount_opts_argv *optargs = &optargs_s;
      size_t items_i;
 PPCODE:
      if (((items - 2) & 1) != 0)
        croak ("expecting an even number of extra parameters");
      for (items_i = 2; items_i < items; items_i += 2) {
        uint64_t this_mask;
        const char *this_arg;

        this_arg = SvPV_nolen (ST (items_i));
        if (STREQ (this_arg, "force")) {
          optargs_s.force = SvIV (ST (items_i+1));
          this_mask = GUESTFS_UMOUNT_OPTS_FORCE_BITMASK;
        }
        else if (STREQ (this_arg, "lazyunmount")) {
          optargs_s.lazyunmount = SvIV (ST (items_i+1));
          this_mask = GUESTFS_UMOUNT_OPTS_LAZYUNMOUNT_BITMASK;
        }
        else croak ("unknown optional argument '%s'", this_arg);
        if (optargs_s.bitmask & this_mask)
          croak ("optional argument '%s' given twice",
                 this_arg);
        optargs_s.bitmask |= this_mask;
      }

      r = guestfs_umount_opts_argv (g, pathordevice, optargs);
      if (r == -1)
        croak ("%s", guestfs_last_error (g));

void
mounts (g)
      guestfs_h *g;
PREINIT:
      char **r;
      size_t i, n;
 PPCODE:
      r = guestfs_mounts (g);
      if (r == NULL)
        croak ("%s", guestfs_last_error (g));
      for (n = 0; r[n] != NULL; ++n) /**/;
      EXTEND (SP, n);
      for (i = 0; i < n; ++i) {
        PUSHs (sv_2mortal (newSVpv (r[i], 0)));
        free (r[i]);
      }
      free (r);

void
umount_all (g)
      guestfs_h *g;
PREINIT:
      int r;
 PPCODE:
      r = guestfs_umount_all (g);
      if (r == -1)
        croak ("%s", guestfs_last_error (g));

void
lvm_remove_all (g)
      guestfs_h *g;
PREINIT:
      int r;
 PPCODE:
      r = guestfs_lvm_remove_all (g);
      if (r == -1)
        croak ("%s", guestfs_last_error (g));

SV *
file (g, path)
      guestfs_h *g;
      char *path;
PREINIT:
      char *r;
   CODE:
      r = guestfs_file (g, path);
      if (r == NULL)
        croak ("%s", guestfs_last_error (g));
      RETVAL = newSVpv (r, 0);
      free (r);
 OUTPUT:
      RETVAL

SV *
command (g, arguments)
      guestfs_h *g;
      char **arguments;
PREINIT:
      char *r;
   CODE:
      r = guestfs_command (g, arguments);
      free (arguments);
      if (r == NULL)
        croak ("%s", guestfs_last_error (g));
      RETVAL = newSVpv (r, 0);
      free (r);
 OUTPUT:
      RETVAL

void
command_lines (g, arguments)
      guestfs_h *g;
      char **arguments;
PREINIT:
      char **r;
      size_t i, n;
 PPCODE:
      r = guestfs_command_lines (g, arguments);
      free (arguments);
      if (r == NULL)
        croak ("%s", guestfs_last_error (g));
      for (n = 0; r[n] != NULL; ++n) /**/;
      EXTEND (SP, n);
      for (i = 0; i < n; ++i) {
        PUSHs (sv_2mortal (newSVpv (r[i], 0)));
        free (r[i]);
      }
      free (r);

void
stat (g, path)
      guestfs_h *g;
      char *path;
PREINIT:
      struct guestfs_stat *r;
 PPCODE:
      r = guestfs_stat (g, path);
      if (r == NULL)
        croak ("%s", guestfs_last_error (g));
      EXTEND (SP, 2 * 13);
      PUSHs (sv_2mortal (newSVpv ("dev", 0)));
      PUSHs (sv_2mortal (my_newSVll (r->dev)));
      PUSHs (sv_2mortal (newSVpv ("ino", 0)));
      PUSHs (sv_2mortal (my_newSVll (r->ino)));
      PUSHs (sv_2mortal (newSVpv ("mode", 0)));
      PUSHs (sv_2mortal (my_newSVll (r->mode)));
      PUSHs (sv_2mortal (newSVpv ("nlink", 0)));
      PUSHs (sv_2mortal (my_newSVll (r->nlink)));
      PUSHs (sv_2mortal (newSVpv ("uid", 0)));
      PUSHs (sv_2mortal (my_newSVll (r->uid)));
      PUSHs (sv_2mortal (newSVpv ("gid", 0)));
      PUSHs (sv_2mortal (my_newSVll (r->gid)));
      PUSHs (sv_2mortal (newSVpv ("rdev", 0)));
      PUSHs (sv_2mortal (my_newSVll (r->rdev)));
      PUSHs (sv_2mortal (newSVpv ("size", 0)));
      PUSHs (sv_2mortal (my_newSVll (r->size)));
      PUSHs (sv_2mortal (newSVpv ("blksize", 0)));
      PUSHs (sv_2mortal (my_newSVll (r->blksize)));
      PUSHs (sv_2mortal (newSVpv ("blocks", 0)));
      PUSHs (sv_2mortal (my_newSVll (r->blocks)));
      PUSHs (sv_2mortal (newSVpv ("atime", 0)));
      PUSHs (sv_2mortal (my_newSVll (r->atime)));
      PUSHs (sv_2mortal (newSVpv ("mtime", 0)));
      PUSHs (sv_2mortal (my_newSVll (r->mtime)));
      PUSHs (sv_2mortal (newSVpv ("ctime", 0)));
      PUSHs (sv_2mortal (my_newSVll (r->ctime)));
      free (r);

void
lstat (g, path)
      guestfs_h *g;
      char *path;
PREINIT:
      struct guestfs_stat *r;
 PPCODE:
      r = guestfs_lstat (g, path);
      if (r == NULL)
        croak ("%s", guestfs_last_error (g));
      EXTEND (SP, 2 * 13);
      PUSHs (sv_2mortal (newSVpv ("dev", 0)));
      PUSHs (sv_2mortal (my_newSVll (r->dev)));
      PUSHs (sv_2mortal (newSVpv ("ino", 0)));
      PUSHs (sv_2mortal (my_newSVll (r->ino)));
      PUSHs (sv_2mortal (newSVpv ("mode", 0)));
      PUSHs (sv_2mortal (my_newSVll (r->mode)));
      PUSHs (sv_2mortal (newSVpv ("nlink", 0)));
      PUSHs (sv_2mortal (my_newSVll (r->nlink)));
      PUSHs (sv_2mortal (newSVpv ("uid", 0)));
      PUSHs (sv_2mortal (my_newSVll (r->uid)));
      PUSHs (sv_2mortal (newSVpv ("gid", 0)));
      PUSHs (sv_2mortal (my_newSVll (r->gid)));
      PUSHs (sv_2mortal (newSVpv ("rdev", 0)));
      PUSHs (sv_2mortal (my_newSVll (r->rdev)));
      PUSHs (sv_2mortal (newSVpv ("size", 0)));
      PUSHs (sv_2mortal (my_newSVll (r->size)));
      PUSHs (sv_2mortal (newSVpv ("blksize", 0)));
      PUSHs (sv_2mortal (my_newSVll (r->blksize)));
      PUSHs (sv_2mortal (newSVpv ("blocks", 0)));
      PUSHs (sv_2mortal (my_newSVll (r->blocks)));
      PUSHs (sv_2mortal (newSVpv ("atime", 0)));
      PUSHs (sv_2mortal (my_newSVll (r->atime)));
      PUSHs (sv_2mortal (newSVpv ("mtime", 0)));
      PUSHs (sv_2mortal (my_newSVll (r->mtime)));
      PUSHs (sv_2mortal (newSVpv ("ctime", 0)));
      PUSHs (sv_2mortal (my_newSVll (r->ctime)));
      free (r);

void
statvfs (g, path)
      guestfs_h *g;
      char *path;
PREINIT:
      struct guestfs_statvfs *r;
 PPCODE:
      r = guestfs_statvfs (g, path);
      if (r == NULL)
        croak ("%s", guestfs_last_error (g));
      EXTEND (SP, 2 * 11);
      PUSHs (sv_2mortal (newSVpv ("bsize", 0)));
      PUSHs (sv_2mortal (my_newSVll (r->bsize)));
      PUSHs (sv_2mortal (newSVpv ("frsize", 0)));
      PUSHs (sv_2mortal (my_newSVll (r->frsize)));
      PUSHs (sv_2mortal (newSVpv ("blocks", 0)));
      PUSHs (sv_2mortal (my_newSVll (r->blocks)));
      PUSHs (sv_2mortal (newSVpv ("bfree", 0)));
      PUSHs (sv_2mortal (my_newSVll (r->bfree)));
      PUSHs (sv_2mortal (newSVpv ("bavail", 0)));
      PUSHs (sv_2mortal (my_newSVll (r->bavail)));
      PUSHs (sv_2mortal (newSVpv ("files", 0)));
      PUSHs (sv_2mortal (my_newSVll (r->files)));
      PUSHs (sv_2mortal (newSVpv ("ffree", 0)));
      PUSHs (sv_2mortal (my_newSVll (r->ffree)));
      PUSHs (sv_2mortal (newSVpv ("favail", 0)));
      PUSHs (sv_2mortal (my_newSVll (r->favail)));
      PUSHs (sv_2mortal (newSVpv ("fsid", 0)));
      PUSHs (sv_2mortal (my_newSVll (r->fsid)));
      PUSHs (sv_2mortal (newSVpv ("flag", 0)));
      PUSHs (sv_2mortal (my_newSVll (r->flag)));
      PUSHs (sv_2mortal (newSVpv ("namemax", 0)));
      PUSHs (sv_2mortal (my_newSVll (r->namemax)));
      free (r);

void
tune2fs_l (g, device)
      guestfs_h *g;
      char *device;
PREINIT:
      char **r;
      size_t i, n;
 PPCODE:
      r = guestfs_tune2fs_l (g, device);
      if (r == NULL)
        croak ("%s", guestfs_last_error (g));
      for (n = 0; r[n] != NULL; ++n) /**/;
      EXTEND (SP, n);
      for (i = 0; i < n; ++i) {
        PUSHs (sv_2mortal (newSVpv (r[i], 0)));
        free (r[i]);
      }
      free (r);

void
blockdev_setro (g, device)
      guestfs_h *g;
      char *device;
PREINIT:
      int r;
 PPCODE:
      r = guestfs_blockdev_setro (g, device);
      if (r == -1)
        croak ("%s", guestfs_last_error (g));

void
blockdev_setrw (g, device)
      guestfs_h *g;
      char *device;
PREINIT:
      int r;
 PPCODE:
      r = guestfs_blockdev_setrw (g, device);
      if (r == -1)
        croak ("%s", guestfs_last_error (g));

SV *
blockdev_getro (g, device)
      guestfs_h *g;
      char *device;
PREINIT:
      int r;
   CODE:
      r = guestfs_blockdev_getro (g, device);
      if (r == -1)
        croak ("%s", guestfs_last_error (g));
      RETVAL = newSViv (r);
 OUTPUT:
      RETVAL

SV *
blockdev_getss (g, device)
      guestfs_h *g;
      char *device;
PREINIT:
      int r;
   CODE:
      r = guestfs_blockdev_getss (g, device);
      if (r == -1)
        croak ("%s", guestfs_last_error (g));
      RETVAL = newSViv (r);
 OUTPUT:
      RETVAL

SV *
blockdev_getbsz (g, device)
      guestfs_h *g;
      char *device;
PREINIT:
      int r;
   CODE:
      r = guestfs_blockdev_getbsz (g, device);
      if (r == -1)
        croak ("%s", guestfs_last_error (g));
      RETVAL = newSViv (r);
 OUTPUT:
      RETVAL

void
blockdev_setbsz (g, device, blocksize)
      guestfs_h *g;
      char *device;
      int blocksize;
PREINIT:
      int r;
 PPCODE:
      r = guestfs_blockdev_setbsz (g, device, blocksize);
      if (r == -1)
        croak ("%s", guestfs_last_error (g));

SV *
blockdev_getsz (g, device)
      guestfs_h *g;
      char *device;
PREINIT:
      int64_t r;
   CODE:
      r = guestfs_blockdev_getsz (g, device);
      if (r == -1)
        croak ("%s", guestfs_last_error (g));
      RETVAL = my_newSVll (r);
 OUTPUT:
      RETVAL

SV *
blockdev_getsize64 (g, device)
      guestfs_h *g;
      char *device;
PREINIT:
      int64_t r;
   CODE:
      r = guestfs_blockdev_getsize64 (g, device);
      if (r == -1)
        croak ("%s", guestfs_last_error (g));
      RETVAL = my_newSVll (r);
 OUTPUT:
      RETVAL

void
blockdev_flushbufs (g, device)
      guestfs_h *g;
      char *device;
PREINIT:
      int r;
 PPCODE:
      r = guestfs_blockdev_flushbufs (g, device);
      if (r == -1)
        croak ("%s", guestfs_last_error (g));

void
blockdev_rereadpt (g, device)
      guestfs_h *g;
      char *device;
PREINIT:
      int r;
 PPCODE:
      r = guestfs_blockdev_rereadpt (g, device);
      if (r == -1)
        croak ("%s", guestfs_last_error (g));

void
upload (g, filename, remotefilename)
      guestfs_h *g;
      char *filename;
      char *remotefilename;
PREINIT:
      int r;
 PPCODE:
      r = guestfs_upload (g, filename, remotefilename);
      if (r == -1)
        croak ("%s", guestfs_last_error (g));

void
download (g, remotefilename, filename)
      guestfs_h *g;
      char *remotefilename;
      char *filename;
PREINIT:
      int r;
 PPCODE:
      r = guestfs_download (g, remotefilename, filename);
      if (r == -1)
        croak ("%s", guestfs_last_error (g));

SV *
checksum (g, csumtype, path)
      guestfs_h *g;
      char *csumtype;
      char *path;
PREINIT:
      char *r;
   CODE:
      r = guestfs_checksum (g, csumtype, path);
      if (r == NULL)
        croak ("%s", guestfs_last_error (g));
      RETVAL = newSVpv (r, 0);
      free (r);
 OUTPUT:
      RETVAL

void
tar_in (g, tarfile, directory, ...)
      guestfs_h *g;
      char *tarfile;
      char *directory;
PREINIT:
      int r;
      struct guestfs_tar_in_opts_argv optargs_s = { .bitmask = 0 };
      struct guestfs_tar_in_opts_argv *optargs = &optargs_s;
      size_t items_i;
 PPCODE:
      if (((items - 3) & 1) != 0)
        croak ("expecting an even number of extra parameters");
      for (items_i = 3; items_i < items; items_i += 2) {
        uint64_t this_mask;
        const char *this_arg;

        this_arg = SvPV_nolen (ST (items_i));
        if (STREQ (this_arg, "compress")) {
          optargs_s.compress = SvPV_nolen (ST (items_i+1));
          this_mask = GUESTFS_TAR_IN_OPTS_COMPRESS_BITMASK;
        }
        else croak ("unknown optional argument '%s'", this_arg);
        if (optargs_s.bitmask & this_mask)
          croak ("optional argument '%s' given twice",
                 this_arg);
        optargs_s.bitmask |= this_mask;
      }

      r = guestfs_tar_in_opts_argv (g, tarfile, directory, optargs);
      if (r == -1)
        croak ("%s", guestfs_last_error (g));

void
tar_out (g, directory, tarfile, ...)
      guestfs_h *g;
      char *directory;
      char *tarfile;
PREINIT:
      int r;
      struct guestfs_tar_out_opts_argv optargs_s = { .bitmask = 0 };
      struct guestfs_tar_out_opts_argv *optargs = &optargs_s;
      size_t items_i;
 PPCODE:
      if (((items - 3) & 1) != 0)
        croak ("expecting an even number of extra parameters");
      for (items_i = 3; items_i < items; items_i += 2) {
        uint64_t this_mask;
        const char *this_arg;

        this_arg = SvPV_nolen (ST (items_i));
        if (STREQ (this_arg, "compress")) {
          optargs_s.compress = SvPV_nolen (ST (items_i+1));
          this_mask = GUESTFS_TAR_OUT_OPTS_COMPRESS_BITMASK;
        }
        else if (STREQ (this_arg, "numericowner")) {
          optargs_s.numericowner = SvIV (ST (items_i+1));
          this_mask = GUESTFS_TAR_OUT_OPTS_NUMERICOWNER_BITMASK;
        }
        else if (STREQ (this_arg, "excludes")) {
          size_t i, len;
          char **r;
          AV *av;
          SV **svp;

          /* XXX More checking required here. */
          av = (AV *) SvRV (ST (items_i+1));

          /* Note av_len returns index of final element. */
          len = av_len (av) + 1;

          r = guestfs___safe_malloc (g, (len+1) * sizeof (char *));
          for (i = 0; i < len; ++i) {
            svp = av_fetch (av, i, 0);
            r[i] = SvPV_nolen (*svp);
          }
          r[i] = NULL;
          optargs_s.excludes = r;
          this_mask = GUESTFS_TAR_OUT_OPTS_EXCLUDES_BITMASK;
        }
        else croak ("unknown optional argument '%s'", this_arg);
        if (optargs_s.bitmask & this_mask)
          croak ("optional argument '%s' given twice",
                 this_arg);
        optargs_s.bitmask |= this_mask;
      }

      r = guestfs_tar_out_opts_argv (g, directory, tarfile, optargs);
      if (r == -1)
        croak ("%s", guestfs_last_error (g));

void
tgz_in (g, tarball, directory)
      guestfs_h *g;
      char *tarball;
      char *directory;
PREINIT:
      int r;
 PPCODE:
      r = guestfs_tgz_in (g, tarball, directory);
      if (r == -1)
        croak ("%s", guestfs_last_error (g));

void
tgz_out (g, directory, tarball)
      guestfs_h *g;
      char *directory;
      char *tarball;
PREINIT:
      int r;
 PPCODE:
      r = guestfs_tgz_out (g, directory, tarball);
      if (r == -1)
        croak ("%s", guestfs_last_error (g));

void
mount_ro (g, mountable, mountpoint)
      guestfs_h *g;
      char *mountable;
      char *mountpoint;
PREINIT:
      int r;
 PPCODE:
      r = guestfs_mount_ro (g, mountable, mountpoint);
      if (r == -1)
        croak ("%s", guestfs_last_error (g));

void
mount_options (g, options, mountable, mountpoint)
      guestfs_h *g;
      char *options;
      char *mountable;
      char *mountpoint;
PREINIT:
      int r;
 PPCODE:
      r = guestfs_mount_options (g, options, mountable, mountpoint);
      if (r == -1)
        croak ("%s", guestfs_last_error (g));

void
mount_vfs (g, options, vfstype, mountable, mountpoint)
      guestfs_h *g;
      char *options;
      char *vfstype;
      char *mountable;
      char *mountpoint;
PREINIT:
      int r;
 PPCODE:
      r = guestfs_mount_vfs (g, options, vfstype, mountable, mountpoint);
      if (r == -1)
        croak ("%s", guestfs_last_error (g));

SV *
debug (g, subcmd, extraargs)
      guestfs_h *g;
      char *subcmd;
      char **extraargs;
PREINIT:
      char *r;
   CODE:
      r = guestfs_debug (g, subcmd, extraargs);
      free (extraargs);
      if (r == NULL)
        croak ("%s", guestfs_last_error (g));
      RETVAL = newSVpv (r, 0);
      free (r);
 OUTPUT:
      RETVAL

void
lvremove (g, device)
      guestfs_h *g;
      char *device;
PREINIT:
      int r;
 PPCODE:
      r = guestfs_lvremove (g, device);
      if (r == -1)
        croak ("%s", guestfs_last_error (g));

void
vgremove (g, vgname)
      guestfs_h *g;
      char *vgname;
PREINIT:
      int r;
 PPCODE:
      r = guestfs_vgremove (g, vgname);
      if (r == -1)
        croak ("%s", guestfs_last_error (g));

void
pvremove (g, device)
      guestfs_h *g;
      char *device;
PREINIT:
      int r;
 PPCODE:
      r = guestfs_pvremove (g, device);
      if (r == -1)
        croak ("%s", guestfs_last_error (g));

void
set_e2label (g, device, label)
      guestfs_h *g;
      char *device;
      char *label;
PREINIT:
      int r;
 PPCODE:
      r = guestfs_set_e2label (g, device, label);
      if (r == -1)
        croak ("%s", guestfs_last_error (g));

SV *
get_e2label (g, device)
      guestfs_h *g;
      char *device;
PREINIT:
      char *r;
   CODE:
      r = guestfs_get_e2label (g, device);
      if (r == NULL)
        croak ("%s", guestfs_last_error (g));
      RETVAL = newSVpv (r, 0);
      free (r);
 OUTPUT:
      RETVAL

void
set_e2uuid (g, device, uuid)
      guestfs_h *g;
      char *device;
      char *uuid;
PREINIT:
      int r;
 PPCODE:
      r = guestfs_set_e2uuid (g, device, uuid);
      if (r == -1)
        croak ("%s", guestfs_last_error (g));

SV *
get_e2uuid (g, device)
      guestfs_h *g;
      char *device;
PREINIT:
      char *r;
   CODE:
      r = guestfs_get_e2uuid (g, device);
      if (r == NULL)
        croak ("%s", guestfs_last_error (g));
      RETVAL = newSVpv (r, 0);
      free (r);
 OUTPUT:
      RETVAL

SV *
fsck (g, fstype, device)
      guestfs_h *g;
      char *fstype;
      char *device;
PREINIT:
      int r;
   CODE:
      r = guestfs_fsck (g, fstype, device);
      if (r == -1)
        croak ("%s", guestfs_last_error (g));
      RETVAL = newSViv (r);
 OUTPUT:
      RETVAL

void
zero (g, device)
      guestfs_h *g;
      char *device;
PREINIT:
      int r;
 PPCODE:
      r = guestfs_zero (g, device);
      if (r == -1)
        croak ("%s", guestfs_last_error (g));

void
grub_install (g, root, device)
      guestfs_h *g;
      char *root;
      char *device;
PREINIT:
      int r;
 PPCODE:
      r = guestfs_grub_install (g, root, device);
      if (r == -1)
        croak ("%s", guestfs_last_error (g));

void
cp (g, src, dest)
      guestfs_h *g;
      char *src;
      char *dest;
PREINIT:
      int r;
 PPCODE:
      r = guestfs_cp (g, src, dest);
      if (r == -1)
        croak ("%s", guestfs_last_error (g));

void
cp_a (g, src, dest)
      guestfs_h *g;
      char *src;
      char *dest;
PREINIT:
      int r;
 PPCODE:
      r = guestfs_cp_a (g, src, dest);
      if (r == -1)
        croak ("%s", guestfs_last_error (g));

void
mv (g, src, dest)
      guestfs_h *g;
      char *src;
      char *dest;
PREINIT:
      int r;
 PPCODE:
      r = guestfs_mv (g, src, dest);
      if (r == -1)
        croak ("%s", guestfs_last_error (g));

void
drop_caches (g, whattodrop)
      guestfs_h *g;
      int whattodrop;
PREINIT:
      int r;
 PPCODE:
      r = guestfs_drop_caches (g, whattodrop);
      if (r == -1)
        croak ("%s", guestfs_last_error (g));

SV *
dmesg (g)
      guestfs_h *g;
PREINIT:
      char *r;
   CODE:
      r = guestfs_dmesg (g);
      if (r == NULL)
        croak ("%s", guestfs_last_error (g));
      RETVAL = newSVpv (r, 0);
      free (r);
 OUTPUT:
      RETVAL

void
ping_daemon (g)
      guestfs_h *g;
PREINIT:
      int r;
 PPCODE:
      r = guestfs_ping_daemon (g);
      if (r == -1)
        croak ("%s", guestfs_last_error (g));

SV *
equal (g, file1, file2)
      guestfs_h *g;
      char *file1;
      char *file2;
PREINIT:
      int r;
   CODE:
      r = guestfs_equal (g, file1, file2);
      if (r == -1)
        croak ("%s", guestfs_last_error (g));
      RETVAL = newSViv (r);
 OUTPUT:
      RETVAL

void
strings (g, path)
      guestfs_h *g;
      char *path;
PREINIT:
      char **r;
      size_t i, n;
 PPCODE:
      r = guestfs_strings (g, path);
      if (r == NULL)
        croak ("%s", guestfs_last_error (g));
      for (n = 0; r[n] != NULL; ++n) /**/;
      EXTEND (SP, n);
      for (i = 0; i < n; ++i) {
        PUSHs (sv_2mortal (newSVpv (r[i], 0)));
        free (r[i]);
      }
      free (r);

void
strings_e (g, encoding, path)
      guestfs_h *g;
      char *encoding;
      char *path;
PREINIT:
      char **r;
      size_t i, n;
 PPCODE:
      r = guestfs_strings_e (g, encoding, path);
      if (r == NULL)
        croak ("%s", guestfs_last_error (g));
      for (n = 0; r[n] != NULL; ++n) /**/;
      EXTEND (SP, n);
      for (i = 0; i < n; ++i) {
        PUSHs (sv_2mortal (newSVpv (r[i], 0)));
        free (r[i]);
      }
      free (r);

SV *
hexdump (g, path)
      guestfs_h *g;
      char *path;
PREINIT:
      char *r;
   CODE:
      r = guestfs_hexdump (g, path);
      if (r == NULL)
        croak ("%s", guestfs_last_error (g));
      RETVAL = newSVpv (r, 0);
      free (r);
 OUTPUT:
      RETVAL

void
zerofree (g, device)
      guestfs_h *g;
      char *device;
PREINIT:
      int r;
 PPCODE:
      r = guestfs_zerofree (g, device);
      if (r == -1)
        croak ("%s", guestfs_last_error (g));

void
pvresize (g, device)
      guestfs_h *g;
      char *device;
PREINIT:
      int r;
 PPCODE:
      r = guestfs_pvresize (g, device);
      if (r == -1)
        croak ("%s", guestfs_last_error (g));

void
sfdisk_N (g, device, partnum, cyls, heads, sectors, line)
      guestfs_h *g;
      char *device;
      int partnum;
      int cyls;
      int heads;
      int sectors;
      char *line;
PREINIT:
      int r;
 PPCODE:
      r = guestfs_sfdisk_N (g, device, partnum, cyls, heads, sectors, line);
      if (r == -1)
        croak ("%s", guestfs_last_error (g));

SV *
sfdisk_l (g, device)
      guestfs_h *g;
      char *device;
PREINIT:
      char *r;
   CODE:
      r = guestfs_sfdisk_l (g, device);
      if (r == NULL)
        croak ("%s", guestfs_last_error (g));
      RETVAL = newSVpv (r, 0);
      free (r);
 OUTPUT:
      RETVAL

SV *
sfdisk_kernel_geometry (g, device)
      guestfs_h *g;
      char *device;
PREINIT:
      char *r;
   CODE:
      r = guestfs_sfdisk_kernel_geometry (g, device);
      if (r == NULL)
        croak ("%s", guestfs_last_error (g));
      RETVAL = newSVpv (r, 0);
      free (r);
 OUTPUT:
      RETVAL

SV *
sfdisk_disk_geometry (g, device)
      guestfs_h *g;
      char *device;
PREINIT:
      char *r;
   CODE:
      r = guestfs_sfdisk_disk_geometry (g, device);
      if (r == NULL)
        croak ("%s", guestfs_last_error (g));
      RETVAL = newSVpv (r, 0);
      free (r);
 OUTPUT:
      RETVAL

void
vg_activate_all (g, activate)
      guestfs_h *g;
      int activate;
PREINIT:
      int r;
 PPCODE:
      r = guestfs_vg_activate_all (g, activate);
      if (r == -1)
        croak ("%s", guestfs_last_error (g));

void
vg_activate (g, activate, volgroups)
      guestfs_h *g;
      int activate;
      char **volgroups;
PREINIT:
      int r;
 PPCODE:
      r = guestfs_vg_activate (g, activate, volgroups);
      free (volgroups);
      if (r == -1)
        croak ("%s", guestfs_last_error (g));

void
lvresize (g, device, mbytes)
      guestfs_h *g;
      char *device;
      int mbytes;
PREINIT:
      int r;
 PPCODE:
      r = guestfs_lvresize (g, device, mbytes);
      if (r == -1)
        croak ("%s", guestfs_last_error (g));

void
resize2fs (g, device)
      guestfs_h *g;
      char *device;
PREINIT:
      int r;
 PPCODE:
      r = guestfs_resize2fs (g, device);
      if (r == -1)
        croak ("%s", guestfs_last_error (g));

void
e2fsck_f (g, device)
      guestfs_h *g;
      char *device;
PREINIT:
      int r;
 PPCODE:
      r = guestfs_e2fsck_f (g, device);
      if (r == -1)
        croak ("%s", guestfs_last_error (g));

void
sleep (g, secs)
      guestfs_h *g;
      int secs;
PREINIT:
      int r;
 PPCODE:
      r = guestfs_sleep (g, secs);
      if (r == -1)
        croak ("%s", guestfs_last_error (g));

SV *
ntfs_3g_probe (g, rw, device)
      guestfs_h *g;
      int rw;
      char *device;
PREINIT:
      int r;
   CODE:
      r = guestfs_ntfs_3g_probe (g, rw, device);
      if (r == -1)
        croak ("%s", guestfs_last_error (g));
      RETVAL = newSViv (r);
 OUTPUT:
      RETVAL

SV *
sh (g, command)
      guestfs_h *g;
      char *command;
PREINIT:
      char *r;
   CODE:
      r = guestfs_sh (g, command);
      if (r == NULL)
        croak ("%s", guestfs_last_error (g));
      RETVAL = newSVpv (r, 0);
      free (r);
 OUTPUT:
      RETVAL

void
sh_lines (g, command)
      guestfs_h *g;
      char *command;
PREINIT:
      char **r;
      size_t i, n;
 PPCODE:
      r = guestfs_sh_lines (g, command);
      if (r == NULL)
        croak ("%s", guestfs_last_error (g));
      for (n = 0; r[n] != NULL; ++n) /**/;
      EXTEND (SP, n);
      for (i = 0; i < n; ++i) {
        PUSHs (sv_2mortal (newSVpv (r[i], 0)));
        free (r[i]);
      }
      free (r);

void
glob_expand (g, pattern)
      guestfs_h *g;
      char *pattern;
PREINIT:
      char **r;
      size_t i, n;
 PPCODE:
      r = guestfs_glob_expand (g, pattern);
      if (r == NULL)
        croak ("%s", guestfs_last_error (g));
      for (n = 0; r[n] != NULL; ++n) /**/;
      EXTEND (SP, n);
      for (i = 0; i < n; ++i) {
        PUSHs (sv_2mortal (newSVpv (r[i], 0)));
        free (r[i]);
      }
      free (r);

void
scrub_device (g, device)
      guestfs_h *g;
      char *device;
PREINIT:
      int r;
 PPCODE:
      r = guestfs_scrub_device (g, device);
      if (r == -1)
        croak ("%s", guestfs_last_error (g));

void
scrub_file (g, file)
      guestfs_h *g;
      char *file;
PREINIT:
      int r;
 PPCODE:
      r = guestfs_scrub_file (g, file);
      if (r == -1)
        croak ("%s", guestfs_last_error (g));

void
scrub_freespace (g, dir)
      guestfs_h *g;
      char *dir;
PREINIT:
      int r;
 PPCODE:
      r = guestfs_scrub_freespace (g, dir);
      if (r == -1)
        croak ("%s", guestfs_last_error (g));

SV *
mkdtemp (g, tmpl)
      guestfs_h *g;
      char *tmpl;
PREINIT:
      char *r;
   CODE:
      r = guestfs_mkdtemp (g, tmpl);
      if (r == NULL)
        croak ("%s", guestfs_last_error (g));
      RETVAL = newSVpv (r, 0);
      free (r);
 OUTPUT:
      RETVAL

SV *
wc_l (g, path)
      guestfs_h *g;
      char *path;
PREINIT:
      int r;
   CODE:
      r = guestfs_wc_l (g, path);
      if (r == -1)
        croak ("%s", guestfs_last_error (g));
      RETVAL = newSViv (r);
 OUTPUT:
      RETVAL

SV *
wc_w (g, path)
      guestfs_h *g;
      char *path;
PREINIT:
      int r;
   CODE:
      r = guestfs_wc_w (g, path);
      if (r == -1)
        croak ("%s", guestfs_last_error (g));
      RETVAL = newSViv (r);
 OUTPUT:
      RETVAL

SV *
wc_c (g, path)
      guestfs_h *g;
      char *path;
PREINIT:
      int r;
   CODE:
      r = guestfs_wc_c (g, path);
      if (r == -1)
        croak ("%s", guestfs_last_error (g));
      RETVAL = newSViv (r);
 OUTPUT:
      RETVAL

void
head (g, path)
      guestfs_h *g;
      char *path;
PREINIT:
      char **r;
      size_t i, n;
 PPCODE:
      r = guestfs_head (g, path);
      if (r == NULL)
        croak ("%s", guestfs_last_error (g));
      for (n = 0; r[n] != NULL; ++n) /**/;
      EXTEND (SP, n);
      for (i = 0; i < n; ++i) {
        PUSHs (sv_2mortal (newSVpv (r[i], 0)));
        free (r[i]);
      }
      free (r);

void
head_n (g, nrlines, path)
      guestfs_h *g;
      int nrlines;
      char *path;
PREINIT:
      char **r;
      size_t i, n;
 PPCODE:
      r = guestfs_head_n (g, nrlines, path);
      if (r == NULL)
        croak ("%s", guestfs_last_error (g));
      for (n = 0; r[n] != NULL; ++n) /**/;
      EXTEND (SP, n);
      for (i = 0; i < n; ++i) {
        PUSHs (sv_2mortal (newSVpv (r[i], 0)));
        free (r[i]);
      }
      free (r);

void
tail (g, path)
      guestfs_h *g;
      char *path;
PREINIT:
      char **r;
      size_t i, n;
 PPCODE:
      r = guestfs_tail (g, path);
      if (r == NULL)
        croak ("%s", guestfs_last_error (g));
      for (n = 0; r[n] != NULL; ++n) /**/;
      EXTEND (SP, n);
      for (i = 0; i < n; ++i) {
        PUSHs (sv_2mortal (newSVpv (r[i], 0)));
        free (r[i]);
      }
      free (r);

void
tail_n (g, nrlines, path)
      guestfs_h *g;
      int nrlines;
      char *path;
PREINIT:
      char **r;
      size_t i, n;
 PPCODE:
      r = guestfs_tail_n (g, nrlines, path);
      if (r == NULL)
        croak ("%s", guestfs_last_error (g));
      for (n = 0; r[n] != NULL; ++n) /**/;
      EXTEND (SP, n);
      for (i = 0; i < n; ++i) {
        PUSHs (sv_2mortal (newSVpv (r[i], 0)));
        free (r[i]);
      }
      free (r);

SV *
df (g)
      guestfs_h *g;
PREINIT:
      char *r;
   CODE:
      r = guestfs_df (g);
      if (r == NULL)
        croak ("%s", guestfs_last_error (g));
      RETVAL = newSVpv (r, 0);
      free (r);
 OUTPUT:
      RETVAL

SV *
df_h (g)
      guestfs_h *g;
PREINIT:
      char *r;
   CODE:
      r = guestfs_df_h (g);
      if (r == NULL)
        croak ("%s", guestfs_last_error (g));
      RETVAL = newSVpv (r, 0);
      free (r);
 OUTPUT:
      RETVAL

SV *
du (g, path)
      guestfs_h *g;
      char *path;
PREINIT:
      int64_t r;
   CODE:
      r = guestfs_du (g, path);
      if (r == -1)
        croak ("%s", guestfs_last_error (g));
      RETVAL = my_newSVll (r);
 OUTPUT:
      RETVAL

void
initrd_list (g, path)
      guestfs_h *g;
      char *path;
PREINIT:
      char **r;
      size_t i, n;
 PPCODE:
      r = guestfs_initrd_list (g, path);
      if (r == NULL)
        croak ("%s", guestfs_last_error (g));
      for (n = 0; r[n] != NULL; ++n) /**/;
      EXTEND (SP, n);
      for (i = 0; i < n; ++i) {
        PUSHs (sv_2mortal (newSVpv (r[i], 0)));
        free (r[i]);
      }
      free (r);

void
mount_loop (g, file, mountpoint)
      guestfs_h *g;
      char *file;
      char *mountpoint;
PREINIT:
      int r;
 PPCODE:
      r = guestfs_mount_loop (g, file, mountpoint);
      if (r == -1)
        croak ("%s", guestfs_last_error (g));

void
mkswap (g, device, ...)
      guestfs_h *g;
      char *device;
PREINIT:
      int r;
      struct guestfs_mkswap_opts_argv optargs_s = { .bitmask = 0 };
      struct guestfs_mkswap_opts_argv *optargs = &optargs_s;
      size_t items_i;
 PPCODE:
      if (((items - 2) & 1) != 0)
        croak ("expecting an even number of extra parameters");
      for (items_i = 2; items_i < items; items_i += 2) {
        uint64_t this_mask;
        const char *this_arg;

        this_arg = SvPV_nolen (ST (items_i));
        if (STREQ (this_arg, "label")) {
          optargs_s.label = SvPV_nolen (ST (items_i+1));
          this_mask = GUESTFS_MKSWAP_OPTS_LABEL_BITMASK;
        }
        else if (STREQ (this_arg, "uuid")) {
          optargs_s.uuid = SvPV_nolen (ST (items_i+1));
          this_mask = GUESTFS_MKSWAP_OPTS_UUID_BITMASK;
        }
        else croak ("unknown optional argument '%s'", this_arg);
        if (optargs_s.bitmask & this_mask)
          croak ("optional argument '%s' given twice",
                 this_arg);
        optargs_s.bitmask |= this_mask;
      }

      r = guestfs_mkswap_opts_argv (g, device, optargs);
      if (r == -1)
        croak ("%s", guestfs_last_error (g));

void
mkswap_L (g, label, device)
      guestfs_h *g;
      char *label;
      char *device;
PREINIT:
      int r;
 PPCODE:
      r = guestfs_mkswap_L (g, label, device);
      if (r == -1)
        croak ("%s", guestfs_last_error (g));

void
mkswap_U (g, uuid, device)
      guestfs_h *g;
      char *uuid;
      char *device;
PREINIT:
      int r;
 PPCODE:
      r = guestfs_mkswap_U (g, uuid, device);
      if (r == -1)
        croak ("%s", guestfs_last_error (g));

void
mknod (g, mode, devmajor, devminor, path)
      guestfs_h *g;
      int mode;
      int devmajor;
      int devminor;
      char *path;
PREINIT:
      int r;
 PPCODE:
      r = guestfs_mknod (g, mode, devmajor, devminor, path);
      if (r == -1)
        croak ("%s", guestfs_last_error (g));

void
mkfifo (g, mode, path)
      guestfs_h *g;
      int mode;
      char *path;
PREINIT:
      int r;
 PPCODE:
      r = guestfs_mkfifo (g, mode, path);
      if (r == -1)
        croak ("%s", guestfs_last_error (g));

void
mknod_b (g, mode, devmajor, devminor, path)
      guestfs_h *g;
      int mode;
      int devmajor;
      int devminor;
      char *path;
PREINIT:
      int r;
 PPCODE:
      r = guestfs_mknod_b (g, mode, devmajor, devminor, path);
      if (r == -1)
        croak ("%s", guestfs_last_error (g));

void
mknod_c (g, mode, devmajor, devminor, path)
      guestfs_h *g;
      int mode;
      int devmajor;
      int devminor;
      char *path;
PREINIT:
      int r;
 PPCODE:
      r = guestfs_mknod_c (g, mode, devmajor, devminor, path);
      if (r == -1)
        croak ("%s", guestfs_last_error (g));

SV *
umask (g, mask)
      guestfs_h *g;
      int mask;
PREINIT:
      int r;
   CODE:
      r = guestfs_umask (g, mask);
      if (r == -1)
        croak ("%s", guestfs_last_error (g));
      RETVAL = newSViv (r);
 OUTPUT:
      RETVAL

void
readdir (g, dir)
      guestfs_h *g;
      char *dir;
PREINIT:
      struct guestfs_dirent_list *r;
      size_t i;
      HV *hv;
 PPCODE:
      r = guestfs_readdir (g, dir);
      if (r == NULL)
        croak ("%s", guestfs_last_error (g));
      EXTEND (SP, r->len);
      for (i = 0; i < r->len; ++i) {
        hv = newHV ();
        (void) hv_store (hv, "ino", 3, my_newSVll (r->val[i].ino), 0);
        (void) hv_store (hv, "ftyp", 4, newSVpv (&r->val[i].ftyp, 1), 0);
        (void) hv_store (hv, "name", 4, newSVpv (r->val[i].name, 0), 0);
        PUSHs (sv_2mortal (newRV ((SV *) hv)));
      }
      guestfs_free_dirent_list (r);

void
sfdiskM (g, device, lines)
      guestfs_h *g;
      char *device;
      char **lines;
PREINIT:
      int r;
 PPCODE:
      r = guestfs_sfdiskM (g, device, lines);
      free (lines);
      if (r == -1)
        croak ("%s", guestfs_last_error (g));

SV *
zfile (g, meth, path)
      guestfs_h *g;
      char *meth;
      char *path;
PREINIT:
      char *r;
   CODE:
      r = guestfs_zfile (g, meth, path);
      if (r == NULL)
        croak ("%s", guestfs_last_error (g));
      RETVAL = newSVpv (r, 0);
      free (r);
 OUTPUT:
      RETVAL

void
getxattrs (g, path)
      guestfs_h *g;
      char *path;
PREINIT:
      struct guestfs_xattr_list *r;
      size_t i;
      HV *hv;
 PPCODE:
      r = guestfs_getxattrs (g, path);
      if (r == NULL)
        croak ("%s", guestfs_last_error (g));
      EXTEND (SP, r->len);
      for (i = 0; i < r->len; ++i) {
        hv = newHV ();
        (void) hv_store (hv, "attrname", 8, newSVpv (r->val[i].attrname, 0), 0);
        (void) hv_store (hv, "attrval", 7, newSVpvn (r->val[i].attrval, r->val[i].attrval_len), 0);
        PUSHs (sv_2mortal (newRV ((SV *) hv)));
      }
      guestfs_free_xattr_list (r);

void
lgetxattrs (g, path)
      guestfs_h *g;
      char *path;
PREINIT:
      struct guestfs_xattr_list *r;
      size_t i;
      HV *hv;
 PPCODE:
      r = guestfs_lgetxattrs (g, path);
      if (r == NULL)
        croak ("%s", guestfs_last_error (g));
      EXTEND (SP, r->len);
      for (i = 0; i < r->len; ++i) {
        hv = newHV ();
        (void) hv_store (hv, "attrname", 8, newSVpv (r->val[i].attrname, 0), 0);
        (void) hv_store (hv, "attrval", 7, newSVpvn (r->val[i].attrval, r->val[i].attrval_len), 0);
        PUSHs (sv_2mortal (newRV ((SV *) hv)));
      }
      guestfs_free_xattr_list (r);

void
setxattr (g, xattr, val, vallen, path)
      guestfs_h *g;
      char *xattr;
      char *val;
      int vallen;
      char *path;
PREINIT:
      int r;
 PPCODE:
      r = guestfs_setxattr (g, xattr, val, vallen, path);
      if (r == -1)
        croak ("%s", guestfs_last_error (g));

void
lsetxattr (g, xattr, val, vallen, path)
      guestfs_h *g;
      char *xattr;
      char *val;
      int vallen;
      char *path;
PREINIT:
      int r;
 PPCODE:
      r = guestfs_lsetxattr (g, xattr, val, vallen, path);
      if (r == -1)
        croak ("%s", guestfs_last_error (g));

void
removexattr (g, xattr, path)
      guestfs_h *g;
      char *xattr;
      char *path;
PREINIT:
      int r;
 PPCODE:
      r = guestfs_removexattr (g, xattr, path);
      if (r == -1)
        croak ("%s", guestfs_last_error (g));

void
lremovexattr (g, xattr, path)
      guestfs_h *g;
      char *xattr;
      char *path;
PREINIT:
      int r;
 PPCODE:
      r = guestfs_lremovexattr (g, xattr, path);
      if (r == -1)
        croak ("%s", guestfs_last_error (g));

void
mountpoints (g)
      guestfs_h *g;
PREINIT:
      char **r;
      size_t i, n;
 PPCODE:
      r = guestfs_mountpoints (g);
      if (r == NULL)
        croak ("%s", guestfs_last_error (g));
      for (n = 0; r[n] != NULL; ++n) /**/;
      EXTEND (SP, n);
      for (i = 0; i < n; ++i) {
        PUSHs (sv_2mortal (newSVpv (r[i], 0)));
        free (r[i]);
      }
      free (r);

void
mkmountpoint (g, exemptpath)
      guestfs_h *g;
      char *exemptpath;
PREINIT:
      int r;
 PPCODE:
      r = guestfs_mkmountpoint (g, exemptpath);
      if (r == -1)
        croak ("%s", guestfs_last_error (g));

void
rmmountpoint (g, exemptpath)
      guestfs_h *g;
      char *exemptpath;
PREINIT:
      int r;
 PPCODE:
      r = guestfs_rmmountpoint (g, exemptpath);
      if (r == -1)
        croak ("%s", guestfs_last_error (g));

void
grep (g, regex, path, ...)
      guestfs_h *g;
      char *regex;
      char *path;
PREINIT:
      char **r;
      size_t i, n;
      struct guestfs_grep_opts_argv optargs_s = { .bitmask = 0 };
      struct guestfs_grep_opts_argv *optargs = &optargs_s;
      size_t items_i;
 PPCODE:
      if (((items - 3) & 1) != 0)
        croak ("expecting an even number of extra parameters");
      for (items_i = 3; items_i < items; items_i += 2) {
        uint64_t this_mask;
        const char *this_arg;

        this_arg = SvPV_nolen (ST (items_i));
        if (STREQ (this_arg, "extended")) {
          optargs_s.extended = SvIV (ST (items_i+1));
          this_mask = GUESTFS_GREP_OPTS_EXTENDED_BITMASK;
        }
        else if (STREQ (this_arg, "fixed")) {
          optargs_s.fixed = SvIV (ST (items_i+1));
          this_mask = GUESTFS_GREP_OPTS_FIXED_BITMASK;
        }
        else if (STREQ (this_arg, "insensitive")) {
          optargs_s.insensitive = SvIV (ST (items_i+1));
          this_mask = GUESTFS_GREP_OPTS_INSENSITIVE_BITMASK;
        }
        else if (STREQ (this_arg, "compressed")) {
          optargs_s.compressed = SvIV (ST (items_i+1));
          this_mask = GUESTFS_GREP_OPTS_COMPRESSED_BITMASK;
        }
        else croak ("unknown optional argument '%s'", this_arg);
        if (optargs_s.bitmask & this_mask)
          croak ("optional argument '%s' given twice",
                 this_arg);
        optargs_s.bitmask |= this_mask;
      }

      r = guestfs_grep_opts_argv (g, regex, path, optargs);
      if (r == NULL)
        croak ("%s", guestfs_last_error (g));
      for (n = 0; r[n] != NULL; ++n) /**/;
      EXTEND (SP, n);
      for (i = 0; i < n; ++i) {
        PUSHs (sv_2mortal (newSVpv (r[i], 0)));
        free (r[i]);
      }
      free (r);

void
egrep (g, regex, path)
      guestfs_h *g;
      char *regex;
      char *path;
PREINIT:
      char **r;
      size_t i, n;
 PPCODE:
      r = guestfs_egrep (g, regex, path);
      if (r == NULL)
        croak ("%s", guestfs_last_error (g));
      for (n = 0; r[n] != NULL; ++n) /**/;
      EXTEND (SP, n);
      for (i = 0; i < n; ++i) {
        PUSHs (sv_2mortal (newSVpv (r[i], 0)));
        free (r[i]);
      }
      free (r);

void
fgrep (g, pattern, path)
      guestfs_h *g;
      char *pattern;
      char *path;
PREINIT:
      char **r;
      size_t i, n;
 PPCODE:
      r = guestfs_fgrep (g, pattern, path);
      if (r == NULL)
        croak ("%s", guestfs_last_error (g));
      for (n = 0; r[n] != NULL; ++n) /**/;
      EXTEND (SP, n);
      for (i = 0; i < n; ++i) {
        PUSHs (sv_2mortal (newSVpv (r[i], 0)));
        free (r[i]);
      }
      free (r);

void
grepi (g, regex, path)
      guestfs_h *g;
      char *regex;
      char *path;
PREINIT:
      char **r;
      size_t i, n;
 PPCODE:
      r = guestfs_grepi (g, regex, path);
      if (r == NULL)
        croak ("%s", guestfs_last_error (g));
      for (n = 0; r[n] != NULL; ++n) /**/;
      EXTEND (SP, n);
      for (i = 0; i < n; ++i) {
        PUSHs (sv_2mortal (newSVpv (r[i], 0)));
        free (r[i]);
      }
      free (r);

void
egrepi (g, regex, path)
      guestfs_h *g;
      char *regex;
      char *path;
PREINIT:
      char **r;
      size_t i, n;
 PPCODE:
      r = guestfs_egrepi (g, regex, path);
      if (r == NULL)
        croak ("%s", guestfs_last_error (g));
      for (n = 0; r[n] != NULL; ++n) /**/;
      EXTEND (SP, n);
      for (i = 0; i < n; ++i) {
        PUSHs (sv_2mortal (newSVpv (r[i], 0)));
        free (r[i]);
      }
      free (r);

void
fgrepi (g, pattern, path)
      guestfs_h *g;
      char *pattern;
      char *path;
PREINIT:
      char **r;
      size_t i, n;
 PPCODE:
      r = guestfs_fgrepi (g, pattern, path);
      if (r == NULL)
        croak ("%s", guestfs_last_error (g));
      for (n = 0; r[n] != NULL; ++n) /**/;
      EXTEND (SP, n);
      for (i = 0; i < n; ++i) {
        PUSHs (sv_2mortal (newSVpv (r[i], 0)));
        free (r[i]);
      }
      free (r);

void
zgrep (g, regex, path)
      guestfs_h *g;
      char *regex;
      char *path;
PREINIT:
      char **r;
      size_t i, n;
 PPCODE:
      r = guestfs_zgrep (g, regex, path);
      if (r == NULL)
        croak ("%s", guestfs_last_error (g));
      for (n = 0; r[n] != NULL; ++n) /**/;
      EXTEND (SP, n);
      for (i = 0; i < n; ++i) {
        PUSHs (sv_2mortal (newSVpv (r[i], 0)));
        free (r[i]);
      }
      free (r);

void
zegrep (g, regex, path)
      guestfs_h *g;
      char *regex;
      char *path;
PREINIT:
      char **r;
      size_t i, n;
 PPCODE:
      r = guestfs_zegrep (g, regex, path);
      if (r == NULL)
        croak ("%s", guestfs_last_error (g));
      for (n = 0; r[n] != NULL; ++n) /**/;
      EXTEND (SP, n);
      for (i = 0; i < n; ++i) {
        PUSHs (sv_2mortal (newSVpv (r[i], 0)));
        free (r[i]);
      }
      free (r);

void
zfgrep (g, pattern, path)
      guestfs_h *g;
      char *pattern;
      char *path;
PREINIT:
      char **r;
      size_t i, n;
 PPCODE:
      r = guestfs_zfgrep (g, pattern, path);
      if (r == NULL)
        croak ("%s", guestfs_last_error (g));
      for (n = 0; r[n] != NULL; ++n) /**/;
      EXTEND (SP, n);
      for (i = 0; i < n; ++i) {
        PUSHs (sv_2mortal (newSVpv (r[i], 0)));
        free (r[i]);
      }
      free (r);

void
zgrepi (g, regex, path)
      guestfs_h *g;
      char *regex;
      char *path;
PREINIT:
      char **r;
      size_t i, n;
 PPCODE:
      r = guestfs_zgrepi (g, regex, path);
      if (r == NULL)
        croak ("%s", guestfs_last_error (g));
      for (n = 0; r[n] != NULL; ++n) /**/;
      EXTEND (SP, n);
      for (i = 0; i < n; ++i) {
        PUSHs (sv_2mortal (newSVpv (r[i], 0)));
        free (r[i]);
      }
      free (r);

void
zegrepi (g, regex, path)
      guestfs_h *g;
      char *regex;
      char *path;
PREINIT:
      char **r;
      size_t i, n;
 PPCODE:
      r = guestfs_zegrepi (g, regex, path);
      if (r == NULL)
        croak ("%s", guestfs_last_error (g));
      for (n = 0; r[n] != NULL; ++n) /**/;
      EXTEND (SP, n);
      for (i = 0; i < n; ++i) {
        PUSHs (sv_2mortal (newSVpv (r[i], 0)));
        free (r[i]);
      }
      free (r);

void
zfgrepi (g, pattern, path)
      guestfs_h *g;
      char *pattern;
      char *path;
PREINIT:
      char **r;
      size_t i, n;
 PPCODE:
      r = guestfs_zfgrepi (g, pattern, path);
      if (r == NULL)
        croak ("%s", guestfs_last_error (g));
      for (n = 0; r[n] != NULL; ++n) /**/;
      EXTEND (SP, n);
      for (i = 0; i < n; ++i) {
        PUSHs (sv_2mortal (newSVpv (r[i], 0)));
        free (r[i]);
      }
      free (r);

SV *
realpath (g, path)
      guestfs_h *g;
      char *path;
PREINIT:
      char *r;
   CODE:
      r = guestfs_realpath (g, path);
      if (r == NULL)
        croak ("%s", guestfs_last_error (g));
      RETVAL = newSVpv (r, 0);
      free (r);
 OUTPUT:
      RETVAL

void
ln (g, target, linkname)
      guestfs_h *g;
      char *target;
      char *linkname;
PREINIT:
      int r;
 PPCODE:
      r = guestfs_ln (g, target, linkname);
      if (r == -1)
        croak ("%s", guestfs_last_error (g));

void
ln_f (g, target, linkname)
      guestfs_h *g;
      char *target;
      char *linkname;
PREINIT:
      int r;
 PPCODE:
      r = guestfs_ln_f (g, target, linkname);
      if (r == -1)
        croak ("%s", guestfs_last_error (g));

void
ln_s (g, target, linkname)
      guestfs_h *g;
      char *target;
      char *linkname;
PREINIT:
      int r;
 PPCODE:
      r = guestfs_ln_s (g, target, linkname);
      if (r == -1)
        croak ("%s", guestfs_last_error (g));

void
ln_sf (g, target, linkname)
      guestfs_h *g;
      char *target;
      char *linkname;
PREINIT:
      int r;
 PPCODE:
      r = guestfs_ln_sf (g, target, linkname);
      if (r == -1)
        croak ("%s", guestfs_last_error (g));

SV *
readlink (g, path)
      guestfs_h *g;
      char *path;
PREINIT:
      char *r;
   CODE:
      r = guestfs_readlink (g, path);
      if (r == NULL)
        croak ("%s", guestfs_last_error (g));
      RETVAL = newSVpv (r, 0);
      free (r);
 OUTPUT:
      RETVAL

void
fallocate (g, path, len)
      guestfs_h *g;
      char *path;
      int len;
PREINIT:
      int r;
 PPCODE:
      r = guestfs_fallocate (g, path, len);
      if (r == -1)
        croak ("%s", guestfs_last_error (g));

void
swapon_device (g, device)
      guestfs_h *g;
      char *device;
PREINIT:
      int r;
 PPCODE:
      r = guestfs_swapon_device (g, device);
      if (r == -1)
        croak ("%s", guestfs_last_error (g));

void
swapoff_device (g, device)
      guestfs_h *g;
      char *device;
PREINIT:
      int r;
 PPCODE:
      r = guestfs_swapoff_device (g, device);
      if (r == -1)
        croak ("%s", guestfs_last_error (g));

void
swapon_file (g, file)
      guestfs_h *g;
      char *file;
PREINIT:
      int r;
 PPCODE:
      r = guestfs_swapon_file (g, file);
      if (r == -1)
        croak ("%s", guestfs_last_error (g));

void
swapoff_file (g, file)
      guestfs_h *g;
      char *file;
PREINIT:
      int r;
 PPCODE:
      r = guestfs_swapoff_file (g, file);
      if (r == -1)
        croak ("%s", guestfs_last_error (g));

void
swapon_label (g, label)
      guestfs_h *g;
      char *label;
PREINIT:
      int r;
 PPCODE:
      r = guestfs_swapon_label (g, label);
      if (r == -1)
        croak ("%s", guestfs_last_error (g));

void
swapoff_label (g, label)
      guestfs_h *g;
      char *label;
PREINIT:
      int r;
 PPCODE:
      r = guestfs_swapoff_label (g, label);
      if (r == -1)
        croak ("%s", guestfs_last_error (g));

void
swapon_uuid (g, uuid)
      guestfs_h *g;
      char *uuid;
PREINIT:
      int r;
 PPCODE:
      r = guestfs_swapon_uuid (g, uuid);
      if (r == -1)
        croak ("%s", guestfs_last_error (g));

void
swapoff_uuid (g, uuid)
      guestfs_h *g;
      char *uuid;
PREINIT:
      int r;
 PPCODE:
      r = guestfs_swapoff_uuid (g, uuid);
      if (r == -1)
        croak ("%s", guestfs_last_error (g));

void
mkswap_file (g, path)
      guestfs_h *g;
      char *path;
PREINIT:
      int r;
 PPCODE:
      r = guestfs_mkswap_file (g, path);
      if (r == -1)
        croak ("%s", guestfs_last_error (g));

void
inotify_init (g, maxevents)
      guestfs_h *g;
      int maxevents;
PREINIT:
      int r;
 PPCODE:
      r = guestfs_inotify_init (g, maxevents);
      if (r == -1)
        croak ("%s", guestfs_last_error (g));

SV *
inotify_add_watch (g, path, mask)
      guestfs_h *g;
      char *path;
      int mask;
PREINIT:
      int64_t r;
   CODE:
      r = guestfs_inotify_add_watch (g, path, mask);
      if (r == -1)
        croak ("%s", guestfs_last_error (g));
      RETVAL = my_newSVll (r);
 OUTPUT:
      RETVAL

void
inotify_rm_watch (g, wd)
      guestfs_h *g;
      int wd;
PREINIT:
      int r;
 PPCODE:
      r = guestfs_inotify_rm_watch (g, wd);
      if (r == -1)
        croak ("%s", guestfs_last_error (g));

void
inotify_read (g)
      guestfs_h *g;
PREINIT:
      struct guestfs_inotify_event_list *r;
      size_t i;
      HV *hv;
 PPCODE:
      r = guestfs_inotify_read (g);
      if (r == NULL)
        croak ("%s", guestfs_last_error (g));
      EXTEND (SP, r->len);
      for (i = 0; i < r->len; ++i) {
        hv = newHV ();
        (void) hv_store (hv, "in_wd", 5, my_newSVll (r->val[i].in_wd), 0);
        (void) hv_store (hv, "in_mask", 7, newSVnv (r->val[i].in_mask), 0);
        (void) hv_store (hv, "in_cookie", 9, newSVnv (r->val[i].in_cookie), 0);
        (void) hv_store (hv, "in_name", 7, newSVpv (r->val[i].in_name, 0), 0);
        PUSHs (sv_2mortal (newRV ((SV *) hv)));
      }
      guestfs_free_inotify_event_list (r);

void
inotify_files (g)
      guestfs_h *g;
PREINIT:
      char **r;
      size_t i, n;
 PPCODE:
      r = guestfs_inotify_files (g);
      if (r == NULL)
        croak ("%s", guestfs_last_error (g));
      for (n = 0; r[n] != NULL; ++n) /**/;
      EXTEND (SP, n);
      for (i = 0; i < n; ++i) {
        PUSHs (sv_2mortal (newSVpv (r[i], 0)));
        free (r[i]);
      }
      free (r);

void
inotify_close (g)
      guestfs_h *g;
PREINIT:
      int r;
 PPCODE:
      r = guestfs_inotify_close (g);
      if (r == -1)
        croak ("%s", guestfs_last_error (g));

void
setcon (g, context)
      guestfs_h *g;
      char *context;
PREINIT:
      int r;
 PPCODE:
      r = guestfs_setcon (g, context);
      if (r == -1)
        croak ("%s", guestfs_last_error (g));

SV *
getcon (g)
      guestfs_h *g;
PREINIT:
      char *r;
   CODE:
      r = guestfs_getcon (g);
      if (r == NULL)
        croak ("%s", guestfs_last_error (g));
      RETVAL = newSVpv (r, 0);
      free (r);
 OUTPUT:
      RETVAL

void
mkfs_b (g, fstype, blocksize, device)
      guestfs_h *g;
      char *fstype;
      int blocksize;
      char *device;
PREINIT:
      int r;
 PPCODE:
      r = guestfs_mkfs_b (g, fstype, blocksize, device);
      if (r == -1)
        croak ("%s", guestfs_last_error (g));

void
mke2journal (g, blocksize, device)
      guestfs_h *g;
      int blocksize;
      char *device;
PREINIT:
      int r;
 PPCODE:
      r = guestfs_mke2journal (g, blocksize, device);
      if (r == -1)
        croak ("%s", guestfs_last_error (g));

void
mke2journal_L (g, blocksize, label, device)
      guestfs_h *g;
      int blocksize;
      char *label;
      char *device;
PREINIT:
      int r;
 PPCODE:
      r = guestfs_mke2journal_L (g, blocksize, label, device);
      if (r == -1)
        croak ("%s", guestfs_last_error (g));

void
mke2journal_U (g, blocksize, uuid, device)
      guestfs_h *g;
      int blocksize;
      char *uuid;
      char *device;
PREINIT:
      int r;
 PPCODE:
      r = guestfs_mke2journal_U (g, blocksize, uuid, device);
      if (r == -1)
        croak ("%s", guestfs_last_error (g));

void
mke2fs_J (g, fstype, blocksize, device, journal)
      guestfs_h *g;
      char *fstype;
      int blocksize;
      char *device;
      char *journal;
PREINIT:
      int r;
 PPCODE:
      r = guestfs_mke2fs_J (g, fstype, blocksize, device, journal);
      if (r == -1)
        croak ("%s", guestfs_last_error (g));

void
mke2fs_JL (g, fstype, blocksize, device, label)
      guestfs_h *g;
      char *fstype;
      int blocksize;
      char *device;
      char *label;
PREINIT:
      int r;
 PPCODE:
      r = guestfs_mke2fs_JL (g, fstype, blocksize, device, label);
      if (r == -1)
        croak ("%s", guestfs_last_error (g));

void
mke2fs_JU (g, fstype, blocksize, device, uuid)
      guestfs_h *g;
      char *fstype;
      int blocksize;
      char *device;
      char *uuid;
PREINIT:
      int r;
 PPCODE:
      r = guestfs_mke2fs_JU (g, fstype, blocksize, device, uuid);
      if (r == -1)
        croak ("%s", guestfs_last_error (g));

void
modprobe (g, modulename)
      guestfs_h *g;
      char *modulename;
PREINIT:
      int r;
 PPCODE:
      r = guestfs_modprobe (g, modulename);
      if (r == -1)
        croak ("%s", guestfs_last_error (g));

SV *
echo_daemon (g, words)
      guestfs_h *g;
      char **words;
PREINIT:
      char *r;
   CODE:
      r = guestfs_echo_daemon (g, words);
      free (words);
      if (r == NULL)
        croak ("%s", guestfs_last_error (g));
      RETVAL = newSVpv (r, 0);
      free (r);
 OUTPUT:
      RETVAL

void
find0 (g, directory, files)
      guestfs_h *g;
      char *directory;
      char *files;
PREINIT:
      int r;
 PPCODE:
      r = guestfs_find0 (g, directory, files);
      if (r == -1)
        croak ("%s", guestfs_last_error (g));

SV *
case_sensitive_path (g, path)
      guestfs_h *g;
      char *path;
PREINIT:
      char *r;
   CODE:
      r = guestfs_case_sensitive_path (g, path);
      if (r == NULL)
        croak ("%s", guestfs_last_error (g));
      RETVAL = newSVpv (r, 0);
      free (r);
 OUTPUT:
      RETVAL

SV *
vfs_type (g, mountable)
      guestfs_h *g;
      char *mountable;
PREINIT:
      char *r;
   CODE:
      r = guestfs_vfs_type (g, mountable);
      if (r == NULL)
        croak ("%s", guestfs_last_error (g));
      RETVAL = newSVpv (r, 0);
      free (r);
 OUTPUT:
      RETVAL

void
truncate (g, path)
      guestfs_h *g;
      char *path;
PREINIT:
      int r;
 PPCODE:
      r = guestfs_truncate (g, path);
      if (r == -1)
        croak ("%s", guestfs_last_error (g));

void
truncate_size (g, path, size)
      guestfs_h *g;
      char *path;
      int64_t size;
PREINIT:
      int r;
 PPCODE:
      r = guestfs_truncate_size (g, path, size);
      if (r == -1)
        croak ("%s", guestfs_last_error (g));

void
utimens (g, path, atsecs, atnsecs, mtsecs, mtnsecs)
      guestfs_h *g;
      char *path;
      int64_t atsecs;
      int64_t atnsecs;
      int64_t mtsecs;
      int64_t mtnsecs;
PREINIT:
      int r;
 PPCODE:
      r = guestfs_utimens (g, path, atsecs, atnsecs, mtsecs, mtnsecs);
      if (r == -1)
        croak ("%s", guestfs_last_error (g));

void
mkdir_mode (g, path, mode)
      guestfs_h *g;
      char *path;
      int mode;
PREINIT:
      int r;
 PPCODE:
      r = guestfs_mkdir_mode (g, path, mode);
      if (r == -1)
        croak ("%s", guestfs_last_error (g));

void
lchown (g, owner, group, path)
      guestfs_h *g;
      int owner;
      int group;
      char *path;
PREINIT:
      int r;
 PPCODE:
      r = guestfs_lchown (g, owner, group, path);
      if (r == -1)
        croak ("%s", guestfs_last_error (g));

SV *
pread (g, path, count, offset)
      guestfs_h *g;
      char *path;
      int count;
      int64_t offset;
PREINIT:
      char *r;
      size_t size;
   CODE:
      r = guestfs_pread (g, path, count, offset, &size);
      if (r == NULL)
        croak ("%s", guestfs_last_error (g));
      RETVAL = newSVpvn (r, size);
      free (r);
 OUTPUT:
      RETVAL

void
part_init (g, device, parttype)
      guestfs_h *g;
      char *device;
      char *parttype;
PREINIT:
      int r;
 PPCODE:
      r = guestfs_part_init (g, device, parttype);
      if (r == -1)
        croak ("%s", guestfs_last_error (g));

void
part_add (g, device, prlogex, startsect, endsect)
      guestfs_h *g;
      char *device;
      char *prlogex;
      int64_t startsect;
      int64_t endsect;
PREINIT:
      int r;
 PPCODE:
      r = guestfs_part_add (g, device, prlogex, startsect, endsect);
      if (r == -1)
        croak ("%s", guestfs_last_error (g));

void
part_disk (g, device, parttype)
      guestfs_h *g;
      char *device;
      char *parttype;
PREINIT:
      int r;
 PPCODE:
      r = guestfs_part_disk (g, device, parttype);
      if (r == -1)
        croak ("%s", guestfs_last_error (g));

void
part_set_bootable (g, device, partnum, bootable)
      guestfs_h *g;
      char *device;
      int partnum;
      int bootable;
PREINIT:
      int r;
 PPCODE:
      r = guestfs_part_set_bootable (g, device, partnum, bootable);
      if (r == -1)
        croak ("%s", guestfs_last_error (g));

void
part_set_name (g, device, partnum, name)
      guestfs_h *g;
      char *device;
      int partnum;
      char *name;
PREINIT:
      int r;
 PPCODE:
      r = guestfs_part_set_name (g, device, partnum, name);
      if (r == -1)
        croak ("%s", guestfs_last_error (g));

void
part_list (g, device)
      guestfs_h *g;
      char *device;
PREINIT:
      struct guestfs_partition_list *r;
      size_t i;
      HV *hv;
 PPCODE:
      r = guestfs_part_list (g, device);
      if (r == NULL)
        croak ("%s", guestfs_last_error (g));
      EXTEND (SP, r->len);
      for (i = 0; i < r->len; ++i) {
        hv = newHV ();
        (void) hv_store (hv, "part_num", 8, newSVnv (r->val[i].part_num), 0);
        (void) hv_store (hv, "part_start", 10, my_newSVull (r->val[i].part_start), 0);
        (void) hv_store (hv, "part_end", 8, my_newSVull (r->val[i].part_end), 0);
        (void) hv_store (hv, "part_size", 9, my_newSVull (r->val[i].part_size), 0);
        PUSHs (sv_2mortal (newRV ((SV *) hv)));
      }
      guestfs_free_partition_list (r);

SV *
part_get_parttype (g, device)
      guestfs_h *g;
      char *device;
PREINIT:
      char *r;
   CODE:
      r = guestfs_part_get_parttype (g, device);
      if (r == NULL)
        croak ("%s", guestfs_last_error (g));
      RETVAL = newSVpv (r, 0);
      free (r);
 OUTPUT:
      RETVAL

void
fill (g, c, len, path)
      guestfs_h *g;
      int c;
      int len;
      char *path;
PREINIT:
      int r;
 PPCODE:
      r = guestfs_fill (g, c, len, path);
      if (r == -1)
        croak ("%s", guestfs_last_error (g));

void
available (g, groups)
      guestfs_h *g;
      char **groups;
PREINIT:
      int r;
 PPCODE:
      r = guestfs_available (g, groups);
      free (groups);
      if (r == -1)
        croak ("%s", guestfs_last_error (g));

void
dd (g, src, dest)
      guestfs_h *g;
      char *src;
      char *dest;
PREINIT:
      int r;
 PPCODE:
      r = guestfs_dd (g, src, dest);
      if (r == -1)
        croak ("%s", guestfs_last_error (g));

SV *
filesize (g, file)
      guestfs_h *g;
      char *file;
PREINIT:
      int64_t r;
   CODE:
      r = guestfs_filesize (g, file);
      if (r == -1)
        croak ("%s", guestfs_last_error (g));
      RETVAL = my_newSVll (r);
 OUTPUT:
      RETVAL

void
lvrename (g, logvol, newlogvol)
      guestfs_h *g;
      char *logvol;
      char *newlogvol;
PREINIT:
      int r;
 PPCODE:
      r = guestfs_lvrename (g, logvol, newlogvol);
      if (r == -1)
        croak ("%s", guestfs_last_error (g));

void
vgrename (g, volgroup, newvolgroup)
      guestfs_h *g;
      char *volgroup;
      char *newvolgroup;
PREINIT:
      int r;
 PPCODE:
      r = guestfs_vgrename (g, volgroup, newvolgroup);
      if (r == -1)
        croak ("%s", guestfs_last_error (g));

SV *
initrd_cat (g, initrdpath, filename)
      guestfs_h *g;
      char *initrdpath;
      char *filename;
PREINIT:
      char *r;
      size_t size;
   CODE:
      r = guestfs_initrd_cat (g, initrdpath, filename, &size);
      if (r == NULL)
        croak ("%s", guestfs_last_error (g));
      RETVAL = newSVpvn (r, size);
      free (r);
 OUTPUT:
      RETVAL

SV *
pvuuid (g, device)
      guestfs_h *g;
      char *device;
PREINIT:
      char *r;
   CODE:
      r = guestfs_pvuuid (g, device);
      if (r == NULL)
        croak ("%s", guestfs_last_error (g));
      RETVAL = newSVpv (r, 0);
      free (r);
 OUTPUT:
      RETVAL

SV *
vguuid (g, vgname)
      guestfs_h *g;
      char *vgname;
PREINIT:
      char *r;
   CODE:
      r = guestfs_vguuid (g, vgname);
      if (r == NULL)
        croak ("%s", guestfs_last_error (g));
      RETVAL = newSVpv (r, 0);
      free (r);
 OUTPUT:
      RETVAL

SV *
lvuuid (g, device)
      guestfs_h *g;
      char *device;
PREINIT:
      char *r;
   CODE:
      r = guestfs_lvuuid (g, device);
      if (r == NULL)
        croak ("%s", guestfs_last_error (g));
      RETVAL = newSVpv (r, 0);
      free (r);
 OUTPUT:
      RETVAL

void
vgpvuuids (g, vgname)
      guestfs_h *g;
      char *vgname;
PREINIT:
      char **r;
      size_t i, n;
 PPCODE:
      r = guestfs_vgpvuuids (g, vgname);
      if (r == NULL)
        croak ("%s", guestfs_last_error (g));
      for (n = 0; r[n] != NULL; ++n) /**/;
      EXTEND (SP, n);
      for (i = 0; i < n; ++i) {
        PUSHs (sv_2mortal (newSVpv (r[i], 0)));
        free (r[i]);
      }
      free (r);

void
vglvuuids (g, vgname)
      guestfs_h *g;
      char *vgname;
PREINIT:
      char **r;
      size_t i, n;
 PPCODE:
      r = guestfs_vglvuuids (g, vgname);
      if (r == NULL)
        croak ("%s", guestfs_last_error (g));
      for (n = 0; r[n] != NULL; ++n) /**/;
      EXTEND (SP, n);
      for (i = 0; i < n; ++i) {
        PUSHs (sv_2mortal (newSVpv (r[i], 0)));
        free (r[i]);
      }
      free (r);

void
copy_size (g, src, dest, size)
      guestfs_h *g;
      char *src;
      char *dest;
      int64_t size;
PREINIT:
      int r;
 PPCODE:
      r = guestfs_copy_size (g, src, dest, size);
      if (r == -1)
        croak ("%s", guestfs_last_error (g));

void
zero_device (g, device)
      guestfs_h *g;
      char *device;
PREINIT:
      int r;
 PPCODE:
      r = guestfs_zero_device (g, device);
      if (r == -1)
        croak ("%s", guestfs_last_error (g));

void
txz_in (g, tarball, directory)
      guestfs_h *g;
      char *tarball;
      char *directory;
PREINIT:
      int r;
 PPCODE:
      r = guestfs_txz_in (g, tarball, directory);
      if (r == -1)
        croak ("%s", guestfs_last_error (g));

void
txz_out (g, directory, tarball)
      guestfs_h *g;
      char *directory;
      char *tarball;
PREINIT:
      int r;
 PPCODE:
      r = guestfs_txz_out (g, directory, tarball);
      if (r == -1)
        croak ("%s", guestfs_last_error (g));

void
vgscan (g)
      guestfs_h *g;
PREINIT:
      int r;
 PPCODE:
      r = guestfs_vgscan (g);
      if (r == -1)
        croak ("%s", guestfs_last_error (g));

void
part_del (g, device, partnum)
      guestfs_h *g;
      char *device;
      int partnum;
PREINIT:
      int r;
 PPCODE:
      r = guestfs_part_del (g, device, partnum);
      if (r == -1)
        croak ("%s", guestfs_last_error (g));

SV *
part_get_bootable (g, device, partnum)
      guestfs_h *g;
      char *device;
      int partnum;
PREINIT:
      int r;
   CODE:
      r = guestfs_part_get_bootable (g, device, partnum);
      if (r == -1)
        croak ("%s", guestfs_last_error (g));
      RETVAL = newSViv (r);
 OUTPUT:
      RETVAL

SV *
part_get_mbr_id (g, device, partnum)
      guestfs_h *g;
      char *device;
      int partnum;
PREINIT:
      int r;
   CODE:
      r = guestfs_part_get_mbr_id (g, device, partnum);
      if (r == -1)
        croak ("%s", guestfs_last_error (g));
      RETVAL = newSViv (r);
 OUTPUT:
      RETVAL

void
part_set_mbr_id (g, device, partnum, idbyte)
      guestfs_h *g;
      char *device;
      int partnum;
      int idbyte;
PREINIT:
      int r;
 PPCODE:
      r = guestfs_part_set_mbr_id (g, device, partnum, idbyte);
      if (r == -1)
        croak ("%s", guestfs_last_error (g));

SV *
checksum_device (g, csumtype, device)
      guestfs_h *g;
      char *csumtype;
      char *device;
PREINIT:
      char *r;
   CODE:
      r = guestfs_checksum_device (g, csumtype, device);
      if (r == NULL)
        croak ("%s", guestfs_last_error (g));
      RETVAL = newSVpv (r, 0);
      free (r);
 OUTPUT:
      RETVAL

void
lvresize_free (g, lv, percent)
      guestfs_h *g;
      char *lv;
      int percent;
PREINIT:
      int r;
 PPCODE:
      r = guestfs_lvresize_free (g, lv, percent);
      if (r == -1)
        croak ("%s", guestfs_last_error (g));

void
aug_clear (g, augpath)
      guestfs_h *g;
      char *augpath;
PREINIT:
      int r;
 PPCODE:
      r = guestfs_aug_clear (g, augpath);
      if (r == -1)
        croak ("%s", guestfs_last_error (g));

SV *
get_umask (g)
      guestfs_h *g;
PREINIT:
      int r;
   CODE:
      r = guestfs_get_umask (g);
      if (r == -1)
        croak ("%s", guestfs_last_error (g));
      RETVAL = newSViv (r);
 OUTPUT:
      RETVAL

void
debug_upload (g, filename, tmpname, mode)
      guestfs_h *g;
      char *filename;
      char *tmpname;
      int mode;
PREINIT:
      int r;
 PPCODE:
      r = guestfs_debug_upload (g, filename, tmpname, mode);
      if (r == -1)
        croak ("%s", guestfs_last_error (g));

void
base64_in (g, base64file, filename)
      guestfs_h *g;
      char *base64file;
      char *filename;
PREINIT:
      int r;
 PPCODE:
      r = guestfs_base64_in (g, base64file, filename);
      if (r == -1)
        croak ("%s", guestfs_last_error (g));

void
base64_out (g, filename, base64file)
      guestfs_h *g;
      char *filename;
      char *base64file;
PREINIT:
      int r;
 PPCODE:
      r = guestfs_base64_out (g, filename, base64file);
      if (r == -1)
        croak ("%s", guestfs_last_error (g));

void
checksums_out (g, csumtype, directory, sumsfile)
      guestfs_h *g;
      char *csumtype;
      char *directory;
      char *sumsfile;
PREINIT:
      int r;
 PPCODE:
      r = guestfs_checksums_out (g, csumtype, directory, sumsfile);
      if (r == -1)
        croak ("%s", guestfs_last_error (g));

void
fill_pattern (g, pattern, len, path)
      guestfs_h *g;
      char *pattern;
      int len;
      char *path;
PREINIT:
      int r;
 PPCODE:
      r = guestfs_fill_pattern (g, pattern, len, path);
      if (r == -1)
        croak ("%s", guestfs_last_error (g));

SV *
pwrite (g, path, content, offset)
      guestfs_h *g;
      char *path;
      char *content;
      size_t content_size = SvCUR (ST(2));
      int64_t offset;
PREINIT:
      int r;
   CODE:
      r = guestfs_pwrite (g, path, content, content_size, offset);
      if (r == -1)
        croak ("%s", guestfs_last_error (g));
      RETVAL = newSViv (r);
 OUTPUT:
      RETVAL

void
resize2fs_size (g, device, size)
      guestfs_h *g;
      char *device;
      int64_t size;
PREINIT:
      int r;
 PPCODE:
      r = guestfs_resize2fs_size (g, device, size);
      if (r == -1)
        croak ("%s", guestfs_last_error (g));

void
pvresize_size (g, device, size)
      guestfs_h *g;
      char *device;
      int64_t size;
PREINIT:
      int r;
 PPCODE:
      r = guestfs_pvresize_size (g, device, size);
      if (r == -1)
        croak ("%s", guestfs_last_error (g));

void
ntfsresize_size (g, device, size)
      guestfs_h *g;
      char *device;
      int64_t size;
PREINIT:
      int r;
 PPCODE:
      r = guestfs_ntfsresize_size (g, device, size);
      if (r == -1)
        croak ("%s", guestfs_last_error (g));

void
available_all_groups (g)
      guestfs_h *g;
PREINIT:
      char **r;
      size_t i, n;
 PPCODE:
      r = guestfs_available_all_groups (g);
      if (r == NULL)
        croak ("%s", guestfs_last_error (g));
      for (n = 0; r[n] != NULL; ++n) /**/;
      EXTEND (SP, n);
      for (i = 0; i < n; ++i) {
        PUSHs (sv_2mortal (newSVpv (r[i], 0)));
        free (r[i]);
      }
      free (r);

void
fallocate64 (g, path, len)
      guestfs_h *g;
      char *path;
      int64_t len;
PREINIT:
      int r;
 PPCODE:
      r = guestfs_fallocate64 (g, path, len);
      if (r == -1)
        croak ("%s", guestfs_last_error (g));

SV *
vfs_label (g, mountable)
      guestfs_h *g;
      char *mountable;
PREINIT:
      char *r;
   CODE:
      r = guestfs_vfs_label (g, mountable);
      if (r == NULL)
        croak ("%s", guestfs_last_error (g));
      RETVAL = newSVpv (r, 0);
      free (r);
 OUTPUT:
      RETVAL

SV *
vfs_uuid (g, mountable)
      guestfs_h *g;
      char *mountable;
PREINIT:
      char *r;
   CODE:
      r = guestfs_vfs_uuid (g, mountable);
      if (r == NULL)
        croak ("%s", guestfs_last_error (g));
      RETVAL = newSVpv (r, 0);
      free (r);
 OUTPUT:
      RETVAL

void
lvm_set_filter (g, devices)
      guestfs_h *g;
      char **devices;
PREINIT:
      int r;
 PPCODE:
      r = guestfs_lvm_set_filter (g, devices);
      free (devices);
      if (r == -1)
        croak ("%s", guestfs_last_error (g));

void
lvm_clear_filter (g)
      guestfs_h *g;
PREINIT:
      int r;
 PPCODE:
      r = guestfs_lvm_clear_filter (g);
      if (r == -1)
        croak ("%s", guestfs_last_error (g));

void
luks_open (g, device, key, mapname)
      guestfs_h *g;
      char *device;
      char *key;
      char *mapname;
PREINIT:
      int r;
 PPCODE:
      r = guestfs_luks_open (g, device, key, mapname);
      if (r == -1)
        croak ("%s", guestfs_last_error (g));

void
luks_open_ro (g, device, key, mapname)
      guestfs_h *g;
      char *device;
      char *key;
      char *mapname;
PREINIT:
      int r;
 PPCODE:
      r = guestfs_luks_open_ro (g, device, key, mapname);
      if (r == -1)
        croak ("%s", guestfs_last_error (g));

void
luks_close (g, device)
      guestfs_h *g;
      char *device;
PREINIT:
      int r;
 PPCODE:
      r = guestfs_luks_close (g, device);
      if (r == -1)
        croak ("%s", guestfs_last_error (g));

void
luks_format (g, device, key, keyslot)
      guestfs_h *g;
      char *device;
      char *key;
      int keyslot;
PREINIT:
      int r;
 PPCODE:
      r = guestfs_luks_format (g, device, key, keyslot);
      if (r == -1)
        croak ("%s", guestfs_last_error (g));

void
luks_format_cipher (g, device, key, keyslot, cipher)
      guestfs_h *g;
      char *device;
      char *key;
      int keyslot;
      char *cipher;
PREINIT:
      int r;
 PPCODE:
      r = guestfs_luks_format_cipher (g, device, key, keyslot, cipher);
      if (r == -1)
        croak ("%s", guestfs_last_error (g));

void
luks_add_key (g, device, key, newkey, keyslot)
      guestfs_h *g;
      char *device;
      char *key;
      char *newkey;
      int keyslot;
PREINIT:
      int r;
 PPCODE:
      r = guestfs_luks_add_key (g, device, key, newkey, keyslot);
      if (r == -1)
        croak ("%s", guestfs_last_error (g));

void
luks_kill_slot (g, device, key, keyslot)
      guestfs_h *g;
      char *device;
      char *key;
      int keyslot;
PREINIT:
      int r;
 PPCODE:
      r = guestfs_luks_kill_slot (g, device, key, keyslot);
      if (r == -1)
        croak ("%s", guestfs_last_error (g));

SV *
is_lv (g, device)
      guestfs_h *g;
      char *device;
PREINIT:
      int r;
   CODE:
      r = guestfs_is_lv (g, device);
      if (r == -1)
        croak ("%s", guestfs_last_error (g));
      RETVAL = newSViv (r);
 OUTPUT:
      RETVAL

SV *
findfs_uuid (g, uuid)
      guestfs_h *g;
      char *uuid;
PREINIT:
      char *r;
   CODE:
      r = guestfs_findfs_uuid (g, uuid);
      if (r == NULL)
        croak ("%s", guestfs_last_error (g));
      RETVAL = newSVpv (r, 0);
      free (r);
 OUTPUT:
      RETVAL

SV *
findfs_label (g, label)
      guestfs_h *g;
      char *label;
PREINIT:
      char *r;
   CODE:
      r = guestfs_findfs_label (g, label);
      if (r == NULL)
        croak ("%s", guestfs_last_error (g));
      RETVAL = newSVpv (r, 0);
      free (r);
 OUTPUT:
      RETVAL

SV *
is_chardev (g, path)
      guestfs_h *g;
      char *path;
PREINIT:
      int r;
   CODE:
      r = guestfs_is_chardev (g, path);
      if (r == -1)
        croak ("%s", guestfs_last_error (g));
      RETVAL = newSViv (r);
 OUTPUT:
      RETVAL

SV *
is_blockdev (g, path)
      guestfs_h *g;
      char *path;
PREINIT:
      int r;
   CODE:
      r = guestfs_is_blockdev (g, path);
      if (r == -1)
        croak ("%s", guestfs_last_error (g));
      RETVAL = newSViv (r);
 OUTPUT:
      RETVAL

SV *
is_fifo (g, path)
      guestfs_h *g;
      char *path;
PREINIT:
      int r;
   CODE:
      r = guestfs_is_fifo (g, path);
      if (r == -1)
        croak ("%s", guestfs_last_error (g));
      RETVAL = newSViv (r);
 OUTPUT:
      RETVAL

SV *
is_symlink (g, path)
      guestfs_h *g;
      char *path;
PREINIT:
      int r;
   CODE:
      r = guestfs_is_symlink (g, path);
      if (r == -1)
        croak ("%s", guestfs_last_error (g));
      RETVAL = newSViv (r);
 OUTPUT:
      RETVAL

SV *
is_socket (g, path)
      guestfs_h *g;
      char *path;
PREINIT:
      int r;
   CODE:
      r = guestfs_is_socket (g, path);
      if (r == -1)
        croak ("%s", guestfs_last_error (g));
      RETVAL = newSViv (r);
 OUTPUT:
      RETVAL

SV *
part_to_dev (g, partition)
      guestfs_h *g;
      char *partition;
PREINIT:
      char *r;
   CODE:
      r = guestfs_part_to_dev (g, partition);
      if (r == NULL)
        croak ("%s", guestfs_last_error (g));
      RETVAL = newSVpv (r, 0);
      free (r);
 OUTPUT:
      RETVAL

void
upload_offset (g, filename, remotefilename, offset)
      guestfs_h *g;
      char *filename;
      char *remotefilename;
      int64_t offset;
PREINIT:
      int r;
 PPCODE:
      r = guestfs_upload_offset (g, filename, remotefilename, offset);
      if (r == -1)
        croak ("%s", guestfs_last_error (g));

void
download_offset (g, remotefilename, filename, offset, size)
      guestfs_h *g;
      char *remotefilename;
      char *filename;
      int64_t offset;
      int64_t size;
PREINIT:
      int r;
 PPCODE:
      r = guestfs_download_offset (g, remotefilename, filename, offset, size);
      if (r == -1)
        croak ("%s", guestfs_last_error (g));

SV *
pwrite_device (g, device, content, offset)
      guestfs_h *g;
      char *device;
      char *content;
      size_t content_size = SvCUR (ST(2));
      int64_t offset;
PREINIT:
      int r;
   CODE:
      r = guestfs_pwrite_device (g, device, content, content_size, offset);
      if (r == -1)
        croak ("%s", guestfs_last_error (g));
      RETVAL = newSViv (r);
 OUTPUT:
      RETVAL

SV *
pread_device (g, device, count, offset)
      guestfs_h *g;
      char *device;
      int count;
      int64_t offset;
PREINIT:
      char *r;
      size_t size;
   CODE:
      r = guestfs_pread_device (g, device, count, offset, &size);
      if (r == NULL)
        croak ("%s", guestfs_last_error (g));
      RETVAL = newSVpvn (r, size);
      free (r);
 OUTPUT:
      RETVAL

SV *
lvm_canonical_lv_name (g, lvname)
      guestfs_h *g;
      char *lvname;
PREINIT:
      char *r;
   CODE:
      r = guestfs_lvm_canonical_lv_name (g, lvname);
      if (r == NULL)
        croak ("%s", guestfs_last_error (g));
      RETVAL = newSVpv (r, 0);
      free (r);
 OUTPUT:
      RETVAL

void
mkfs (g, fstype, device, ...)
      guestfs_h *g;
      char *fstype;
      char *device;
PREINIT:
      int r;
      struct guestfs_mkfs_opts_argv optargs_s = { .bitmask = 0 };
      struct guestfs_mkfs_opts_argv *optargs = &optargs_s;
      size_t items_i;
 PPCODE:
      if (((items - 3) & 1) != 0)
        croak ("expecting an even number of extra parameters");
      for (items_i = 3; items_i < items; items_i += 2) {
        uint64_t this_mask;
        const char *this_arg;

        this_arg = SvPV_nolen (ST (items_i));
        if (STREQ (this_arg, "blocksize")) {
          optargs_s.blocksize = SvIV (ST (items_i+1));
          this_mask = GUESTFS_MKFS_OPTS_BLOCKSIZE_BITMASK;
        }
        else if (STREQ (this_arg, "features")) {
          optargs_s.features = SvPV_nolen (ST (items_i+1));
          this_mask = GUESTFS_MKFS_OPTS_FEATURES_BITMASK;
        }
        else if (STREQ (this_arg, "inode")) {
          optargs_s.inode = SvIV (ST (items_i+1));
          this_mask = GUESTFS_MKFS_OPTS_INODE_BITMASK;
        }
        else if (STREQ (this_arg, "sectorsize")) {
          optargs_s.sectorsize = SvIV (ST (items_i+1));
          this_mask = GUESTFS_MKFS_OPTS_SECTORSIZE_BITMASK;
        }
        else croak ("unknown optional argument '%s'", this_arg);
        if (optargs_s.bitmask & this_mask)
          croak ("optional argument '%s' given twice",
                 this_arg);
        optargs_s.bitmask |= this_mask;
      }

      r = guestfs_mkfs_opts_argv (g, fstype, device, optargs);
      if (r == -1)
        croak ("%s", guestfs_last_error (g));

SV *
getxattr (g, path, name)
      guestfs_h *g;
      char *path;
      char *name;
PREINIT:
      char *r;
      size_t size;
   CODE:
      r = guestfs_getxattr (g, path, name, &size);
      if (r == NULL)
        croak ("%s", guestfs_last_error (g));
      RETVAL = newSVpvn (r, size);
      free (r);
 OUTPUT:
      RETVAL

SV *
lgetxattr (g, path, name)
      guestfs_h *g;
      char *path;
      char *name;
PREINIT:
      char *r;
      size_t size;
   CODE:
      r = guestfs_lgetxattr (g, path, name, &size);
      if (r == NULL)
        croak ("%s", guestfs_last_error (g));
      RETVAL = newSVpvn (r, size);
      free (r);
 OUTPUT:
      RETVAL

void
resize2fs_M (g, device)
      guestfs_h *g;
      char *device;
PREINIT:
      int r;
 PPCODE:
      r = guestfs_resize2fs_M (g, device);
      if (r == -1)
        croak ("%s", guestfs_last_error (g));

SV *
is_zero (g, path)
      guestfs_h *g;
      char *path;
PREINIT:
      int r;
   CODE:
      r = guestfs_is_zero (g, path);
      if (r == -1)
        croak ("%s", guestfs_last_error (g));
      RETVAL = newSViv (r);
 OUTPUT:
      RETVAL

SV *
is_zero_device (g, device)
      guestfs_h *g;
      char *device;
PREINIT:
      int r;
   CODE:
      r = guestfs_is_zero_device (g, device);
      if (r == -1)
        croak ("%s", guestfs_last_error (g));
      RETVAL = newSViv (r);
 OUTPUT:
      RETVAL

void
list_9p (g)
      guestfs_h *g;
PREINIT:
      char **r;
      size_t i, n;
 PPCODE:
      r = guestfs_list_9p (g);
      if (r == NULL)
        croak ("%s", guestfs_last_error (g));
      for (n = 0; r[n] != NULL; ++n) /**/;
      EXTEND (SP, n);
      for (i = 0; i < n; ++i) {
        PUSHs (sv_2mortal (newSVpv (r[i], 0)));
        free (r[i]);
      }
      free (r);

void
mount_9p (g, mounttag, mountpoint, ...)
      guestfs_h *g;
      char *mounttag;
      char *mountpoint;
PREINIT:
      int r;
      struct guestfs_mount_9p_argv optargs_s = { .bitmask = 0 };
      struct guestfs_mount_9p_argv *optargs = &optargs_s;
      size_t items_i;
 PPCODE:
      if (((items - 3) & 1) != 0)
        croak ("expecting an even number of extra parameters");
      for (items_i = 3; items_i < items; items_i += 2) {
        uint64_t this_mask;
        const char *this_arg;

        this_arg = SvPV_nolen (ST (items_i));
        if (STREQ (this_arg, "options")) {
          optargs_s.options = SvPV_nolen (ST (items_i+1));
          this_mask = GUESTFS_MOUNT_9P_OPTIONS_BITMASK;
        }
        else croak ("unknown optional argument '%s'", this_arg);
        if (optargs_s.bitmask & this_mask)
          croak ("optional argument '%s' given twice",
                 this_arg);
        optargs_s.bitmask |= this_mask;
      }

      r = guestfs_mount_9p_argv (g, mounttag, mountpoint, optargs);
      if (r == -1)
        croak ("%s", guestfs_last_error (g));

void
list_dm_devices (g)
      guestfs_h *g;
PREINIT:
      char **r;
      size_t i, n;
 PPCODE:
      r = guestfs_list_dm_devices (g);
      if (r == NULL)
        croak ("%s", guestfs_last_error (g));
      for (n = 0; r[n] != NULL; ++n) /**/;
      EXTEND (SP, n);
      for (i = 0; i < n; ++i) {
        PUSHs (sv_2mortal (newSVpv (r[i], 0)));
        free (r[i]);
      }
      free (r);

void
ntfsresize (g, device, ...)
      guestfs_h *g;
      char *device;
PREINIT:
      int r;
      struct guestfs_ntfsresize_opts_argv optargs_s = { .bitmask = 0 };
      struct guestfs_ntfsresize_opts_argv *optargs = &optargs_s;
      size_t items_i;
 PPCODE:
      if (((items - 2) & 1) != 0)
        croak ("expecting an even number of extra parameters");
      for (items_i = 2; items_i < items; items_i += 2) {
        uint64_t this_mask;
        const char *this_arg;

        this_arg = SvPV_nolen (ST (items_i));
        if (STREQ (this_arg, "size")) {
          optargs_s.size = my_SvIV64 (ST (items_i+1));
          this_mask = GUESTFS_NTFSRESIZE_OPTS_SIZE_BITMASK;
        }
        else if (STREQ (this_arg, "force")) {
          optargs_s.force = SvIV (ST (items_i+1));
          this_mask = GUESTFS_NTFSRESIZE_OPTS_FORCE_BITMASK;
        }
        else croak ("unknown optional argument '%s'", this_arg);
        if (optargs_s.bitmask & this_mask)
          croak ("optional argument '%s' given twice",
                 this_arg);
        optargs_s.bitmask |= this_mask;
      }

      r = guestfs_ntfsresize_opts_argv (g, device, optargs);
      if (r == -1)
        croak ("%s", guestfs_last_error (g));

void
btrfs_filesystem_resize (g, mountpoint, ...)
      guestfs_h *g;
      char *mountpoint;
PREINIT:
      int r;
      struct guestfs_btrfs_filesystem_resize_argv optargs_s = { .bitmask = 0 };
      struct guestfs_btrfs_filesystem_resize_argv *optargs = &optargs_s;
      size_t items_i;
 PPCODE:
      if (((items - 2) & 1) != 0)
        croak ("expecting an even number of extra parameters");
      for (items_i = 2; items_i < items; items_i += 2) {
        uint64_t this_mask;
        const char *this_arg;

        this_arg = SvPV_nolen (ST (items_i));
        if (STREQ (this_arg, "size")) {
          optargs_s.size = my_SvIV64 (ST (items_i+1));
          this_mask = GUESTFS_BTRFS_FILESYSTEM_RESIZE_SIZE_BITMASK;
        }
        else croak ("unknown optional argument '%s'", this_arg);
        if (optargs_s.bitmask & this_mask)
          croak ("optional argument '%s' given twice",
                 this_arg);
        optargs_s.bitmask |= this_mask;
      }

      r = guestfs_btrfs_filesystem_resize_argv (g, mountpoint, optargs);
      if (r == -1)
        croak ("%s", guestfs_last_error (g));

void
compress_out (g, ctype, file, zfile, ...)
      guestfs_h *g;
      char *ctype;
      char *file;
      char *zfile;
PREINIT:
      int r;
      struct guestfs_compress_out_argv optargs_s = { .bitmask = 0 };
      struct guestfs_compress_out_argv *optargs = &optargs_s;
      size_t items_i;
 PPCODE:
      if (((items - 4) & 1) != 0)
        croak ("expecting an even number of extra parameters");
      for (items_i = 4; items_i < items; items_i += 2) {
        uint64_t this_mask;
        const char *this_arg;

        this_arg = SvPV_nolen (ST (items_i));
        if (STREQ (this_arg, "level")) {
          optargs_s.level = SvIV (ST (items_i+1));
          this_mask = GUESTFS_COMPRESS_OUT_LEVEL_BITMASK;
        }
        else croak ("unknown optional argument '%s'", this_arg);
        if (optargs_s.bitmask & this_mask)
          croak ("optional argument '%s' given twice",
                 this_arg);
        optargs_s.bitmask |= this_mask;
      }

      r = guestfs_compress_out_argv (g, ctype, file, zfile, optargs);
      if (r == -1)
        croak ("%s", guestfs_last_error (g));

void
compress_device_out (g, ctype, device, zdevice, ...)
      guestfs_h *g;
      char *ctype;
      char *device;
      char *zdevice;
PREINIT:
      int r;
      struct guestfs_compress_device_out_argv optargs_s = { .bitmask = 0 };
      struct guestfs_compress_device_out_argv *optargs = &optargs_s;
      size_t items_i;
 PPCODE:
      if (((items - 4) & 1) != 0)
        croak ("expecting an even number of extra parameters");
      for (items_i = 4; items_i < items; items_i += 2) {
        uint64_t this_mask;
        const char *this_arg;

        this_arg = SvPV_nolen (ST (items_i));
        if (STREQ (this_arg, "level")) {
          optargs_s.level = SvIV (ST (items_i+1));
          this_mask = GUESTFS_COMPRESS_DEVICE_OUT_LEVEL_BITMASK;
        }
        else croak ("unknown optional argument '%s'", this_arg);
        if (optargs_s.bitmask & this_mask)
          croak ("optional argument '%s' given twice",
                 this_arg);
        optargs_s.bitmask |= this_mask;
      }

      r = guestfs_compress_device_out_argv (g, ctype, device, zdevice, optargs);
      if (r == -1)
        croak ("%s", guestfs_last_error (g));

SV *
part_to_partnum (g, partition)
      guestfs_h *g;
      char *partition;
PREINIT:
      int r;
   CODE:
      r = guestfs_part_to_partnum (g, partition);
      if (r == -1)
        croak ("%s", guestfs_last_error (g));
      RETVAL = newSViv (r);
 OUTPUT:
      RETVAL

void
copy_device_to_device (g, src, dest, ...)
      guestfs_h *g;
      char *src;
      char *dest;
PREINIT:
      int r;
      struct guestfs_copy_device_to_device_argv optargs_s = { .bitmask = 0 };
      struct guestfs_copy_device_to_device_argv *optargs = &optargs_s;
      size_t items_i;
 PPCODE:
      if (((items - 3) & 1) != 0)
        croak ("expecting an even number of extra parameters");
      for (items_i = 3; items_i < items; items_i += 2) {
        uint64_t this_mask;
        const char *this_arg;

        this_arg = SvPV_nolen (ST (items_i));
        if (STREQ (this_arg, "srcoffset")) {
          optargs_s.srcoffset = my_SvIV64 (ST (items_i+1));
          this_mask = GUESTFS_COPY_DEVICE_TO_DEVICE_SRCOFFSET_BITMASK;
        }
        else if (STREQ (this_arg, "destoffset")) {
          optargs_s.destoffset = my_SvIV64 (ST (items_i+1));
          this_mask = GUESTFS_COPY_DEVICE_TO_DEVICE_DESTOFFSET_BITMASK;
        }
        else if (STREQ (this_arg, "size")) {
          optargs_s.size = my_SvIV64 (ST (items_i+1));
          this_mask = GUESTFS_COPY_DEVICE_TO_DEVICE_SIZE_BITMASK;
        }
        else if (STREQ (this_arg, "sparse")) {
          optargs_s.sparse = SvIV (ST (items_i+1));
          this_mask = GUESTFS_COPY_DEVICE_TO_DEVICE_SPARSE_BITMASK;
        }
        else croak ("unknown optional argument '%s'", this_arg);
        if (optargs_s.bitmask & this_mask)
          croak ("optional argument '%s' given twice",
                 this_arg);
        optargs_s.bitmask |= this_mask;
      }

      r = guestfs_copy_device_to_device_argv (g, src, dest, optargs);
      if (r == -1)
        croak ("%s", guestfs_last_error (g));

void
copy_device_to_file (g, src, dest, ...)
      guestfs_h *g;
      char *src;
      char *dest;
PREINIT:
      int r;
      struct guestfs_copy_device_to_file_argv optargs_s = { .bitmask = 0 };
      struct guestfs_copy_device_to_file_argv *optargs = &optargs_s;
      size_t items_i;
 PPCODE:
      if (((items - 3) & 1) != 0)
        croak ("expecting an even number of extra parameters");
      for (items_i = 3; items_i < items; items_i += 2) {
        uint64_t this_mask;
        const char *this_arg;

        this_arg = SvPV_nolen (ST (items_i));
        if (STREQ (this_arg, "srcoffset")) {
          optargs_s.srcoffset = my_SvIV64 (ST (items_i+1));
          this_mask = GUESTFS_COPY_DEVICE_TO_FILE_SRCOFFSET_BITMASK;
        }
        else if (STREQ (this_arg, "destoffset")) {
          optargs_s.destoffset = my_SvIV64 (ST (items_i+1));
          this_mask = GUESTFS_COPY_DEVICE_TO_FILE_DESTOFFSET_BITMASK;
        }
        else if (STREQ (this_arg, "size")) {
          optargs_s.size = my_SvIV64 (ST (items_i+1));
          this_mask = GUESTFS_COPY_DEVICE_TO_FILE_SIZE_BITMASK;
        }
        else if (STREQ (this_arg, "sparse")) {
          optargs_s.sparse = SvIV (ST (items_i+1));
          this_mask = GUESTFS_COPY_DEVICE_TO_FILE_SPARSE_BITMASK;
        }
        else croak ("unknown optional argument '%s'", this_arg);
        if (optargs_s.bitmask & this_mask)
          croak ("optional argument '%s' given twice",
                 this_arg);
        optargs_s.bitmask |= this_mask;
      }

      r = guestfs_copy_device_to_file_argv (g, src, dest, optargs);
      if (r == -1)
        croak ("%s", guestfs_last_error (g));

void
copy_file_to_device (g, src, dest, ...)
      guestfs_h *g;
      char *src;
      char *dest;
PREINIT:
      int r;
      struct guestfs_copy_file_to_device_argv optargs_s = { .bitmask = 0 };
      struct guestfs_copy_file_to_device_argv *optargs = &optargs_s;
      size_t items_i;
 PPCODE:
      if (((items - 3) & 1) != 0)
        croak ("expecting an even number of extra parameters");
      for (items_i = 3; items_i < items; items_i += 2) {
        uint64_t this_mask;
        const char *this_arg;

        this_arg = SvPV_nolen (ST (items_i));
        if (STREQ (this_arg, "srcoffset")) {
          optargs_s.srcoffset = my_SvIV64 (ST (items_i+1));
          this_mask = GUESTFS_COPY_FILE_TO_DEVICE_SRCOFFSET_BITMASK;
        }
        else if (STREQ (this_arg, "destoffset")) {
          optargs_s.destoffset = my_SvIV64 (ST (items_i+1));
          this_mask = GUESTFS_COPY_FILE_TO_DEVICE_DESTOFFSET_BITMASK;
        }
        else if (STREQ (this_arg, "size")) {
          optargs_s.size = my_SvIV64 (ST (items_i+1));
          this_mask = GUESTFS_COPY_FILE_TO_DEVICE_SIZE_BITMASK;
        }
        else if (STREQ (this_arg, "sparse")) {
          optargs_s.sparse = SvIV (ST (items_i+1));
          this_mask = GUESTFS_COPY_FILE_TO_DEVICE_SPARSE_BITMASK;
        }
        else croak ("unknown optional argument '%s'", this_arg);
        if (optargs_s.bitmask & this_mask)
          croak ("optional argument '%s' given twice",
                 this_arg);
        optargs_s.bitmask |= this_mask;
      }

      r = guestfs_copy_file_to_device_argv (g, src, dest, optargs);
      if (r == -1)
        croak ("%s", guestfs_last_error (g));

void
copy_file_to_file (g, src, dest, ...)
      guestfs_h *g;
      char *src;
      char *dest;
PREINIT:
      int r;
      struct guestfs_copy_file_to_file_argv optargs_s = { .bitmask = 0 };
      struct guestfs_copy_file_to_file_argv *optargs = &optargs_s;
      size_t items_i;
 PPCODE:
      if (((items - 3) & 1) != 0)
        croak ("expecting an even number of extra parameters");
      for (items_i = 3; items_i < items; items_i += 2) {
        uint64_t this_mask;
        const char *this_arg;

        this_arg = SvPV_nolen (ST (items_i));
        if (STREQ (this_arg, "srcoffset")) {
          optargs_s.srcoffset = my_SvIV64 (ST (items_i+1));
          this_mask = GUESTFS_COPY_FILE_TO_FILE_SRCOFFSET_BITMASK;
        }
        else if (STREQ (this_arg, "destoffset")) {
          optargs_s.destoffset = my_SvIV64 (ST (items_i+1));
          this_mask = GUESTFS_COPY_FILE_TO_FILE_DESTOFFSET_BITMASK;
        }
        else if (STREQ (this_arg, "size")) {
          optargs_s.size = my_SvIV64 (ST (items_i+1));
          this_mask = GUESTFS_COPY_FILE_TO_FILE_SIZE_BITMASK;
        }
        else if (STREQ (this_arg, "sparse")) {
          optargs_s.sparse = SvIV (ST (items_i+1));
          this_mask = GUESTFS_COPY_FILE_TO_FILE_SPARSE_BITMASK;
        }
        else croak ("unknown optional argument '%s'", this_arg);
        if (optargs_s.bitmask & this_mask)
          croak ("optional argument '%s' given twice",
                 this_arg);
        optargs_s.bitmask |= this_mask;
      }

      r = guestfs_copy_file_to_file_argv (g, src, dest, optargs);
      if (r == -1)
        croak ("%s", guestfs_last_error (g));

void
tune2fs (g, device, ...)
      guestfs_h *g;
      char *device;
PREINIT:
      int r;
      struct guestfs_tune2fs_argv optargs_s = { .bitmask = 0 };
      struct guestfs_tune2fs_argv *optargs = &optargs_s;
      size_t items_i;
 PPCODE:
      if (((items - 2) & 1) != 0)
        croak ("expecting an even number of extra parameters");
      for (items_i = 2; items_i < items; items_i += 2) {
        uint64_t this_mask;
        const char *this_arg;

        this_arg = SvPV_nolen (ST (items_i));
        if (STREQ (this_arg, "force")) {
          optargs_s.force = SvIV (ST (items_i+1));
          this_mask = GUESTFS_TUNE2FS_FORCE_BITMASK;
        }
        else if (STREQ (this_arg, "maxmountcount")) {
          optargs_s.maxmountcount = SvIV (ST (items_i+1));
          this_mask = GUESTFS_TUNE2FS_MAXMOUNTCOUNT_BITMASK;
        }
        else if (STREQ (this_arg, "mountcount")) {
          optargs_s.mountcount = SvIV (ST (items_i+1));
          this_mask = GUESTFS_TUNE2FS_MOUNTCOUNT_BITMASK;
        }
        else if (STREQ (this_arg, "errorbehavior")) {
          optargs_s.errorbehavior = SvPV_nolen (ST (items_i+1));
          this_mask = GUESTFS_TUNE2FS_ERRORBEHAVIOR_BITMASK;
        }
        else if (STREQ (this_arg, "group")) {
          optargs_s.group = my_SvIV64 (ST (items_i+1));
          this_mask = GUESTFS_TUNE2FS_GROUP_BITMASK;
        }
        else if (STREQ (this_arg, "intervalbetweenchecks")) {
          optargs_s.intervalbetweenchecks = SvIV (ST (items_i+1));
          this_mask = GUESTFS_TUNE2FS_INTERVALBETWEENCHECKS_BITMASK;
        }
        else if (STREQ (this_arg, "reservedblockspercentage")) {
          optargs_s.reservedblockspercentage = SvIV (ST (items_i+1));
          this_mask = GUESTFS_TUNE2FS_RESERVEDBLOCKSPERCENTAGE_BITMASK;
        }
        else if (STREQ (this_arg, "lastmounteddirectory")) {
          optargs_s.lastmounteddirectory = SvPV_nolen (ST (items_i+1));
          this_mask = GUESTFS_TUNE2FS_LASTMOUNTEDDIRECTORY_BITMASK;
        }
        else if (STREQ (this_arg, "reservedblockscount")) {
          optargs_s.reservedblockscount = my_SvIV64 (ST (items_i+1));
          this_mask = GUESTFS_TUNE2FS_RESERVEDBLOCKSCOUNT_BITMASK;
        }
        else if (STREQ (this_arg, "user")) {
          optargs_s.user = my_SvIV64 (ST (items_i+1));
          this_mask = GUESTFS_TUNE2FS_USER_BITMASK;
        }
        else croak ("unknown optional argument '%s'", this_arg);
        if (optargs_s.bitmask & this_mask)
          croak ("optional argument '%s' given twice",
                 this_arg);
        optargs_s.bitmask |= this_mask;
      }

      r = guestfs_tune2fs_argv (g, device, optargs);
      if (r == -1)
        croak ("%s", guestfs_last_error (g));

void
md_create (g, name, devices, ...)
      guestfs_h *g;
      char *name;
      char **devices;
PREINIT:
      int r;
      struct guestfs_md_create_argv optargs_s = { .bitmask = 0 };
      struct guestfs_md_create_argv *optargs = &optargs_s;
      size_t items_i;
 PPCODE:
      if (((items - 3) & 1) != 0)
        croak ("expecting an even number of extra parameters");
      for (items_i = 3; items_i < items; items_i += 2) {
        uint64_t this_mask;
        const char *this_arg;

        this_arg = SvPV_nolen (ST (items_i));
        if (STREQ (this_arg, "missingbitmap")) {
          optargs_s.missingbitmap = my_SvIV64 (ST (items_i+1));
          this_mask = GUESTFS_MD_CREATE_MISSINGBITMAP_BITMASK;
        }
        else if (STREQ (this_arg, "nrdevices")) {
          optargs_s.nrdevices = SvIV (ST (items_i+1));
          this_mask = GUESTFS_MD_CREATE_NRDEVICES_BITMASK;
        }
        else if (STREQ (this_arg, "spare")) {
          optargs_s.spare = SvIV (ST (items_i+1));
          this_mask = GUESTFS_MD_CREATE_SPARE_BITMASK;
        }
        else if (STREQ (this_arg, "chunk")) {
          optargs_s.chunk = my_SvIV64 (ST (items_i+1));
          this_mask = GUESTFS_MD_CREATE_CHUNK_BITMASK;
        }
        else if (STREQ (this_arg, "level")) {
          optargs_s.level = SvPV_nolen (ST (items_i+1));
          this_mask = GUESTFS_MD_CREATE_LEVEL_BITMASK;
        }
        else croak ("unknown optional argument '%s'", this_arg);
        if (optargs_s.bitmask & this_mask)
          croak ("optional argument '%s' given twice",
                 this_arg);
        optargs_s.bitmask |= this_mask;
      }

      r = guestfs_md_create_argv (g, name, devices, optargs);
      free (devices);
      if (r == -1)
        croak ("%s", guestfs_last_error (g));

void
list_md_devices (g)
      guestfs_h *g;
PREINIT:
      char **r;
      size_t i, n;
 PPCODE:
      r = guestfs_list_md_devices (g);
      if (r == NULL)
        croak ("%s", guestfs_last_error (g));
      for (n = 0; r[n] != NULL; ++n) /**/;
      EXTEND (SP, n);
      for (i = 0; i < n; ++i) {
        PUSHs (sv_2mortal (newSVpv (r[i], 0)));
        free (r[i]);
      }
      free (r);

void
md_detail (g, md)
      guestfs_h *g;
      char *md;
PREINIT:
      char **r;
      size_t i, n;
 PPCODE:
      r = guestfs_md_detail (g, md);
      if (r == NULL)
        croak ("%s", guestfs_last_error (g));
      for (n = 0; r[n] != NULL; ++n) /**/;
      EXTEND (SP, n);
      for (i = 0; i < n; ++i) {
        PUSHs (sv_2mortal (newSVpv (r[i], 0)));
        free (r[i]);
      }
      free (r);

void
md_stop (g, md)
      guestfs_h *g;
      char *md;
PREINIT:
      int r;
 PPCODE:
      r = guestfs_md_stop (g, md);
      if (r == -1)
        croak ("%s", guestfs_last_error (g));

void
blkid (g, device)
      guestfs_h *g;
      char *device;
PREINIT:
      char **r;
      size_t i, n;
 PPCODE:
      r = guestfs_blkid (g, device);
      if (r == NULL)
        croak ("%s", guestfs_last_error (g));
      for (n = 0; r[n] != NULL; ++n) /**/;
      EXTEND (SP, n);
      for (i = 0; i < n; ++i) {
        PUSHs (sv_2mortal (newSVpv (r[i], 0)));
        free (r[i]);
      }
      free (r);

void
e2fsck (g, device, ...)
      guestfs_h *g;
      char *device;
PREINIT:
      int r;
      struct guestfs_e2fsck_argv optargs_s = { .bitmask = 0 };
      struct guestfs_e2fsck_argv *optargs = &optargs_s;
      size_t items_i;
 PPCODE:
      if (((items - 2) & 1) != 0)
        croak ("expecting an even number of extra parameters");
      for (items_i = 2; items_i < items; items_i += 2) {
        uint64_t this_mask;
        const char *this_arg;

        this_arg = SvPV_nolen (ST (items_i));
        if (STREQ (this_arg, "correct")) {
          optargs_s.correct = SvIV (ST (items_i+1));
          this_mask = GUESTFS_E2FSCK_CORRECT_BITMASK;
        }
        else if (STREQ (this_arg, "forceall")) {
          optargs_s.forceall = SvIV (ST (items_i+1));
          this_mask = GUESTFS_E2FSCK_FORCEALL_BITMASK;
        }
        else croak ("unknown optional argument '%s'", this_arg);
        if (optargs_s.bitmask & this_mask)
          croak ("optional argument '%s' given twice",
                 this_arg);
        optargs_s.bitmask |= this_mask;
      }

      r = guestfs_e2fsck_argv (g, device, optargs);
      if (r == -1)
        croak ("%s", guestfs_last_error (g));

SV *
llz (g, directory)
      guestfs_h *g;
      char *directory;
PREINIT:
      char *r;
   CODE:
      r = guestfs_llz (g, directory);
      if (r == NULL)
        croak ("%s", guestfs_last_error (g));
      RETVAL = newSVpv (r, 0);
      free (r);
 OUTPUT:
      RETVAL

void
wipefs (g, device)
      guestfs_h *g;
      char *device;
PREINIT:
      int r;
 PPCODE:
      r = guestfs_wipefs (g, device);
      if (r == -1)
        croak ("%s", guestfs_last_error (g));

void
ntfsfix (g, device, ...)
      guestfs_h *g;
      char *device;
PREINIT:
      int r;
      struct guestfs_ntfsfix_argv optargs_s = { .bitmask = 0 };
      struct guestfs_ntfsfix_argv *optargs = &optargs_s;
      size_t items_i;
 PPCODE:
      if (((items - 2) & 1) != 0)
        croak ("expecting an even number of extra parameters");
      for (items_i = 2; items_i < items; items_i += 2) {
        uint64_t this_mask;
        const char *this_arg;

        this_arg = SvPV_nolen (ST (items_i));
        if (STREQ (this_arg, "clearbadsectors")) {
          optargs_s.clearbadsectors = SvIV (ST (items_i+1));
          this_mask = GUESTFS_NTFSFIX_CLEARBADSECTORS_BITMASK;
        }
        else croak ("unknown optional argument '%s'", this_arg);
        if (optargs_s.bitmask & this_mask)
          croak ("optional argument '%s' given twice",
                 this_arg);
        optargs_s.bitmask |= this_mask;
      }

      r = guestfs_ntfsfix_argv (g, device, optargs);
      if (r == -1)
        croak ("%s", guestfs_last_error (g));

void
ntfsclone_out (g, device, backupfile, ...)
      guestfs_h *g;
      char *device;
      char *backupfile;
PREINIT:
      int r;
      struct guestfs_ntfsclone_out_argv optargs_s = { .bitmask = 0 };
      struct guestfs_ntfsclone_out_argv *optargs = &optargs_s;
      size_t items_i;
 PPCODE:
      if (((items - 3) & 1) != 0)
        croak ("expecting an even number of extra parameters");
      for (items_i = 3; items_i < items; items_i += 2) {
        uint64_t this_mask;
        const char *this_arg;

        this_arg = SvPV_nolen (ST (items_i));
        if (STREQ (this_arg, "metadataonly")) {
          optargs_s.metadataonly = SvIV (ST (items_i+1));
          this_mask = GUESTFS_NTFSCLONE_OUT_METADATAONLY_BITMASK;
        }
        else if (STREQ (this_arg, "rescue")) {
          optargs_s.rescue = SvIV (ST (items_i+1));
          this_mask = GUESTFS_NTFSCLONE_OUT_RESCUE_BITMASK;
        }
        else if (STREQ (this_arg, "ignorefscheck")) {
          optargs_s.ignorefscheck = SvIV (ST (items_i+1));
          this_mask = GUESTFS_NTFSCLONE_OUT_IGNOREFSCHECK_BITMASK;
        }
        else if (STREQ (this_arg, "preservetimestamps")) {
          optargs_s.preservetimestamps = SvIV (ST (items_i+1));
          this_mask = GUESTFS_NTFSCLONE_OUT_PRESERVETIMESTAMPS_BITMASK;
        }
        else if (STREQ (this_arg, "force")) {
          optargs_s.force = SvIV (ST (items_i+1));
          this_mask = GUESTFS_NTFSCLONE_OUT_FORCE_BITMASK;
        }
        else croak ("unknown optional argument '%s'", this_arg);
        if (optargs_s.bitmask & this_mask)
          croak ("optional argument '%s' given twice",
                 this_arg);
        optargs_s.bitmask |= this_mask;
      }

      r = guestfs_ntfsclone_out_argv (g, device, backupfile, optargs);
      if (r == -1)
        croak ("%s", guestfs_last_error (g));

void
ntfsclone_in (g, backupfile, device)
      guestfs_h *g;
      char *backupfile;
      char *device;
PREINIT:
      int r;
 PPCODE:
      r = guestfs_ntfsclone_in (g, backupfile, device);
      if (r == -1)
        croak ("%s", guestfs_last_error (g));

void
set_label (g, mountable, label)
      guestfs_h *g;
      char *mountable;
      char *label;
PREINIT:
      int r;
 PPCODE:
      r = guestfs_set_label (g, mountable, label);
      if (r == -1)
        croak ("%s", guestfs_last_error (g));

void
zero_free_space (g, directory)
      guestfs_h *g;
      char *directory;
PREINIT:
      int r;
 PPCODE:
      r = guestfs_zero_free_space (g, directory);
      if (r == -1)
        croak ("%s", guestfs_last_error (g));

void
lvcreate_free (g, logvol, volgroup, percent)
      guestfs_h *g;
      char *logvol;
      char *volgroup;
      int percent;
PREINIT:
      int r;
 PPCODE:
      r = guestfs_lvcreate_free (g, logvol, volgroup, percent);
      if (r == -1)
        croak ("%s", guestfs_last_error (g));

void
isoinfo_device (g, device)
      guestfs_h *g;
      char *device;
PREINIT:
      struct guestfs_isoinfo *r;
 PPCODE:
      r = guestfs_isoinfo_device (g, device);
      if (r == NULL)
        croak ("%s", guestfs_last_error (g));
      EXTEND (SP, 2 * 17);
      PUSHs (sv_2mortal (newSVpv ("iso_system_id", 0)));
      PUSHs (sv_2mortal (newSVpv (r->iso_system_id, 0)));
      PUSHs (sv_2mortal (newSVpv ("iso_volume_id", 0)));
      PUSHs (sv_2mortal (newSVpv (r->iso_volume_id, 0)));
      PUSHs (sv_2mortal (newSVpv ("iso_volume_space_size", 0)));
      PUSHs (sv_2mortal (newSVnv (r->iso_volume_space_size)));
      PUSHs (sv_2mortal (newSVpv ("iso_volume_set_size", 0)));
      PUSHs (sv_2mortal (newSVnv (r->iso_volume_set_size)));
      PUSHs (sv_2mortal (newSVpv ("iso_volume_sequence_number", 0)));
      PUSHs (sv_2mortal (newSVnv (r->iso_volume_sequence_number)));
      PUSHs (sv_2mortal (newSVpv ("iso_logical_block_size", 0)));
      PUSHs (sv_2mortal (newSVnv (r->iso_logical_block_size)));
      PUSHs (sv_2mortal (newSVpv ("iso_volume_set_id", 0)));
      PUSHs (sv_2mortal (newSVpv (r->iso_volume_set_id, 0)));
      PUSHs (sv_2mortal (newSVpv ("iso_publisher_id", 0)));
      PUSHs (sv_2mortal (newSVpv (r->iso_publisher_id, 0)));
      PUSHs (sv_2mortal (newSVpv ("iso_data_preparer_id", 0)));
      PUSHs (sv_2mortal (newSVpv (r->iso_data_preparer_id, 0)));
      PUSHs (sv_2mortal (newSVpv ("iso_application_id", 0)));
      PUSHs (sv_2mortal (newSVpv (r->iso_application_id, 0)));
      PUSHs (sv_2mortal (newSVpv ("iso_copyright_file_id", 0)));
      PUSHs (sv_2mortal (newSVpv (r->iso_copyright_file_id, 0)));
      PUSHs (sv_2mortal (newSVpv ("iso_abstract_file_id", 0)));
      PUSHs (sv_2mortal (newSVpv (r->iso_abstract_file_id, 0)));
      PUSHs (sv_2mortal (newSVpv ("iso_bibliographic_file_id", 0)));
      PUSHs (sv_2mortal (newSVpv (r->iso_bibliographic_file_id, 0)));
      PUSHs (sv_2mortal (newSVpv ("iso_volume_creation_t", 0)));
      PUSHs (sv_2mortal (my_newSVll (r->iso_volume_creation_t)));
      PUSHs (sv_2mortal (newSVpv ("iso_volume_modification_t", 0)));
      PUSHs (sv_2mortal (my_newSVll (r->iso_volume_modification_t)));
      PUSHs (sv_2mortal (newSVpv ("iso_volume_expiration_t", 0)));
      PUSHs (sv_2mortal (my_newSVll (r->iso_volume_expiration_t)));
      PUSHs (sv_2mortal (newSVpv ("iso_volume_effective_t", 0)));
      PUSHs (sv_2mortal (my_newSVll (r->iso_volume_effective_t)));
      free (r);

void
isoinfo (g, isofile)
      guestfs_h *g;
      char *isofile;
PREINIT:
      struct guestfs_isoinfo *r;
 PPCODE:
      r = guestfs_isoinfo (g, isofile);
      if (r == NULL)
        croak ("%s", guestfs_last_error (g));
      EXTEND (SP, 2 * 17);
      PUSHs (sv_2mortal (newSVpv ("iso_system_id", 0)));
      PUSHs (sv_2mortal (newSVpv (r->iso_system_id, 0)));
      PUSHs (sv_2mortal (newSVpv ("iso_volume_id", 0)));
      PUSHs (sv_2mortal (newSVpv (r->iso_volume_id, 0)));
      PUSHs (sv_2mortal (newSVpv ("iso_volume_space_size", 0)));
      PUSHs (sv_2mortal (newSVnv (r->iso_volume_space_size)));
      PUSHs (sv_2mortal (newSVpv ("iso_volume_set_size", 0)));
      PUSHs (sv_2mortal (newSVnv (r->iso_volume_set_size)));
      PUSHs (sv_2mortal (newSVpv ("iso_volume_sequence_number", 0)));
      PUSHs (sv_2mortal (newSVnv (r->iso_volume_sequence_number)));
      PUSHs (sv_2mortal (newSVpv ("iso_logical_block_size", 0)));
      PUSHs (sv_2mortal (newSVnv (r->iso_logical_block_size)));
      PUSHs (sv_2mortal (newSVpv ("iso_volume_set_id", 0)));
      PUSHs (sv_2mortal (newSVpv (r->iso_volume_set_id, 0)));
      PUSHs (sv_2mortal (newSVpv ("iso_publisher_id", 0)));
      PUSHs (sv_2mortal (newSVpv (r->iso_publisher_id, 0)));
      PUSHs (sv_2mortal (newSVpv ("iso_data_preparer_id", 0)));
      PUSHs (sv_2mortal (newSVpv (r->iso_data_preparer_id, 0)));
      PUSHs (sv_2mortal (newSVpv ("iso_application_id", 0)));
      PUSHs (sv_2mortal (newSVpv (r->iso_application_id, 0)));
      PUSHs (sv_2mortal (newSVpv ("iso_copyright_file_id", 0)));
      PUSHs (sv_2mortal (newSVpv (r->iso_copyright_file_id, 0)));
      PUSHs (sv_2mortal (newSVpv ("iso_abstract_file_id", 0)));
      PUSHs (sv_2mortal (newSVpv (r->iso_abstract_file_id, 0)));
      PUSHs (sv_2mortal (newSVpv ("iso_bibliographic_file_id", 0)));
      PUSHs (sv_2mortal (newSVpv (r->iso_bibliographic_file_id, 0)));
      PUSHs (sv_2mortal (newSVpv ("iso_volume_creation_t", 0)));
      PUSHs (sv_2mortal (my_newSVll (r->iso_volume_creation_t)));
      PUSHs (sv_2mortal (newSVpv ("iso_volume_modification_t", 0)));
      PUSHs (sv_2mortal (my_newSVll (r->iso_volume_modification_t)));
      PUSHs (sv_2mortal (newSVpv ("iso_volume_expiration_t", 0)));
      PUSHs (sv_2mortal (my_newSVll (r->iso_volume_expiration_t)));
      PUSHs (sv_2mortal (newSVpv ("iso_volume_effective_t", 0)));
      PUSHs (sv_2mortal (my_newSVll (r->iso_volume_effective_t)));
      free (r);

SV *
vgmeta (g, vgname)
      guestfs_h *g;
      char *vgname;
PREINIT:
      char *r;
      size_t size;
   CODE:
      r = guestfs_vgmeta (g, vgname, &size);
      if (r == NULL)
        croak ("%s", guestfs_last_error (g));
      RETVAL = newSVpvn (r, size);
      free (r);
 OUTPUT:
      RETVAL

void
md_stat (g, md)
      guestfs_h *g;
      char *md;
PREINIT:
      struct guestfs_mdstat_list *r;
      size_t i;
      HV *hv;
 PPCODE:
      r = guestfs_md_stat (g, md);
      if (r == NULL)
        croak ("%s", guestfs_last_error (g));
      EXTEND (SP, r->len);
      for (i = 0; i < r->len; ++i) {
        hv = newHV ();
        (void) hv_store (hv, "mdstat_device", 13, newSVpv (r->val[i].mdstat_device, 0), 0);
        (void) hv_store (hv, "mdstat_index", 12, newSVnv (r->val[i].mdstat_index), 0);
        (void) hv_store (hv, "mdstat_flags", 12, newSVpv (r->val[i].mdstat_flags, 0), 0);
        PUSHs (sv_2mortal (newRV ((SV *) hv)));
      }
      guestfs_free_mdstat_list (r);

void
mkfs_btrfs (g, devices, ...)
      guestfs_h *g;
      char **devices;
PREINIT:
      int r;
      struct guestfs_mkfs_btrfs_argv optargs_s = { .bitmask = 0 };
      struct guestfs_mkfs_btrfs_argv *optargs = &optargs_s;
      size_t items_i;
 PPCODE:
      if (((items - 2) & 1) != 0)
        croak ("expecting an even number of extra parameters");
      for (items_i = 2; items_i < items; items_i += 2) {
        uint64_t this_mask;
        const char *this_arg;

        this_arg = SvPV_nolen (ST (items_i));
        if (STREQ (this_arg, "allocstart")) {
          optargs_s.allocstart = my_SvIV64 (ST (items_i+1));
          this_mask = GUESTFS_MKFS_BTRFS_ALLOCSTART_BITMASK;
        }
        else if (STREQ (this_arg, "bytecount")) {
          optargs_s.bytecount = my_SvIV64 (ST (items_i+1));
          this_mask = GUESTFS_MKFS_BTRFS_BYTECOUNT_BITMASK;
        }
        else if (STREQ (this_arg, "datatype")) {
          optargs_s.datatype = SvPV_nolen (ST (items_i+1));
          this_mask = GUESTFS_MKFS_BTRFS_DATATYPE_BITMASK;
        }
        else if (STREQ (this_arg, "leafsize")) {
          optargs_s.leafsize = SvIV (ST (items_i+1));
          this_mask = GUESTFS_MKFS_BTRFS_LEAFSIZE_BITMASK;
        }
        else if (STREQ (this_arg, "label")) {
          optargs_s.label = SvPV_nolen (ST (items_i+1));
          this_mask = GUESTFS_MKFS_BTRFS_LABEL_BITMASK;
        }
        else if (STREQ (this_arg, "metadata")) {
          optargs_s.metadata = SvPV_nolen (ST (items_i+1));
          this_mask = GUESTFS_MKFS_BTRFS_METADATA_BITMASK;
        }
        else if (STREQ (this_arg, "nodesize")) {
          optargs_s.nodesize = SvIV (ST (items_i+1));
          this_mask = GUESTFS_MKFS_BTRFS_NODESIZE_BITMASK;
        }
        else if (STREQ (this_arg, "sectorsize")) {
          optargs_s.sectorsize = SvIV (ST (items_i+1));
          this_mask = GUESTFS_MKFS_BTRFS_SECTORSIZE_BITMASK;
        }
        else croak ("unknown optional argument '%s'", this_arg);
        if (optargs_s.bitmask & this_mask)
          croak ("optional argument '%s' given twice",
                 this_arg);
        optargs_s.bitmask |= this_mask;
      }

      r = guestfs_mkfs_btrfs_argv (g, devices, optargs);
      free (devices);
      if (r == -1)
        croak ("%s", guestfs_last_error (g));

SV *
get_e2attrs (g, file)
      guestfs_h *g;
      char *file;
PREINIT:
      char *r;
   CODE:
      r = guestfs_get_e2attrs (g, file);
      if (r == NULL)
        croak ("%s", guestfs_last_error (g));
      RETVAL = newSVpv (r, 0);
      free (r);
 OUTPUT:
      RETVAL

void
set_e2attrs (g, file, attrs, ...)
      guestfs_h *g;
      char *file;
      char *attrs;
PREINIT:
      int r;
      struct guestfs_set_e2attrs_argv optargs_s = { .bitmask = 0 };
      struct guestfs_set_e2attrs_argv *optargs = &optargs_s;
      size_t items_i;
 PPCODE:
      if (((items - 3) & 1) != 0)
        croak ("expecting an even number of extra parameters");
      for (items_i = 3; items_i < items; items_i += 2) {
        uint64_t this_mask;
        const char *this_arg;

        this_arg = SvPV_nolen (ST (items_i));
        if (STREQ (this_arg, "clear")) {
          optargs_s.clear = SvIV (ST (items_i+1));
          this_mask = GUESTFS_SET_E2ATTRS_CLEAR_BITMASK;
        }
        else croak ("unknown optional argument '%s'", this_arg);
        if (optargs_s.bitmask & this_mask)
          croak ("optional argument '%s' given twice",
                 this_arg);
        optargs_s.bitmask |= this_mask;
      }

      r = guestfs_set_e2attrs_argv (g, file, attrs, optargs);
      if (r == -1)
        croak ("%s", guestfs_last_error (g));

SV *
get_e2generation (g, file)
      guestfs_h *g;
      char *file;
PREINIT:
      int64_t r;
   CODE:
      r = guestfs_get_e2generation (g, file);
      if (r == -1)
        croak ("%s", guestfs_last_error (g));
      RETVAL = my_newSVll (r);
 OUTPUT:
      RETVAL

void
set_e2generation (g, file, generation)
      guestfs_h *g;
      char *file;
      int64_t generation;
PREINIT:
      int r;
 PPCODE:
      r = guestfs_set_e2generation (g, file, generation);
      if (r == -1)
        croak ("%s", guestfs_last_error (g));

void
btrfs_subvolume_snapshot (g, source, dest)
      guestfs_h *g;
      char *source;
      char *dest;
PREINIT:
      int r;
 PPCODE:
      r = guestfs_btrfs_subvolume_snapshot (g, source, dest);
      if (r == -1)
        croak ("%s", guestfs_last_error (g));

void
btrfs_subvolume_delete (g, subvolume)
      guestfs_h *g;
      char *subvolume;
PREINIT:
      int r;
 PPCODE:
      r = guestfs_btrfs_subvolume_delete (g, subvolume);
      if (r == -1)
        croak ("%s", guestfs_last_error (g));

void
btrfs_subvolume_create (g, dest)
      guestfs_h *g;
      char *dest;
PREINIT:
      int r;
 PPCODE:
      r = guestfs_btrfs_subvolume_create (g, dest);
      if (r == -1)
        croak ("%s", guestfs_last_error (g));

void
btrfs_subvolume_list (g, fs)
      guestfs_h *g;
      char *fs;
PREINIT:
      struct guestfs_btrfssubvolume_list *r;
      size_t i;
      HV *hv;
 PPCODE:
      r = guestfs_btrfs_subvolume_list (g, fs);
      if (r == NULL)
        croak ("%s", guestfs_last_error (g));
      EXTEND (SP, r->len);
      for (i = 0; i < r->len; ++i) {
        hv = newHV ();
        (void) hv_store (hv, "btrfssubvolume_id", 17, my_newSVull (r->val[i].btrfssubvolume_id), 0);
        (void) hv_store (hv, "btrfssubvolume_top_level_id", 27, my_newSVull (r->val[i].btrfssubvolume_top_level_id), 0);
        (void) hv_store (hv, "btrfssubvolume_path", 19, newSVpv (r->val[i].btrfssubvolume_path, 0), 0);
        PUSHs (sv_2mortal (newRV ((SV *) hv)));
      }
      guestfs_free_btrfssubvolume_list (r);

void
btrfs_subvolume_set_default (g, id, fs)
      guestfs_h *g;
      int64_t id;
      char *fs;
PREINIT:
      int r;
 PPCODE:
      r = guestfs_btrfs_subvolume_set_default (g, id, fs);
      if (r == -1)
        croak ("%s", guestfs_last_error (g));

void
btrfs_filesystem_sync (g, fs)
      guestfs_h *g;
      char *fs;
PREINIT:
      int r;
 PPCODE:
      r = guestfs_btrfs_filesystem_sync (g, fs);
      if (r == -1)
        croak ("%s", guestfs_last_error (g));

void
btrfs_filesystem_balance (g, fs)
      guestfs_h *g;
      char *fs;
PREINIT:
      int r;
 PPCODE:
      r = guestfs_btrfs_filesystem_balance (g, fs);
      if (r == -1)
        croak ("%s", guestfs_last_error (g));

void
btrfs_device_add (g, devices, fs)
      guestfs_h *g;
      char **devices;
      char *fs;
PREINIT:
      int r;
 PPCODE:
      r = guestfs_btrfs_device_add (g, devices, fs);
      free (devices);
      if (r == -1)
        croak ("%s", guestfs_last_error (g));

void
btrfs_device_delete (g, devices, fs)
      guestfs_h *g;
      char **devices;
      char *fs;
PREINIT:
      int r;
 PPCODE:
      r = guestfs_btrfs_device_delete (g, devices, fs);
      free (devices);
      if (r == -1)
        croak ("%s", guestfs_last_error (g));

void
btrfs_set_seeding (g, device, seeding)
      guestfs_h *g;
      char *device;
      int seeding;
PREINIT:
      int r;
 PPCODE:
      r = guestfs_btrfs_set_seeding (g, device, seeding);
      if (r == -1)
        croak ("%s", guestfs_last_error (g));

void
btrfs_fsck (g, device, ...)
      guestfs_h *g;
      char *device;
PREINIT:
      int r;
      struct guestfs_btrfs_fsck_argv optargs_s = { .bitmask = 0 };
      struct guestfs_btrfs_fsck_argv *optargs = &optargs_s;
      size_t items_i;
 PPCODE:
      if (((items - 2) & 1) != 0)
        croak ("expecting an even number of extra parameters");
      for (items_i = 2; items_i < items; items_i += 2) {
        uint64_t this_mask;
        const char *this_arg;

        this_arg = SvPV_nolen (ST (items_i));
        if (STREQ (this_arg, "superblock")) {
          optargs_s.superblock = my_SvIV64 (ST (items_i+1));
          this_mask = GUESTFS_BTRFS_FSCK_SUPERBLOCK_BITMASK;
        }
        else if (STREQ (this_arg, "repair")) {
          optargs_s.repair = SvIV (ST (items_i+1));
          this_mask = GUESTFS_BTRFS_FSCK_REPAIR_BITMASK;
        }
        else croak ("unknown optional argument '%s'", this_arg);
        if (optargs_s.bitmask & this_mask)
          croak ("optional argument '%s' given twice",
                 this_arg);
        optargs_s.bitmask |= this_mask;
      }

      r = guestfs_btrfs_fsck_argv (g, device, optargs);
      if (r == -1)
        croak ("%s", guestfs_last_error (g));

SV *
filesystem_available (g, filesystem)
      guestfs_h *g;
      char *filesystem;
PREINIT:
      int r;
   CODE:
      r = guestfs_filesystem_available (g, filesystem);
      if (r == -1)
        croak ("%s", guestfs_last_error (g));
      RETVAL = newSViv (r);
 OUTPUT:
      RETVAL

void
fstrim (g, mountpoint, ...)
      guestfs_h *g;
      char *mountpoint;
PREINIT:
      int r;
      struct guestfs_fstrim_argv optargs_s = { .bitmask = 0 };
      struct guestfs_fstrim_argv *optargs = &optargs_s;
      size_t items_i;
 PPCODE:
      if (((items - 2) & 1) != 0)
        croak ("expecting an even number of extra parameters");
      for (items_i = 2; items_i < items; items_i += 2) {
        uint64_t this_mask;
        const char *this_arg;

        this_arg = SvPV_nolen (ST (items_i));
        if (STREQ (this_arg, "offset")) {
          optargs_s.offset = my_SvIV64 (ST (items_i+1));
          this_mask = GUESTFS_FSTRIM_OFFSET_BITMASK;
        }
        else if (STREQ (this_arg, "length")) {
          optargs_s.length = my_SvIV64 (ST (items_i+1));
          this_mask = GUESTFS_FSTRIM_LENGTH_BITMASK;
        }
        else if (STREQ (this_arg, "minimumfreeextent")) {
          optargs_s.minimumfreeextent = my_SvIV64 (ST (items_i+1));
          this_mask = GUESTFS_FSTRIM_MINIMUMFREEEXTENT_BITMASK;
        }
        else croak ("unknown optional argument '%s'", this_arg);
        if (optargs_s.bitmask & this_mask)
          croak ("optional argument '%s' given twice",
                 this_arg);
        optargs_s.bitmask |= this_mask;
      }

      r = guestfs_fstrim_argv (g, mountpoint, optargs);
      if (r == -1)
        croak ("%s", guestfs_last_error (g));

SV *
device_index (g, device)
      guestfs_h *g;
      char *device;
PREINIT:
      int r;
   CODE:
      r = guestfs_device_index (g, device);
      if (r == -1)
        croak ("%s", guestfs_last_error (g));
      RETVAL = newSViv (r);
 OUTPUT:
      RETVAL

SV *
nr_devices (g)
      guestfs_h *g;
PREINIT:
      int r;
   CODE:
      r = guestfs_nr_devices (g);
      if (r == -1)
        croak ("%s", guestfs_last_error (g));
      RETVAL = newSViv (r);
 OUTPUT:
      RETVAL

void
xfs_info (g, pathordevice)
      guestfs_h *g;
      char *pathordevice;
PREINIT:
      struct guestfs_xfsinfo *r;
 PPCODE:
      r = guestfs_xfs_info (g, pathordevice);
      if (r == NULL)
        croak ("%s", guestfs_last_error (g));
      EXTEND (SP, 2 * 25);
      PUSHs (sv_2mortal (newSVpv ("xfs_mntpoint", 0)));
      PUSHs (sv_2mortal (newSVpv (r->xfs_mntpoint, 0)));
      PUSHs (sv_2mortal (newSVpv ("xfs_inodesize", 0)));
      PUSHs (sv_2mortal (newSVnv (r->xfs_inodesize)));
      PUSHs (sv_2mortal (newSVpv ("xfs_agcount", 0)));
      PUSHs (sv_2mortal (newSVnv (r->xfs_agcount)));
      PUSHs (sv_2mortal (newSVpv ("xfs_agsize", 0)));
      PUSHs (sv_2mortal (newSVnv (r->xfs_agsize)));
      PUSHs (sv_2mortal (newSVpv ("xfs_sectsize", 0)));
      PUSHs (sv_2mortal (newSVnv (r->xfs_sectsize)));
      PUSHs (sv_2mortal (newSVpv ("xfs_attr", 0)));
      PUSHs (sv_2mortal (newSVnv (r->xfs_attr)));
      PUSHs (sv_2mortal (newSVpv ("xfs_blocksize", 0)));
      PUSHs (sv_2mortal (newSVnv (r->xfs_blocksize)));
      PUSHs (sv_2mortal (newSVpv ("xfs_datablocks", 0)));
      PUSHs (sv_2mortal (my_newSVull (r->xfs_datablocks)));
      PUSHs (sv_2mortal (newSVpv ("xfs_imaxpct", 0)));
      PUSHs (sv_2mortal (newSVnv (r->xfs_imaxpct)));
      PUSHs (sv_2mortal (newSVpv ("xfs_sunit", 0)));
      PUSHs (sv_2mortal (newSVnv (r->xfs_sunit)));
      PUSHs (sv_2mortal (newSVpv ("xfs_swidth", 0)));
      PUSHs (sv_2mortal (newSVnv (r->xfs_swidth)));
      PUSHs (sv_2mortal (newSVpv ("xfs_dirversion", 0)));
      PUSHs (sv_2mortal (newSVnv (r->xfs_dirversion)));
      PUSHs (sv_2mortal (newSVpv ("xfs_dirblocksize", 0)));
      PUSHs (sv_2mortal (newSVnv (r->xfs_dirblocksize)));
      PUSHs (sv_2mortal (newSVpv ("xfs_cimode", 0)));
      PUSHs (sv_2mortal (newSVnv (r->xfs_cimode)));
      PUSHs (sv_2mortal (newSVpv ("xfs_logname", 0)));
      PUSHs (sv_2mortal (newSVpv (r->xfs_logname, 0)));
      PUSHs (sv_2mortal (newSVpv ("xfs_logblocksize", 0)));
      PUSHs (sv_2mortal (newSVnv (r->xfs_logblocksize)));
      PUSHs (sv_2mortal (newSVpv ("xfs_logblocks", 0)));
      PUSHs (sv_2mortal (newSVnv (r->xfs_logblocks)));
      PUSHs (sv_2mortal (newSVpv ("xfs_logversion", 0)));
      PUSHs (sv_2mortal (newSVnv (r->xfs_logversion)));
      PUSHs (sv_2mortal (newSVpv ("xfs_logsectsize", 0)));
      PUSHs (sv_2mortal (newSVnv (r->xfs_logsectsize)));
      PUSHs (sv_2mortal (newSVpv ("xfs_logsunit", 0)));
      PUSHs (sv_2mortal (newSVnv (r->xfs_logsunit)));
      PUSHs (sv_2mortal (newSVpv ("xfs_lazycount", 0)));
      PUSHs (sv_2mortal (newSVnv (r->xfs_lazycount)));
      PUSHs (sv_2mortal (newSVpv ("xfs_rtname", 0)));
      PUSHs (sv_2mortal (newSVpv (r->xfs_rtname, 0)));
      PUSHs (sv_2mortal (newSVpv ("xfs_rtextsize", 0)));
      PUSHs (sv_2mortal (newSVnv (r->xfs_rtextsize)));
      PUSHs (sv_2mortal (newSVpv ("xfs_rtblocks", 0)));
      PUSHs (sv_2mortal (my_newSVull (r->xfs_rtblocks)));
      PUSHs (sv_2mortal (newSVpv ("xfs_rtextents", 0)));
      PUSHs (sv_2mortal (my_newSVull (r->xfs_rtextents)));
      free (r);

void
pvchange_uuid (g, device)
      guestfs_h *g;
      char *device;
PREINIT:
      int r;
 PPCODE:
      r = guestfs_pvchange_uuid (g, device);
      if (r == -1)
        croak ("%s", guestfs_last_error (g));

void
pvchange_uuid_all (g)
      guestfs_h *g;
PREINIT:
      int r;
 PPCODE:
      r = guestfs_pvchange_uuid_all (g);
      if (r == -1)
        croak ("%s", guestfs_last_error (g));

void
vgchange_uuid (g, vg)
      guestfs_h *g;
      char *vg;
PREINIT:
      int r;
 PPCODE:
      r = guestfs_vgchange_uuid (g, vg);
      if (r == -1)
        croak ("%s", guestfs_last_error (g));

void
vgchange_uuid_all (g)
      guestfs_h *g;
PREINIT:
      int r;
 PPCODE:
      r = guestfs_vgchange_uuid_all (g);
      if (r == -1)
        croak ("%s", guestfs_last_error (g));

void
utsname (g)
      guestfs_h *g;
PREINIT:
      struct guestfs_utsname *r;
 PPCODE:
      r = guestfs_utsname (g);
      if (r == NULL)
        croak ("%s", guestfs_last_error (g));
      EXTEND (SP, 2 * 4);
      PUSHs (sv_2mortal (newSVpv ("uts_sysname", 0)));
      PUSHs (sv_2mortal (newSVpv (r->uts_sysname, 0)));
      PUSHs (sv_2mortal (newSVpv ("uts_release", 0)));
      PUSHs (sv_2mortal (newSVpv (r->uts_release, 0)));
      PUSHs (sv_2mortal (newSVpv ("uts_version", 0)));
      PUSHs (sv_2mortal (newSVpv (r->uts_version, 0)));
      PUSHs (sv_2mortal (newSVpv ("uts_machine", 0)));
      PUSHs (sv_2mortal (newSVpv (r->uts_machine, 0)));
      free (r);

void
xfs_growfs (g, path, ...)
      guestfs_h *g;
      char *path;
PREINIT:
      int r;
      struct guestfs_xfs_growfs_argv optargs_s = { .bitmask = 0 };
      struct guestfs_xfs_growfs_argv *optargs = &optargs_s;
      size_t items_i;
 PPCODE:
      if (((items - 2) & 1) != 0)
        croak ("expecting an even number of extra parameters");
      for (items_i = 2; items_i < items; items_i += 2) {
        uint64_t this_mask;
        const char *this_arg;

        this_arg = SvPV_nolen (ST (items_i));
        if (STREQ (this_arg, "datasec")) {
          optargs_s.datasec = SvIV (ST (items_i+1));
          this_mask = GUESTFS_XFS_GROWFS_DATASEC_BITMASK;
        }
        else if (STREQ (this_arg, "logsec")) {
          optargs_s.logsec = SvIV (ST (items_i+1));
          this_mask = GUESTFS_XFS_GROWFS_LOGSEC_BITMASK;
        }
        else if (STREQ (this_arg, "rtsec")) {
          optargs_s.rtsec = SvIV (ST (items_i+1));
          this_mask = GUESTFS_XFS_GROWFS_RTSEC_BITMASK;
        }
        else if (STREQ (this_arg, "datasize")) {
          optargs_s.datasize = my_SvIV64 (ST (items_i+1));
          this_mask = GUESTFS_XFS_GROWFS_DATASIZE_BITMASK;
        }
        else if (STREQ (this_arg, "logsize")) {
          optargs_s.logsize = my_SvIV64 (ST (items_i+1));
          this_mask = GUESTFS_XFS_GROWFS_LOGSIZE_BITMASK;
        }
        else if (STREQ (this_arg, "rtsize")) {
          optargs_s.rtsize = my_SvIV64 (ST (items_i+1));
          this_mask = GUESTFS_XFS_GROWFS_RTSIZE_BITMASK;
        }
        else if (STREQ (this_arg, "rtextsize")) {
          optargs_s.rtextsize = my_SvIV64 (ST (items_i+1));
          this_mask = GUESTFS_XFS_GROWFS_RTEXTSIZE_BITMASK;
        }
        else if (STREQ (this_arg, "maxpct")) {
          optargs_s.maxpct = SvIV (ST (items_i+1));
          this_mask = GUESTFS_XFS_GROWFS_MAXPCT_BITMASK;
        }
        else croak ("unknown optional argument '%s'", this_arg);
        if (optargs_s.bitmask & this_mask)
          croak ("optional argument '%s' given twice",
                 this_arg);
        optargs_s.bitmask |= this_mask;
      }

      r = guestfs_xfs_growfs_argv (g, path, optargs);
      if (r == -1)
        croak ("%s", guestfs_last_error (g));

void
rsync (g, src, dest, ...)
      guestfs_h *g;
      char *src;
      char *dest;
PREINIT:
      int r;
      struct guestfs_rsync_argv optargs_s = { .bitmask = 0 };
      struct guestfs_rsync_argv *optargs = &optargs_s;
      size_t items_i;
 PPCODE:
      if (((items - 3) & 1) != 0)
        croak ("expecting an even number of extra parameters");
      for (items_i = 3; items_i < items; items_i += 2) {
        uint64_t this_mask;
        const char *this_arg;

        this_arg = SvPV_nolen (ST (items_i));
        if (STREQ (this_arg, "archive")) {
          optargs_s.archive = SvIV (ST (items_i+1));
          this_mask = GUESTFS_RSYNC_ARCHIVE_BITMASK;
        }
        else if (STREQ (this_arg, "deletedest")) {
          optargs_s.deletedest = SvIV (ST (items_i+1));
          this_mask = GUESTFS_RSYNC_DELETEDEST_BITMASK;
        }
        else croak ("unknown optional argument '%s'", this_arg);
        if (optargs_s.bitmask & this_mask)
          croak ("optional argument '%s' given twice",
                 this_arg);
        optargs_s.bitmask |= this_mask;
      }

      r = guestfs_rsync_argv (g, src, dest, optargs);
      if (r == -1)
        croak ("%s", guestfs_last_error (g));

void
rsync_in (g, remote, dest, ...)
      guestfs_h *g;
      char *remote;
      char *dest;
PREINIT:
      int r;
      struct guestfs_rsync_in_argv optargs_s = { .bitmask = 0 };
      struct guestfs_rsync_in_argv *optargs = &optargs_s;
      size_t items_i;
 PPCODE:
      if (((items - 3) & 1) != 0)
        croak ("expecting an even number of extra parameters");
      for (items_i = 3; items_i < items; items_i += 2) {
        uint64_t this_mask;
        const char *this_arg;

        this_arg = SvPV_nolen (ST (items_i));
        if (STREQ (this_arg, "archive")) {
          optargs_s.archive = SvIV (ST (items_i+1));
          this_mask = GUESTFS_RSYNC_IN_ARCHIVE_BITMASK;
        }
        else if (STREQ (this_arg, "deletedest")) {
          optargs_s.deletedest = SvIV (ST (items_i+1));
          this_mask = GUESTFS_RSYNC_IN_DELETEDEST_BITMASK;
        }
        else croak ("unknown optional argument '%s'", this_arg);
        if (optargs_s.bitmask & this_mask)
          croak ("optional argument '%s' given twice",
                 this_arg);
        optargs_s.bitmask |= this_mask;
      }

      r = guestfs_rsync_in_argv (g, remote, dest, optargs);
      if (r == -1)
        croak ("%s", guestfs_last_error (g));

void
rsync_out (g, src, remote, ...)
      guestfs_h *g;
      char *src;
      char *remote;
PREINIT:
      int r;
      struct guestfs_rsync_out_argv optargs_s = { .bitmask = 0 };
      struct guestfs_rsync_out_argv *optargs = &optargs_s;
      size_t items_i;
 PPCODE:
      if (((items - 3) & 1) != 0)
        croak ("expecting an even number of extra parameters");
      for (items_i = 3; items_i < items; items_i += 2) {
        uint64_t this_mask;
        const char *this_arg;

        this_arg = SvPV_nolen (ST (items_i));
        if (STREQ (this_arg, "archive")) {
          optargs_s.archive = SvIV (ST (items_i+1));
          this_mask = GUESTFS_RSYNC_OUT_ARCHIVE_BITMASK;
        }
        else if (STREQ (this_arg, "deletedest")) {
          optargs_s.deletedest = SvIV (ST (items_i+1));
          this_mask = GUESTFS_RSYNC_OUT_DELETEDEST_BITMASK;
        }
        else croak ("unknown optional argument '%s'", this_arg);
        if (optargs_s.bitmask & this_mask)
          croak ("optional argument '%s' given twice",
                 this_arg);
        optargs_s.bitmask |= this_mask;
      }

      r = guestfs_rsync_out_argv (g, src, remote, optargs);
      if (r == -1)
        croak ("%s", guestfs_last_error (g));

void
ls0 (g, dir, filenames)
      guestfs_h *g;
      char *dir;
      char *filenames;
PREINIT:
      int r;
 PPCODE:
      r = guestfs_ls0 (g, dir, filenames);
      if (r == -1)
        croak ("%s", guestfs_last_error (g));

void
fill_dir (g, dir, nr)
      guestfs_h *g;
      char *dir;
      int nr;
PREINIT:
      int r;
 PPCODE:
      r = guestfs_fill_dir (g, dir, nr);
      if (r == -1)
        croak ("%s", guestfs_last_error (g));

void
xfs_admin (g, device, ...)
      guestfs_h *g;
      char *device;
PREINIT:
      int r;
      struct guestfs_xfs_admin_argv optargs_s = { .bitmask = 0 };
      struct guestfs_xfs_admin_argv *optargs = &optargs_s;
      size_t items_i;
 PPCODE:
      if (((items - 2) & 1) != 0)
        croak ("expecting an even number of extra parameters");
      for (items_i = 2; items_i < items; items_i += 2) {
        uint64_t this_mask;
        const char *this_arg;

        this_arg = SvPV_nolen (ST (items_i));
        if (STREQ (this_arg, "extunwritten")) {
          optargs_s.extunwritten = SvIV (ST (items_i+1));
          this_mask = GUESTFS_XFS_ADMIN_EXTUNWRITTEN_BITMASK;
        }
        else if (STREQ (this_arg, "imgfile")) {
          optargs_s.imgfile = SvIV (ST (items_i+1));
          this_mask = GUESTFS_XFS_ADMIN_IMGFILE_BITMASK;
        }
        else if (STREQ (this_arg, "v2log")) {
          optargs_s.v2log = SvIV (ST (items_i+1));
          this_mask = GUESTFS_XFS_ADMIN_V2LOG_BITMASK;
        }
        else if (STREQ (this_arg, "projid32bit")) {
          optargs_s.projid32bit = SvIV (ST (items_i+1));
          this_mask = GUESTFS_XFS_ADMIN_PROJID32BIT_BITMASK;
        }
        else if (STREQ (this_arg, "lazycounter")) {
          optargs_s.lazycounter = SvIV (ST (items_i+1));
          this_mask = GUESTFS_XFS_ADMIN_LAZYCOUNTER_BITMASK;
        }
        else if (STREQ (this_arg, "label")) {
          optargs_s.label = SvPV_nolen (ST (items_i+1));
          this_mask = GUESTFS_XFS_ADMIN_LABEL_BITMASK;
        }
        else if (STREQ (this_arg, "uuid")) {
          optargs_s.uuid = SvPV_nolen (ST (items_i+1));
          this_mask = GUESTFS_XFS_ADMIN_UUID_BITMASK;
        }
        else croak ("unknown optional argument '%s'", this_arg);
        if (optargs_s.bitmask & this_mask)
          croak ("optional argument '%s' given twice",
                 this_arg);
        optargs_s.bitmask |= this_mask;
      }

      r = guestfs_xfs_admin_argv (g, device, optargs);
      if (r == -1)
        croak ("%s", guestfs_last_error (g));

void
hivex_open (g, filename, ...)
      guestfs_h *g;
      char *filename;
PREINIT:
      int r;
      struct guestfs_hivex_open_argv optargs_s = { .bitmask = 0 };
      struct guestfs_hivex_open_argv *optargs = &optargs_s;
      size_t items_i;
 PPCODE:
      if (((items - 2) & 1) != 0)
        croak ("expecting an even number of extra parameters");
      for (items_i = 2; items_i < items; items_i += 2) {
        uint64_t this_mask;
        const char *this_arg;

        this_arg = SvPV_nolen (ST (items_i));
        if (STREQ (this_arg, "verbose")) {
          optargs_s.verbose = SvIV (ST (items_i+1));
          this_mask = GUESTFS_HIVEX_OPEN_VERBOSE_BITMASK;
        }
        else if (STREQ (this_arg, "debug")) {
          optargs_s.debug = SvIV (ST (items_i+1));
          this_mask = GUESTFS_HIVEX_OPEN_DEBUG_BITMASK;
        }
        else if (STREQ (this_arg, "write")) {
          optargs_s.write = SvIV (ST (items_i+1));
          this_mask = GUESTFS_HIVEX_OPEN_WRITE_BITMASK;
        }
        else croak ("unknown optional argument '%s'", this_arg);
        if (optargs_s.bitmask & this_mask)
          croak ("optional argument '%s' given twice",
                 this_arg);
        optargs_s.bitmask |= this_mask;
      }

      r = guestfs_hivex_open_argv (g, filename, optargs);
      if (r == -1)
        croak ("%s", guestfs_last_error (g));

void
hivex_close (g)
      guestfs_h *g;
PREINIT:
      int r;
 PPCODE:
      r = guestfs_hivex_close (g);
      if (r == -1)
        croak ("%s", guestfs_last_error (g));

SV *
hivex_root (g)
      guestfs_h *g;
PREINIT:
      int64_t r;
   CODE:
      r = guestfs_hivex_root (g);
      if (r == -1)
        croak ("%s", guestfs_last_error (g));
      RETVAL = my_newSVll (r);
 OUTPUT:
      RETVAL

SV *
hivex_node_name (g, nodeh)
      guestfs_h *g;
      int64_t nodeh;
PREINIT:
      char *r;
   CODE:
      r = guestfs_hivex_node_name (g, nodeh);
      if (r == NULL)
        croak ("%s", guestfs_last_error (g));
      RETVAL = newSVpv (r, 0);
      free (r);
 OUTPUT:
      RETVAL

void
hivex_node_children (g, nodeh)
      guestfs_h *g;
      int64_t nodeh;
PREINIT:
      struct guestfs_hivex_node_list *r;
      size_t i;
      HV *hv;
 PPCODE:
      r = guestfs_hivex_node_children (g, nodeh);
      if (r == NULL)
        croak ("%s", guestfs_last_error (g));
      EXTEND (SP, r->len);
      for (i = 0; i < r->len; ++i) {
        hv = newHV ();
        (void) hv_store (hv, "hivex_node_h", 12, my_newSVll (r->val[i].hivex_node_h), 0);
        PUSHs (sv_2mortal (newRV ((SV *) hv)));
      }
      guestfs_free_hivex_node_list (r);

SV *
hivex_node_get_child (g, nodeh, name)
      guestfs_h *g;
      int64_t nodeh;
      char *name;
PREINIT:
      int64_t r;
   CODE:
      r = guestfs_hivex_node_get_child (g, nodeh, name);
      if (r == -1)
        croak ("%s", guestfs_last_error (g));
      RETVAL = my_newSVll (r);
 OUTPUT:
      RETVAL

SV *
hivex_node_parent (g, nodeh)
      guestfs_h *g;
      int64_t nodeh;
PREINIT:
      int64_t r;
   CODE:
      r = guestfs_hivex_node_parent (g, nodeh);
      if (r == -1)
        croak ("%s", guestfs_last_error (g));
      RETVAL = my_newSVll (r);
 OUTPUT:
      RETVAL

void
hivex_node_values (g, nodeh)
      guestfs_h *g;
      int64_t nodeh;
PREINIT:
      struct guestfs_hivex_value_list *r;
      size_t i;
      HV *hv;
 PPCODE:
      r = guestfs_hivex_node_values (g, nodeh);
      if (r == NULL)
        croak ("%s", guestfs_last_error (g));
      EXTEND (SP, r->len);
      for (i = 0; i < r->len; ++i) {
        hv = newHV ();
        (void) hv_store (hv, "hivex_value_h", 13, my_newSVll (r->val[i].hivex_value_h), 0);
        PUSHs (sv_2mortal (newRV ((SV *) hv)));
      }
      guestfs_free_hivex_value_list (r);

SV *
hivex_node_get_value (g, nodeh, key)
      guestfs_h *g;
      int64_t nodeh;
      char *key;
PREINIT:
      int64_t r;
   CODE:
      r = guestfs_hivex_node_get_value (g, nodeh, key);
      if (r == -1)
        croak ("%s", guestfs_last_error (g));
      RETVAL = my_newSVll (r);
 OUTPUT:
      RETVAL

SV *
hivex_value_key (g, valueh)
      guestfs_h *g;
      int64_t valueh;
PREINIT:
      char *r;
   CODE:
      r = guestfs_hivex_value_key (g, valueh);
      if (r == NULL)
        croak ("%s", guestfs_last_error (g));
      RETVAL = newSVpv (r, 0);
      free (r);
 OUTPUT:
      RETVAL

SV *
hivex_value_type (g, valueh)
      guestfs_h *g;
      int64_t valueh;
PREINIT:
      int64_t r;
   CODE:
      r = guestfs_hivex_value_type (g, valueh);
      if (r == -1)
        croak ("%s", guestfs_last_error (g));
      RETVAL = my_newSVll (r);
 OUTPUT:
      RETVAL

SV *
hivex_value_value (g, valueh)
      guestfs_h *g;
      int64_t valueh;
PREINIT:
      char *r;
      size_t size;
   CODE:
      r = guestfs_hivex_value_value (g, valueh, &size);
      if (r == NULL)
        croak ("%s", guestfs_last_error (g));
      RETVAL = newSVpvn (r, size);
      free (r);
 OUTPUT:
      RETVAL

void
hivex_commit (g, filename)
      guestfs_h *g;
      char *filename = SvOK(ST(1)) ? SvPV_nolen(ST(1)) : NULL;
PREINIT:
      int r;
 PPCODE:
      r = guestfs_hivex_commit (g, filename);
      if (r == -1)
        croak ("%s", guestfs_last_error (g));

SV *
hivex_node_add_child (g, parent, name)
      guestfs_h *g;
      int64_t parent;
      char *name;
PREINIT:
      int64_t r;
   CODE:
      r = guestfs_hivex_node_add_child (g, parent, name);
      if (r == -1)
        croak ("%s", guestfs_last_error (g));
      RETVAL = my_newSVll (r);
 OUTPUT:
      RETVAL

void
hivex_node_delete_child (g, nodeh)
      guestfs_h *g;
      int64_t nodeh;
PREINIT:
      int r;
 PPCODE:
      r = guestfs_hivex_node_delete_child (g, nodeh);
      if (r == -1)
        croak ("%s", guestfs_last_error (g));

void
hivex_node_set_value (g, nodeh, key, t, val)
      guestfs_h *g;
      int64_t nodeh;
      char *key;
      int64_t t;
      char *val;
      size_t val_size = SvCUR (ST(4));
PREINIT:
      int r;
 PPCODE:
      r = guestfs_hivex_node_set_value (g, nodeh, key, t, val, val_size);
      if (r == -1)
        croak ("%s", guestfs_last_error (g));

SV *
xfs_repair (g, device, ...)
      guestfs_h *g;
      char *device;
PREINIT:
      int r;
      struct guestfs_xfs_repair_argv optargs_s = { .bitmask = 0 };
      struct guestfs_xfs_repair_argv *optargs = &optargs_s;
      size_t items_i;
   CODE:
      if (((items - 2) & 1) != 0)
        croak ("expecting an even number of extra parameters");
      for (items_i = 2; items_i < items; items_i += 2) {
        uint64_t this_mask;
        const char *this_arg;

        this_arg = SvPV_nolen (ST (items_i));
        if (STREQ (this_arg, "forcelogzero")) {
          optargs_s.forcelogzero = SvIV (ST (items_i+1));
          this_mask = GUESTFS_XFS_REPAIR_FORCELOGZERO_BITMASK;
        }
        else if (STREQ (this_arg, "nomodify")) {
          optargs_s.nomodify = SvIV (ST (items_i+1));
          this_mask = GUESTFS_XFS_REPAIR_NOMODIFY_BITMASK;
        }
        else if (STREQ (this_arg, "noprefetch")) {
          optargs_s.noprefetch = SvIV (ST (items_i+1));
          this_mask = GUESTFS_XFS_REPAIR_NOPREFETCH_BITMASK;
        }
        else if (STREQ (this_arg, "forcegeometry")) {
          optargs_s.forcegeometry = SvIV (ST (items_i+1));
          this_mask = GUESTFS_XFS_REPAIR_FORCEGEOMETRY_BITMASK;
        }
        else if (STREQ (this_arg, "maxmem")) {
          optargs_s.maxmem = my_SvIV64 (ST (items_i+1));
          this_mask = GUESTFS_XFS_REPAIR_MAXMEM_BITMASK;
        }
        else if (STREQ (this_arg, "ihashsize")) {
          optargs_s.ihashsize = my_SvIV64 (ST (items_i+1));
          this_mask = GUESTFS_XFS_REPAIR_IHASHSIZE_BITMASK;
        }
        else if (STREQ (this_arg, "bhashsize")) {
          optargs_s.bhashsize = my_SvIV64 (ST (items_i+1));
          this_mask = GUESTFS_XFS_REPAIR_BHASHSIZE_BITMASK;
        }
        else if (STREQ (this_arg, "agstride")) {
          optargs_s.agstride = my_SvIV64 (ST (items_i+1));
          this_mask = GUESTFS_XFS_REPAIR_AGSTRIDE_BITMASK;
        }
        else if (STREQ (this_arg, "logdev")) {
          optargs_s.logdev = SvPV_nolen (ST (items_i+1));
          this_mask = GUESTFS_XFS_REPAIR_LOGDEV_BITMASK;
        }
        else if (STREQ (this_arg, "rtdev")) {
          optargs_s.rtdev = SvPV_nolen (ST (items_i+1));
          this_mask = GUESTFS_XFS_REPAIR_RTDEV_BITMASK;
        }
        else croak ("unknown optional argument '%s'", this_arg);
        if (optargs_s.bitmask & this_mask)
          croak ("optional argument '%s' given twice",
                 this_arg);
        optargs_s.bitmask |= this_mask;
      }

      r = guestfs_xfs_repair_argv (g, device, optargs);
      if (r == -1)
        croak ("%s", guestfs_last_error (g));
      RETVAL = newSViv (r);
 OUTPUT:
      RETVAL

void
rm_f (g, path)
      guestfs_h *g;
      char *path;
PREINIT:
      int r;
 PPCODE:
      r = guestfs_rm_f (g, path);
      if (r == -1)
        croak ("%s", guestfs_last_error (g));

void
mke2fs (g, device, ...)
      guestfs_h *g;
      char *device;
PREINIT:
      int r;
      struct guestfs_mke2fs_argv optargs_s = { .bitmask = 0 };
      struct guestfs_mke2fs_argv *optargs = &optargs_s;
      size_t items_i;
 PPCODE:
      if (((items - 2) & 1) != 0)
        croak ("expecting an even number of extra parameters");
      for (items_i = 2; items_i < items; items_i += 2) {
        uint64_t this_mask;
        const char *this_arg;

        this_arg = SvPV_nolen (ST (items_i));
        if (STREQ (this_arg, "blockscount")) {
          optargs_s.blockscount = my_SvIV64 (ST (items_i+1));
          this_mask = GUESTFS_MKE2FS_BLOCKSCOUNT_BITMASK;
        }
        else if (STREQ (this_arg, "blocksize")) {
          optargs_s.blocksize = my_SvIV64 (ST (items_i+1));
          this_mask = GUESTFS_MKE2FS_BLOCKSIZE_BITMASK;
        }
        else if (STREQ (this_arg, "fragsize")) {
          optargs_s.fragsize = my_SvIV64 (ST (items_i+1));
          this_mask = GUESTFS_MKE2FS_FRAGSIZE_BITMASK;
        }
        else if (STREQ (this_arg, "blockspergroup")) {
          optargs_s.blockspergroup = my_SvIV64 (ST (items_i+1));
          this_mask = GUESTFS_MKE2FS_BLOCKSPERGROUP_BITMASK;
        }
        else if (STREQ (this_arg, "numberofgroups")) {
          optargs_s.numberofgroups = my_SvIV64 (ST (items_i+1));
          this_mask = GUESTFS_MKE2FS_NUMBEROFGROUPS_BITMASK;
        }
        else if (STREQ (this_arg, "bytesperinode")) {
          optargs_s.bytesperinode = my_SvIV64 (ST (items_i+1));
          this_mask = GUESTFS_MKE2FS_BYTESPERINODE_BITMASK;
        }
        else if (STREQ (this_arg, "inodesize")) {
          optargs_s.inodesize = my_SvIV64 (ST (items_i+1));
          this_mask = GUESTFS_MKE2FS_INODESIZE_BITMASK;
        }
        else if (STREQ (this_arg, "journalsize")) {
          optargs_s.journalsize = my_SvIV64 (ST (items_i+1));
          this_mask = GUESTFS_MKE2FS_JOURNALSIZE_BITMASK;
        }
        else if (STREQ (this_arg, "numberofinodes")) {
          optargs_s.numberofinodes = my_SvIV64 (ST (items_i+1));
          this_mask = GUESTFS_MKE2FS_NUMBEROFINODES_BITMASK;
        }
        else if (STREQ (this_arg, "stridesize")) {
          optargs_s.stridesize = my_SvIV64 (ST (items_i+1));
          this_mask = GUESTFS_MKE2FS_STRIDESIZE_BITMASK;
        }
        else if (STREQ (this_arg, "stripewidth")) {
          optargs_s.stripewidth = my_SvIV64 (ST (items_i+1));
          this_mask = GUESTFS_MKE2FS_STRIPEWIDTH_BITMASK;
        }
        else if (STREQ (this_arg, "maxonlineresize")) {
          optargs_s.maxonlineresize = my_SvIV64 (ST (items_i+1));
          this_mask = GUESTFS_MKE2FS_MAXONLINERESIZE_BITMASK;
        }
        else if (STREQ (this_arg, "reservedblockspercentage")) {
          optargs_s.reservedblockspercentage = SvIV (ST (items_i+1));
          this_mask = GUESTFS_MKE2FS_RESERVEDBLOCKSPERCENTAGE_BITMASK;
        }
        else if (STREQ (this_arg, "mmpupdateinterval")) {
          optargs_s.mmpupdateinterval = SvIV (ST (items_i+1));
          this_mask = GUESTFS_MKE2FS_MMPUPDATEINTERVAL_BITMASK;
        }
        else if (STREQ (this_arg, "journaldevice")) {
          optargs_s.journaldevice = SvPV_nolen (ST (items_i+1));
          this_mask = GUESTFS_MKE2FS_JOURNALDEVICE_BITMASK;
        }
        else if (STREQ (this_arg, "label")) {
          optargs_s.label = SvPV_nolen (ST (items_i+1));
          this_mask = GUESTFS_MKE2FS_LABEL_BITMASK;
        }
        else if (STREQ (this_arg, "lastmounteddir")) {
          optargs_s.lastmounteddir = SvPV_nolen (ST (items_i+1));
          this_mask = GUESTFS_MKE2FS_LASTMOUNTEDDIR_BITMASK;
        }
        else if (STREQ (this_arg, "creatoros")) {
          optargs_s.creatoros = SvPV_nolen (ST (items_i+1));
          this_mask = GUESTFS_MKE2FS_CREATOROS_BITMASK;
        }
        else if (STREQ (this_arg, "fstype")) {
          optargs_s.fstype = SvPV_nolen (ST (items_i+1));
          this_mask = GUESTFS_MKE2FS_FSTYPE_BITMASK;
        }
        else if (STREQ (this_arg, "usagetype")) {
          optargs_s.usagetype = SvPV_nolen (ST (items_i+1));
          this_mask = GUESTFS_MKE2FS_USAGETYPE_BITMASK;
        }
        else if (STREQ (this_arg, "uuid")) {
          optargs_s.uuid = SvPV_nolen (ST (items_i+1));
          this_mask = GUESTFS_MKE2FS_UUID_BITMASK;
        }
        else if (STREQ (this_arg, "forcecreate")) {
          optargs_s.forcecreate = SvIV (ST (items_i+1));
          this_mask = GUESTFS_MKE2FS_FORCECREATE_BITMASK;
        }
        else if (STREQ (this_arg, "writesbandgrouponly")) {
          optargs_s.writesbandgrouponly = SvIV (ST (items_i+1));
          this_mask = GUESTFS_MKE2FS_WRITESBANDGROUPONLY_BITMASK;
        }
        else if (STREQ (this_arg, "lazyitableinit")) {
          optargs_s.lazyitableinit = SvIV (ST (items_i+1));
          this_mask = GUESTFS_MKE2FS_LAZYITABLEINIT_BITMASK;
        }
        else if (STREQ (this_arg, "lazyjournalinit")) {
          optargs_s.lazyjournalinit = SvIV (ST (items_i+1));
          this_mask = GUESTFS_MKE2FS_LAZYJOURNALINIT_BITMASK;
        }
        else if (STREQ (this_arg, "testfs")) {
          optargs_s.testfs = SvIV (ST (items_i+1));
          this_mask = GUESTFS_MKE2FS_TESTFS_BITMASK;
        }
        else if (STREQ (this_arg, "discard")) {
          optargs_s.discard = SvIV (ST (items_i+1));
          this_mask = GUESTFS_MKE2FS_DISCARD_BITMASK;
        }
        else if (STREQ (this_arg, "quotatype")) {
          optargs_s.quotatype = SvIV (ST (items_i+1));
          this_mask = GUESTFS_MKE2FS_QUOTATYPE_BITMASK;
        }
        else if (STREQ (this_arg, "extent")) {
          optargs_s.extent = SvIV (ST (items_i+1));
          this_mask = GUESTFS_MKE2FS_EXTENT_BITMASK;
        }
        else if (STREQ (this_arg, "filetype")) {
          optargs_s.filetype = SvIV (ST (items_i+1));
          this_mask = GUESTFS_MKE2FS_FILETYPE_BITMASK;
        }
        else if (STREQ (this_arg, "flexbg")) {
          optargs_s.flexbg = SvIV (ST (items_i+1));
          this_mask = GUESTFS_MKE2FS_FLEXBG_BITMASK;
        }
        else if (STREQ (this_arg, "hasjournal")) {
          optargs_s.hasjournal = SvIV (ST (items_i+1));
          this_mask = GUESTFS_MKE2FS_HASJOURNAL_BITMASK;
        }
        else if (STREQ (this_arg, "journaldev")) {
          optargs_s.journaldev = SvIV (ST (items_i+1));
          this_mask = GUESTFS_MKE2FS_JOURNALDEV_BITMASK;
        }
        else if (STREQ (this_arg, "largefile")) {
          optargs_s.largefile = SvIV (ST (items_i+1));
          this_mask = GUESTFS_MKE2FS_LARGEFILE_BITMASK;
        }
        else if (STREQ (this_arg, "quota")) {
          optargs_s.quota = SvIV (ST (items_i+1));
          this_mask = GUESTFS_MKE2FS_QUOTA_BITMASK;
        }
        else if (STREQ (this_arg, "resizeinode")) {
          optargs_s.resizeinode = SvIV (ST (items_i+1));
          this_mask = GUESTFS_MKE2FS_RESIZEINODE_BITMASK;
        }
        else if (STREQ (this_arg, "sparsesuper")) {
          optargs_s.sparsesuper = SvIV (ST (items_i+1));
          this_mask = GUESTFS_MKE2FS_SPARSESUPER_BITMASK;
        }
        else if (STREQ (this_arg, "uninitbg")) {
          optargs_s.uninitbg = SvIV (ST (items_i+1));
          this_mask = GUESTFS_MKE2FS_UNINITBG_BITMASK;
        }
        else croak ("unknown optional argument '%s'", this_arg);
        if (optargs_s.bitmask & this_mask)
          croak ("optional argument '%s' given twice",
                 this_arg);
        optargs_s.bitmask |= this_mask;
      }

      r = guestfs_mke2fs_argv (g, device, optargs);
      if (r == -1)
        croak ("%s", guestfs_last_error (g));

void
list_disk_labels (g)
      guestfs_h *g;
PREINIT:
      char **r;
      size_t i, n;
 PPCODE:
      r = guestfs_list_disk_labels (g);
      if (r == NULL)
        croak ("%s", guestfs_last_error (g));
      for (n = 0; r[n] != NULL; ++n) /**/;
      EXTEND (SP, n);
      for (i = 0; i < n; ++i) {
        PUSHs (sv_2mortal (newSVpv (r[i], 0)));
        free (r[i]);
      }
      free (r);

SV *
mktemp (g, tmpl, ...)
      guestfs_h *g;
      char *tmpl;
PREINIT:
      char *r;
      struct guestfs_mktemp_argv optargs_s = { .bitmask = 0 };
      struct guestfs_mktemp_argv *optargs = &optargs_s;
      size_t items_i;
   CODE:
      if (((items - 2) & 1) != 0)
        croak ("expecting an even number of extra parameters");
      for (items_i = 2; items_i < items; items_i += 2) {
        uint64_t this_mask;
        const char *this_arg;

        this_arg = SvPV_nolen (ST (items_i));
        if (STREQ (this_arg, "suffix")) {
          optargs_s.suffix = SvPV_nolen (ST (items_i+1));
          this_mask = GUESTFS_MKTEMP_SUFFIX_BITMASK;
        }
        else croak ("unknown optional argument '%s'", this_arg);
        if (optargs_s.bitmask & this_mask)
          croak ("optional argument '%s' given twice",
                 this_arg);
        optargs_s.bitmask |= this_mask;
      }

      r = guestfs_mktemp_argv (g, tmpl, optargs);
      if (r == NULL)
        croak ("%s", guestfs_last_error (g));
      RETVAL = newSVpv (r, 0);
      free (r);
 OUTPUT:
      RETVAL

void
mklost_and_found (g, mountpoint)
      guestfs_h *g;
      char *mountpoint;
PREINIT:
      int r;
 PPCODE:
      r = guestfs_mklost_and_found (g, mountpoint);
      if (r == -1)
        croak ("%s", guestfs_last_error (g));

SV *
acl_get_file (g, path, acltype)
      guestfs_h *g;
      char *path;
      char *acltype;
PREINIT:
      char *r;
   CODE:
      r = guestfs_acl_get_file (g, path, acltype);
      if (r == NULL)
        croak ("%s", guestfs_last_error (g));
      RETVAL = newSVpv (r, 0);
      free (r);
 OUTPUT:
      RETVAL

void
acl_set_file (g, path, acltype, acl)
      guestfs_h *g;
      char *path;
      char *acltype;
      char *acl;
PREINIT:
      int r;
 PPCODE:
      r = guestfs_acl_set_file (g, path, acltype, acl);
      if (r == -1)
        croak ("%s", guestfs_last_error (g));

void
acl_delete_def_file (g, dir)
      guestfs_h *g;
      char *dir;
PREINIT:
      int r;
 PPCODE:
      r = guestfs_acl_delete_def_file (g, dir);
      if (r == -1)
        croak ("%s", guestfs_last_error (g));

SV *
cap_get_file (g, path)
      guestfs_h *g;
      char *path;
PREINIT:
      char *r;
   CODE:
      r = guestfs_cap_get_file (g, path);
      if (r == NULL)
        croak ("%s", guestfs_last_error (g));
      RETVAL = newSVpv (r, 0);
      free (r);
 OUTPUT:
      RETVAL

void
cap_set_file (g, path, cap)
      guestfs_h *g;
      char *path;
      char *cap;
PREINIT:
      int r;
 PPCODE:
      r = guestfs_cap_set_file (g, path, cap);
      if (r == -1)
        croak ("%s", guestfs_last_error (g));

void
list_ldm_volumes (g)
      guestfs_h *g;
PREINIT:
      char **r;
      size_t i, n;
 PPCODE:
      r = guestfs_list_ldm_volumes (g);
      if (r == NULL)
        croak ("%s", guestfs_last_error (g));
      for (n = 0; r[n] != NULL; ++n) /**/;
      EXTEND (SP, n);
      for (i = 0; i < n; ++i) {
        PUSHs (sv_2mortal (newSVpv (r[i], 0)));
        free (r[i]);
      }
      free (r);

void
list_ldm_partitions (g)
      guestfs_h *g;
PREINIT:
      char **r;
      size_t i, n;
 PPCODE:
      r = guestfs_list_ldm_partitions (g);
      if (r == NULL)
        croak ("%s", guestfs_last_error (g));
      for (n = 0; r[n] != NULL; ++n) /**/;
      EXTEND (SP, n);
      for (i = 0; i < n; ++i) {
        PUSHs (sv_2mortal (newSVpv (r[i], 0)));
        free (r[i]);
      }
      free (r);

void
ldmtool_create_all (g)
      guestfs_h *g;
PREINIT:
      int r;
 PPCODE:
      r = guestfs_ldmtool_create_all (g);
      if (r == -1)
        croak ("%s", guestfs_last_error (g));

void
ldmtool_remove_all (g)
      guestfs_h *g;
PREINIT:
      int r;
 PPCODE:
      r = guestfs_ldmtool_remove_all (g);
      if (r == -1)
        croak ("%s", guestfs_last_error (g));

void
ldmtool_scan (g)
      guestfs_h *g;
PREINIT:
      char **r;
      size_t i, n;
 PPCODE:
      r = guestfs_ldmtool_scan (g);
      if (r == NULL)
        croak ("%s", guestfs_last_error (g));
      for (n = 0; r[n] != NULL; ++n) /**/;
      EXTEND (SP, n);
      for (i = 0; i < n; ++i) {
        PUSHs (sv_2mortal (newSVpv (r[i], 0)));
        free (r[i]);
      }
      free (r);

void
ldmtool_scan_devices (g, devices)
      guestfs_h *g;
      char **devices;
PREINIT:
      char **r;
      size_t i, n;
 PPCODE:
      r = guestfs_ldmtool_scan_devices (g, devices);
      free (devices);
      if (r == NULL)
        croak ("%s", guestfs_last_error (g));
      for (n = 0; r[n] != NULL; ++n) /**/;
      EXTEND (SP, n);
      for (i = 0; i < n; ++i) {
        PUSHs (sv_2mortal (newSVpv (r[i], 0)));
        free (r[i]);
      }
      free (r);

SV *
ldmtool_diskgroup_name (g, diskgroup)
      guestfs_h *g;
      char *diskgroup;
PREINIT:
      char *r;
   CODE:
      r = guestfs_ldmtool_diskgroup_name (g, diskgroup);
      if (r == NULL)
        croak ("%s", guestfs_last_error (g));
      RETVAL = newSVpv (r, 0);
      free (r);
 OUTPUT:
      RETVAL

void
ldmtool_diskgroup_volumes (g, diskgroup)
      guestfs_h *g;
      char *diskgroup;
PREINIT:
      char **r;
      size_t i, n;
 PPCODE:
      r = guestfs_ldmtool_diskgroup_volumes (g, diskgroup);
      if (r == NULL)
        croak ("%s", guestfs_last_error (g));
      for (n = 0; r[n] != NULL; ++n) /**/;
      EXTEND (SP, n);
      for (i = 0; i < n; ++i) {
        PUSHs (sv_2mortal (newSVpv (r[i], 0)));
        free (r[i]);
      }
      free (r);

void
ldmtool_diskgroup_disks (g, diskgroup)
      guestfs_h *g;
      char *diskgroup;
PREINIT:
      char **r;
      size_t i, n;
 PPCODE:
      r = guestfs_ldmtool_diskgroup_disks (g, diskgroup);
      if (r == NULL)
        croak ("%s", guestfs_last_error (g));
      for (n = 0; r[n] != NULL; ++n) /**/;
      EXTEND (SP, n);
      for (i = 0; i < n; ++i) {
        PUSHs (sv_2mortal (newSVpv (r[i], 0)));
        free (r[i]);
      }
      free (r);

SV *
ldmtool_volume_type (g, diskgroup, volume)
      guestfs_h *g;
      char *diskgroup;
      char *volume;
PREINIT:
      char *r;
   CODE:
      r = guestfs_ldmtool_volume_type (g, diskgroup, volume);
      if (r == NULL)
        croak ("%s", guestfs_last_error (g));
      RETVAL = newSVpv (r, 0);
      free (r);
 OUTPUT:
      RETVAL

SV *
ldmtool_volume_hint (g, diskgroup, volume)
      guestfs_h *g;
      char *diskgroup;
      char *volume;
PREINIT:
      char *r;
   CODE:
      r = guestfs_ldmtool_volume_hint (g, diskgroup, volume);
      if (r == NULL)
        croak ("%s", guestfs_last_error (g));
      RETVAL = newSVpv (r, 0);
      free (r);
 OUTPUT:
      RETVAL

void
ldmtool_volume_partitions (g, diskgroup, volume)
      guestfs_h *g;
      char *diskgroup;
      char *volume;
PREINIT:
      char **r;
      size_t i, n;
 PPCODE:
      r = guestfs_ldmtool_volume_partitions (g, diskgroup, volume);
      if (r == NULL)
        croak ("%s", guestfs_last_error (g));
      for (n = 0; r[n] != NULL; ++n) /**/;
      EXTEND (SP, n);
      for (i = 0; i < n; ++i) {
        PUSHs (sv_2mortal (newSVpv (r[i], 0)));
        free (r[i]);
      }
      free (r);

void
<<<<<<< HEAD
=======
part_set_gpt_type (g, device, partnum, guid)
      guestfs_h *g;
      char *device;
      int partnum;
      char *guid;
PREINIT:
      int r;
 PPCODE:
      r = guestfs_part_set_gpt_type (g, device, partnum, guid);
      if (r == -1)
        croak ("%s", guestfs_last_error (g));

SV *
part_get_gpt_type (g, device, partnum)
      guestfs_h *g;
      char *device;
      int partnum;
PREINIT:
      char *r;
   CODE:
      r = guestfs_part_get_gpt_type (g, device, partnum);
      if (r == NULL)
        croak ("%s", guestfs_last_error (g));
      RETVAL = newSVpv (r, 0);
      free (r);
 OUTPUT:
      RETVAL

void
>>>>>>> 919110f7
rename (g, oldpath, newpath)
      guestfs_h *g;
      char *oldpath;
      char *newpath;
PREINIT:
      int r;
 PPCODE:
      r = guestfs_rename (g, oldpath, newpath);
      if (r == -1)
        croak ("%s", guestfs_last_error (g));
<<<<<<< HEAD
=======

SV *
is_whole_device (g, device)
      guestfs_h *g;
      char *device;
PREINIT:
      int r;
   CODE:
      r = guestfs_is_whole_device (g, device);
      if (r == -1)
        croak ("%s", guestfs_last_error (g));
      RETVAL = newSViv (r);
 OUTPUT:
      RETVAL

SV *
feature_available (g, groups)
      guestfs_h *g;
      char **groups;
PREINIT:
      int r;
   CODE:
      r = guestfs_feature_available (g, groups);
      free (groups);
      if (r == -1)
        croak ("%s", guestfs_last_error (g));
      RETVAL = newSViv (r);
 OUTPUT:
      RETVAL

void
syslinux (g, device, ...)
      guestfs_h *g;
      char *device;
PREINIT:
      int r;
      struct guestfs_syslinux_argv optargs_s = { .bitmask = 0 };
      struct guestfs_syslinux_argv *optargs = &optargs_s;
      size_t items_i;
 PPCODE:
      if (((items - 2) & 1) != 0)
        croak ("expecting an even number of extra parameters");
      for (items_i = 2; items_i < items; items_i += 2) {
        uint64_t this_mask;
        const char *this_arg;

        this_arg = SvPV_nolen (ST (items_i));
        if (STREQ (this_arg, "directory")) {
          optargs_s.directory = SvPV_nolen (ST (items_i+1));
          this_mask = GUESTFS_SYSLINUX_DIRECTORY_BITMASK;
        }
        else croak ("unknown optional argument '%s'", this_arg);
        if (optargs_s.bitmask & this_mask)
          croak ("optional argument '%s' given twice",
                 this_arg);
        optargs_s.bitmask |= this_mask;
      }

      r = guestfs_syslinux_argv (g, device, optargs);
      if (r == -1)
        croak ("%s", guestfs_last_error (g));

void
extlinux (g, directory)
      guestfs_h *g;
      char *directory;
PREINIT:
      int r;
 PPCODE:
      r = guestfs_extlinux (g, directory);
      if (r == -1)
        croak ("%s", guestfs_last_error (g));
>>>>>>> 919110f7
<|MERGE_RESOLUTION|>--- conflicted
+++ resolved
@@ -9505,8 +9505,6 @@
       free (r);
 
 void
-<<<<<<< HEAD
-=======
 part_set_gpt_type (g, device, partnum, guid)
       guestfs_h *g;
       char *device;
@@ -9536,7 +9534,6 @@
       RETVAL
 
 void
->>>>>>> 919110f7
 rename (g, oldpath, newpath)
       guestfs_h *g;
       char *oldpath;
@@ -9547,8 +9544,6 @@
       r = guestfs_rename (g, oldpath, newpath);
       if (r == -1)
         croak ("%s", guestfs_last_error (g));
-<<<<<<< HEAD
-=======
 
 SV *
 is_whole_device (g, device)
@@ -9621,4 +9616,3 @@
       r = guestfs_extlinux (g, directory);
       if (r == -1)
         croak ("%s", guestfs_last_error (g));
->>>>>>> 919110f7
