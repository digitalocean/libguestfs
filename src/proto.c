--- conflicted
+++ resolved
@@ -206,92 +206,269 @@
   return -2;
 }
 
-<<<<<<< HEAD
-/* This writes the whole N bytes of BUF to the daemon socket.
- *
- * If the whole write is successful, it returns 0.
- * If there was an error, it returns -1.
- * If the daemon sent a cancellation message, it returns -2.
- *
- * It also checks qemu stdout for log messages and passes those up
- * through log_message_cb.
- *
- * It also checks for EOF (qemu died) and passes that up through the
- * child_cleanup function above.
- */
-static int
-send_to_daemon (guestfs_h *g, const void *v_buf, size_t n)
-{
-  const char *buf = v_buf;
-  fd_set rset, rset2;
-  fd_set wset, wset2;
-  char summary[MAX_MESSAGE_SUMMARY];
-
-  debug (g, "send_to_daemon: %zu bytes: %s", n,
-         message_summary (v_buf, n, summary));
-
-  FD_ZERO (&rset);
-  FD_ZERO (&wset);
-
-  if (g->fd[1] >= 0)            /* Read qemu stdout for log messages & EOF. */
-    FD_SET (g->fd[1], &rset);
-  FD_SET (g->sock, &rset);      /* Read socket for cancellation & EOF. */
-  FD_SET (g->sock, &wset);      /* Write to socket to send the data. */
-
-  int max_fd = MAX (g->sock, g->fd[1]);
-
-  while (n > 0) {
-    rset2 = rset;
-    wset2 = wset;
-    int r = select (max_fd+1, &rset2, &wset2, NULL, NULL);
-    if (r == -1) {
-      if (errno == EINTR || errno == EAGAIN)
-        continue;
-      perrorf (g, "select");
+int
+guestfs___send (guestfs_h *g, int proc_nr,
+                uint64_t progress_hint, uint64_t optargs_bitmask,
+                xdrproc_t xdrp, char *args)
+{
+  struct guestfs_message_header hdr;
+  XDR xdr;
+  u_int32_t len;
+  int serial = g->msg_next_serial++;
+  ssize_t r;
+  CLEANUP_FREE char *msg_out = NULL;
+  size_t msg_out_size;
+
+  if (!g->conn) {
+    guestfs___unexpected_close_error (g);
+    return -1;
+  }
+
+  /* We have to allocate this message buffer on the heap because
+   * it is quite large (although will be mostly unused).  We
+   * can't allocate it on the stack because in some environments
+   * we have quite limited stack space available, notably when
+   * running in the JVM.
+   */
+  msg_out = safe_malloc (g, GUESTFS_MESSAGE_MAX + 4);
+  xdrmem_create (&xdr, msg_out + 4, GUESTFS_MESSAGE_MAX, XDR_ENCODE);
+
+  /* Serialize the header. */
+  hdr.prog = GUESTFS_PROGRAM;
+  hdr.vers = GUESTFS_PROTOCOL_VERSION;
+  hdr.proc = proc_nr;
+  hdr.direction = GUESTFS_DIRECTION_CALL;
+  hdr.serial = serial;
+  hdr.status = GUESTFS_STATUS_OK;
+  hdr.progress_hint = progress_hint;
+  hdr.optargs_bitmask = optargs_bitmask;
+
+  if (!xdr_guestfs_message_header (&xdr, &hdr)) {
+    error (g, _("xdr_guestfs_message_header failed"));
+    return -1;
+  }
+
+  /* Serialize the args.  If any, because some message types
+   * have no parameters.
+   */
+  if (xdrp) {
+    if (!(*xdrp) (&xdr, args)) {
+      error (g, _("dispatch failed to marshal args"));
       return -1;
     }
-
-    if (g->fd[1] >= 0 && FD_ISSET (g->fd[1], &rset2)) {
-      if (read_log_message_or_eof (g, g->fd[1], 0) == -1)
-        return -1;
+  }
+
+  /* Get the actual length of the message, resize the buffer to match
+   * the actual length, and write the length word at the beginning.
+   */
+  len = xdr_getpos (&xdr);
+  xdr_destroy (&xdr);
+
+  msg_out = safe_realloc (g, msg_out, len + 4);
+  msg_out_size = len + 4;
+
+  xdrmem_create (&xdr, msg_out, 4, XDR_ENCODE);
+  xdr_uint32_t (&xdr, &len);
+
+  /* Look for stray daemon cancellation messages from earlier calls
+   * and ignore them.
+   */
+  r = check_daemon_socket (g);
+  /* r == -2 (cancellation) is ignored */
+  if (r == -1)
+    return -1;
+  if (r == 0) {
+    guestfs___unexpected_close_error (g);
+    child_cleanup (g);
+    return -1;
+  }
+
+  /* Send the message. */
+  r = g->conn->ops->write_data (g, g->conn, msg_out, msg_out_size);
+  if (r == -1)
+    return -1;
+  if (r == 0) {
+    guestfs___unexpected_close_error (g);
+    child_cleanup (g);
+    return -1;
+  }
+
+  return serial;
+}
+
+static void
+fadvise_sequential (int fd)
+{
+#if defined(HAVE_POSIX_FADVISE) && defined(POSIX_FADV_SEQUENTIAL)
+  /* Since the fd might be a non-file, eg. /dev/stdout, just ignore
+   * this when it fails.  It's not clear from the man page, but the
+   * 'advice' parameter is NOT a bitmask.  You can only pass one
+   * parameter with each call.
+   */
+  ignore_value (posix_fadvise (fd, 0, 0, POSIX_FADV_SEQUENTIAL));
+#endif
+}
+
+static int send_file_chunk (guestfs_h *g, int cancel, const char *buf, size_t len);
+static int send_file_data (guestfs_h *g, const char *buf, size_t len);
+static int send_file_cancellation (guestfs_h *g);
+static int send_file_complete (guestfs_h *g);
+
+/* Send a file.
+ * Returns:
+ *   0 OK
+ *   -1 error
+ *   -2 daemon cancelled (we must read the error message)
+ */
+int
+guestfs___send_file (guestfs_h *g, const char *filename)
+{
+  char buf[GUESTFS_MAX_CHUNK_SIZE];
+  int fd, r = 0, err;
+
+  g->user_cancel = 0;
+
+  fd = open (filename, O_RDONLY|O_CLOEXEC);
+  if (fd == -1) {
+    perrorf (g, "open: %s", filename);
+    send_file_cancellation (g);
+    return -1;
+  }
+
+  fadvise_sequential (fd);
+
+  /* Send file in chunked encoding. */
+  while (!g->user_cancel) {
+    r = read (fd, buf, sizeof buf);
+    if (r == -1 && (errno == EINTR || errno == EAGAIN))
+      continue;
+    if (r <= 0) break;
+    err = send_file_data (g, buf, r);
+    if (err < 0) {
+      if (err == -2)		/* daemon sent cancellation */
+        send_file_cancellation (g);
+      close (fd);
+      return err;
     }
-    if (FD_ISSET (g->sock, &rset2)) {
-      r = check_for_daemon_cancellation_or_eof (g, g->sock);
-      if (r == -1)
-	return r;
-      if (r == -2) {
-	/* Daemon sent cancel message.  But to maintain
-	 * synchronization we must write out the remainder of the
-	 * write buffer before we return (RHBZ#576879).
-	 */
-	if (xwrite (g->sock, buf, n) == -1) {
-	  perrorf (g, "write");
-	  return -1;
-	}
-	return -2; /* cancelled */
-      }
-    }
-    if (FD_ISSET (g->sock, &wset2)) {
-      r = write (g->sock, buf, n);
-      if (r == -1) {
-        if (errno == EINTR || errno == EAGAIN)
-          continue;
-        perrorf (g, "write");
-        if (errno == EPIPE) /* Disconnected from guest (RHBZ#508713). */
-          child_cleanup (g);
-        return -1;
-      }
-      buf += r;
-      n -= r;
-    }
+  }
+
+  if (r == -1) {
+    perrorf (g, "read: %s", filename);
+    send_file_cancellation (g);
+    close (fd);
+    return -1;
+  }
+
+  if (g->user_cancel) {
+    error (g, _("operation cancelled by user"));
+    g->last_errnum = EINTR;
+    send_file_cancellation (g);
+    close (fd);
+    return -1;
+  }
+
+  /* End of file, but before we send that, we need to close
+   * the file and check for errors.
+   */
+  if (close (fd) == -1) {
+    perrorf (g, "close: %s", filename);
+    send_file_cancellation (g);
+    return -1;
+  }
+
+  return send_file_complete (g);
+}
+
+/* Send a chunk of file data. */
+static int
+send_file_data (guestfs_h *g, const char *buf, size_t len)
+{
+  return send_file_chunk (g, 0, buf, len);
+}
+
+/* Send a cancellation message. */
+static int
+send_file_cancellation (guestfs_h *g)
+{
+  return send_file_chunk (g, 1, NULL, 0);
+}
+
+/* Send a file complete chunk. */
+static int
+send_file_complete (guestfs_h *g)
+{
+  char buf[1];
+  return send_file_chunk (g, 0, buf, 0);
+}
+
+static int
+send_file_chunk (guestfs_h *g, int cancel, const char *buf, size_t buflen)
+{
+  u_int32_t len;
+  ssize_t r;
+  guestfs_chunk chunk;
+  XDR xdr;
+  CLEANUP_FREE char *msg_out = NULL;
+  size_t msg_out_size;
+
+  /* Allocate the chunk buffer.  Don't use the stack to avoid
+   * excessive stack usage and unnecessary copies.
+   */
+  msg_out = safe_malloc (g, GUESTFS_MAX_CHUNK_SIZE + 4 + 48);
+  xdrmem_create (&xdr, msg_out + 4, GUESTFS_MAX_CHUNK_SIZE + 48, XDR_ENCODE);
+
+  /* Serialize the chunk. */
+  chunk.cancel = cancel;
+  chunk.data.data_len = buflen;
+  chunk.data.data_val = (char *) buf;
+
+  if (!xdr_guestfs_chunk (&xdr, &chunk)) {
+    error (g, _("xdr_guestfs_chunk failed (buf = %p, buflen = %zu)"),
+           buf, buflen);
+    xdr_destroy (&xdr);
+    return -1;
+  }
+
+  len = xdr_getpos (&xdr);
+  xdr_destroy (&xdr);
+
+  /* Reduce the size of the outgoing message buffer to the real length. */
+  msg_out = safe_realloc (g, msg_out, len + 4);
+  msg_out_size = len + 4;
+
+  xdrmem_create (&xdr, msg_out, 4, XDR_ENCODE);
+  xdr_uint32_t (&xdr, &len);
+
+  /* Did the daemon send a cancellation message? */
+  r = check_daemon_socket (g);
+  if (r == -2) {
+    debug (g, "got daemon cancellation");
+    return -2;
+  }
+  if (r == -1)
+    return -1;
+  if (r == 0) {
+    guestfs___unexpected_close_error (g);
+    child_cleanup (g);
+    return -1;
+  }
+
+  /* Send the chunk. */
+  r = g->conn->ops->write_data (g, g->conn, msg_out, msg_out_size);
+  if (r == -1)
+    return -1;
+  if (r == 0) {
+    guestfs___unexpected_close_error (g);
+    child_cleanup (g);
+    return -1;
   }
 
   return 0;
 }
 
-/* This reads a single message, file chunk, launch flag or
- * cancellation flag from the daemon.  If something was read, it
- * returns 0, otherwise -1.
+/* guestfs___recv_from_daemon: This reads a single message, file
+ * chunk, launch flag or cancellation flag from the daemon.  If
+ * something was read, it returns 0, otherwise -1.
  *
  * Both size_rtn and buf_rtn must be passed by the caller as non-NULL.
  *
@@ -301,199 +478,97 @@
  * *buf_rtn is returned containing the message (if any) or will be set
  * to NULL.  *buf_rtn must be freed by the caller.
  *
- * It also checks qemu stdout for log messages and passes those up
- * through log_message_cb.
- *
- * It also checks for EOF (qemu died) and passes that up through the
+ * This checks for EOF (appliance died) and passes that up through the
  * child_cleanup function above.
  *
- * Progress notifications are handled transparently by this function.
- * If the callback exists, it is called.  The caller of this function
- * will not see GUESTFS_PROGRESS_FLAG.
+ * Log message, progress messages are handled transparently here.
  */
-
-static inline void
-unexpected_end_of_file_from_daemon_error (guestfs_h *g)
-{
-#define UNEXPEOF_ERROR "unexpected end of file when reading from daemon.\n"
-#define UNEXPEOF_TEST_TOOL \
-  "Or you can run 'libguestfs-test-tool' and post the complete output into\n" \
-  "a bug report or message to the libguestfs mailing list."
-  if (!g->verbose)
-    error (g, _(UNEXPEOF_ERROR
-"This usually means the libguestfs appliance failed to start up.  Please\n"
-"enable debugging (LIBGUESTFS_DEBUG=1) and rerun the command, then look at\n"
-"the debug messages output prior to this error.\n"
-UNEXPEOF_TEST_TOOL));
-  else
-    error (g, _(UNEXPEOF_ERROR
-"See earlier debug messages.\n"
-UNEXPEOF_TEST_TOOL));
-}
-
-static inline void
-unexpected_closed_connection_from_daemon_error (guestfs_h *g)
-{
-#define UNEXPCLO_ERROR "connection to daemon was closed unexpectedly.\n"
-  if (!g->verbose)
-    error (g, _(UNEXPCLO_ERROR
-"This usually means the libguestfs appliance crashed.  Please enable\n"
-"debugging (LIBGUESTFS_DEBUG=1) and rerun the command, then look at the\n"
-"debug messages output prior to this error."));
-  else
-    error (g, _(UNEXPCLO_ERROR
-"See earlier debug messages."));
-}
 
 static int
 recv_from_daemon (guestfs_h *g, uint32_t *size_rtn, void **buf_rtn)
 {
-  fd_set rset, rset2;
-  int max_fd;
   char lenbuf[4];
-  ssize_t nr;
+  ssize_t n;
+  XDR xdr;
+  size_t message_size;
+
+  *size_rtn = 0;
+  *buf_rtn = NULL;
 
   /* RHBZ#914931: Along some (rare) paths, we might have closed the
    * socket connection just before this function is called, so just
    * return an error if this happens.
    */
-  if (g->sock == -1) {
-    unexpected_closed_connection_from_daemon_error (g);
-    return -1;
-  }
-
-  FD_ZERO (&rset);
-
-  if (g->fd[1] >= 0)            /* Read qemu stdout for log messages & EOF. */
-    FD_SET (g->fd[1], &rset);
-  FD_SET (g->sock, &rset);      /* Read socket for data & EOF. */
-
-  max_fd = MAX (g->sock, g->fd[1]);
-
-  *size_rtn = 0;
-  *buf_rtn = NULL;
-
-  /* nr is the size of the message, but we prime it as -4 because we
-   * have to read the message length word first.
-   */
-  nr = -4;
-
-  for (;;) {
-    ssize_t message_size =
-      *size_rtn != GUESTFS_PROGRESS_FLAG ?
-      *size_rtn : PROGRESS_MESSAGE_SIZE;
-    if (nr >= message_size)
-      break;
-
-    rset2 = rset;
-    int r = select (max_fd+1, &rset2, NULL, NULL, NULL);
-    if (r == -1) {
-      if (errno == EINTR || errno == EAGAIN)
-        continue;
-      perrorf (g, "select");
-      free (*buf_rtn);
-      *buf_rtn = NULL;
-      return -1;
+  if (!g->conn) {
+    guestfs___unexpected_close_error (g);
+    return -1;
+  }
+
+  /* Read the 4 byte size / flag. */
+  n = g->conn->ops->read_data (g, g->conn, lenbuf, 4);
+  if (n == -1)
+    return -1;
+  if (n == 0) {
+    guestfs___unexpected_close_error (g);
+    child_cleanup (g);
+    return -1;
+  }
+
+  xdrmem_create (&xdr, lenbuf, 4, XDR_DECODE);
+  xdr_uint32_t (&xdr, size_rtn);
+  xdr_destroy (&xdr);
+
+  if (*size_rtn == GUESTFS_LAUNCH_FLAG) {
+    if (g->state != LAUNCHING)
+      error (g, _("received magic signature from guestfsd, but in state %d"),
+             g->state);
+    else {
+      g->state = READY;
+      guestfs___call_callbacks_void (g, GUESTFS_EVENT_LAUNCH_DONE);
     }
-
-    if (g->fd[1] >= 0 && FD_ISSET (g->fd[1], &rset2)) {
-      if (read_log_message_or_eof (g, g->fd[1], 0) == -1) {
-        free (*buf_rtn);
-        *buf_rtn = NULL;
-        return -1;
-      }
-    }
-    if (FD_ISSET (g->sock, &rset2)) {
-      if (nr < 0) {    /* Have we read the message length word yet? */
-        r = read (g->sock, lenbuf+nr+4, -nr);
-        if (r == -1) {
-          if (errno == EINTR || errno == EAGAIN)
-            continue;
-          int err = errno;
-          perrorf (g, "read");
-          /* Under some circumstances we see "Connection reset by peer"
-           * here when the child dies suddenly.  Catch this and call
-           * the cleanup function, same as for EOF.
-           */
-          if (err == ECONNRESET)
-            child_cleanup (g);
-          return -1;
-        }
-        if (r == 0) {
-          unexpected_end_of_file_from_daemon_error (g);
-          child_cleanup (g);
-          return -1;
-        }
-        nr += r;
-
-        if (nr < 0)         /* Still not got the whole length word. */
-          continue;
-
-        XDR xdr;
-        xdrmem_create (&xdr, lenbuf, 4, XDR_DECODE);
-        xdr_uint32_t (&xdr, size_rtn);
-        xdr_destroy (&xdr);
-
-        /* *size_rtn changed, recalculate message_size */
-        message_size =
-          *size_rtn != GUESTFS_PROGRESS_FLAG ?
-          *size_rtn : PROGRESS_MESSAGE_SIZE;
-
-        if (*size_rtn == GUESTFS_LAUNCH_FLAG) {
-          if (g->state != LAUNCHING)
-            error (g, _("received magic signature from guestfsd, but in state %d"),
-                   g->state);
-          else {
-            g->state = READY;
-            guestfs___call_callbacks_void (g, GUESTFS_EVENT_LAUNCH_DONE);
-          }
-          debug (g, "recv_from_daemon: received GUESTFS_LAUNCH_FLAG");
-          return 0;
-        }
-        else if (*size_rtn == GUESTFS_CANCEL_FLAG) {
-          debug (g, "recv_from_daemon: received GUESTFS_CANCEL_FLAG");
-          return 0;
-        }
-        else if (*size_rtn == GUESTFS_PROGRESS_FLAG)
-          /*FALLTHROUGH*/;
-        /* If this happens, it's pretty bad and we've probably lost
-         * synchronization.
-         */
-        else if (*size_rtn > GUESTFS_MESSAGE_MAX) {
-          error (g, _("message length (%u) > maximum possible size (%d)"),
-                 (unsigned) *size_rtn, GUESTFS_MESSAGE_MAX);
-          return -1;
-        }
-
-        /* Allocate the complete buffer, size now known. */
-        *buf_rtn = safe_malloc (g, message_size);
-        /*FALLTHROUGH*/
-      }
-
-      size_t sizetoread = message_size - nr;
-      if (sizetoread > BUFSIZ) sizetoread = BUFSIZ;
-
-      r = read (g->sock, (char *) (*buf_rtn) + nr, sizetoread);
-      if (r == -1) {
-        if (errno == EINTR || errno == EAGAIN)
-          continue;
-        perrorf (g, "read");
-        free (*buf_rtn);
-        *buf_rtn = NULL;
-        return -1;
-      }
-      if (r == 0) {
-        unexpected_end_of_file_from_daemon_error (g);
-        child_cleanup (g);
-        free (*buf_rtn);
-        *buf_rtn = NULL;
-        return -1;
-      }
-      nr += r;
-    }
-  }
-
-  /* Got the full message, caller can start processing it. */
+    debug (g, "recv_from_daemon: received GUESTFS_LAUNCH_FLAG");
+    return 0;
+  }
+  else if (*size_rtn == GUESTFS_CANCEL_FLAG) {
+    debug (g, "recv_from_daemon: received GUESTFS_CANCEL_FLAG");
+    return 0;
+  }
+  else if (*size_rtn == GUESTFS_PROGRESS_FLAG)
+    /*FALLTHROUGH*/;
+  else if (*size_rtn > GUESTFS_MESSAGE_MAX) {
+    /* If this happens, it's pretty bad and we've probably lost
+     * synchronization.
+     */
+    error (g, _("message length (%u) > maximum possible size (%d)"),
+           (unsigned) *size_rtn, GUESTFS_MESSAGE_MAX);
+    return -1;
+  }
+
+  /* Calculate the message size. */
+  message_size =
+    *size_rtn != GUESTFS_PROGRESS_FLAG ? *size_rtn : PROGRESS_MESSAGE_SIZE;
+
+  /* Allocate the complete buffer, size now known. */
+  *buf_rtn = safe_malloc (g, message_size);
+
+  /* Read the message. */
+  n = g->conn->ops->read_data (g, g->conn, *buf_rtn, message_size);
+  if (n == -1) {
+    free (*buf_rtn);
+    *buf_rtn = NULL;
+    return -1;
+  }
+  if (n == 0) {
+    guestfs___unexpected_close_error (g);
+    child_cleanup (g);
+    free (*buf_rtn);
+    *buf_rtn = NULL;
+    return -1;
+  }
+
+  /* ... it's a normal message (not progress/launch/cancel) so display
+   * it if we're debugging.
+   */
 #ifdef ENABLE_PACKET_DUMP
   if (g->verbose) {
     ssize_t i, j;
@@ -524,7 +599,6 @@
 guestfs___recv_from_daemon (guestfs_h *g, uint32_t *size_rtn, void **buf_rtn)
 {
   int r;
-  char summary[MAX_MESSAGE_SUMMARY];
 
  again:
   r = recv_from_daemon (g, size_rtn, buf_rtn);
@@ -551,530 +625,10 @@
   if (*size_rtn == GUESTFS_LAUNCH_FLAG || *size_rtn == GUESTFS_CANCEL_FLAG)
     return 0;
 
-  /* ... it's a normal message (not progress/launch/cancel) so display
-   * it if we're debugging.
-   */
-  assert (*buf_rtn != NULL);
-
-  debug (g, "recv_from_daemon: %" PRIu32 " bytes: %s", *size_rtn,
-         message_summary (*buf_rtn, *size_rtn, summary));
-
-  return 0;
-}
-
-/* This is very much like recv_from_daemon above, but g->sock is
- * a listening socket and we are accepting a new connection on
- * that socket instead of reading anything.  Returns the newly
- * accepted socket.
- */
-int
-guestfs___accept_from_daemon (guestfs_h *g)
-{
-  fd_set rset, rset2;
-
-  debug (g, "accept_from_daemon: %p g->state = %d", g, g->state);
-
-  FD_ZERO (&rset);
-
-  if (g->fd[1] >= 0)            /* Read qemu stdout for log messages & EOF. */
-    FD_SET (g->fd[1], &rset);
-  FD_SET (g->sock, &rset);      /* Read socket for accept. */
-
-  int max_fd = MAX (g->sock, g->fd[1]);
-  int sock = -1;
-
-  while (sock == -1) {
-#if 0
-    /* RWMJ: Temporarily disable this.  It *should* happen that the
-     * zombie is cleaned up now on the usual close path, but we
-     * might need to reenable this if that is not the case.
-     * 2012-07-20.
-     */
-    /* If the qemu process has died, clean up the zombie (RHBZ#579155).
-     * By partially polling in the select below we ensure that this
-     * function will be called eventually.
-     */
-    waitpid (g->pid, NULL, WNOHANG);
-#endif
-
-    rset2 = rset;
-
-    struct timeval tv = { .tv_sec = 1, .tv_usec = 0 };
-    int r = select (max_fd+1, &rset2, NULL, NULL, &tv);
-    if (r == -1) {
-      if (errno == EINTR || errno == EAGAIN)
-        continue;
-      perrorf (g, "select");
-      return -1;
-    }
-
-    if (g->fd[1] >= 0 && FD_ISSET (g->fd[1], &rset2)) {
-      if (read_log_message_or_eof (g, g->fd[1], 1) == -1)
-        return -1;
-    }
-    if (FD_ISSET (g->sock, &rset2)) {
-      sock = accept4 (g->sock, NULL, NULL, SOCK_CLOEXEC);
-      if (sock == -1) {
-        if (errno == EINTR || errno == EAGAIN)
-          continue;
-        perrorf (g, "accept");
-        return -1;
-      }
-    }
-  }
-
-  return sock;
-}
-
-=======
->>>>>>> 919110f7
-int
-guestfs___send (guestfs_h *g, int proc_nr,
-                uint64_t progress_hint, uint64_t optargs_bitmask,
-                xdrproc_t xdrp, char *args)
-{
-  struct guestfs_message_header hdr;
-  XDR xdr;
-  u_int32_t len;
-  int serial = g->msg_next_serial++;
-<<<<<<< HEAD
-  int r;
-=======
-  ssize_t r;
->>>>>>> 919110f7
-  CLEANUP_FREE char *msg_out = NULL;
-  size_t msg_out_size;
-
-  if (!g->conn) {
-    guestfs___unexpected_close_error (g);
-    return -1;
-  }
-
-  /* We have to allocate this message buffer on the heap because
-   * it is quite large (although will be mostly unused).  We
-   * can't allocate it on the stack because in some environments
-   * we have quite limited stack space available, notably when
-   * running in the JVM.
-   */
-  msg_out = safe_malloc (g, GUESTFS_MESSAGE_MAX + 4);
-  xdrmem_create (&xdr, msg_out + 4, GUESTFS_MESSAGE_MAX, XDR_ENCODE);
-
-  /* Serialize the header. */
-  hdr.prog = GUESTFS_PROGRAM;
-  hdr.vers = GUESTFS_PROTOCOL_VERSION;
-  hdr.proc = proc_nr;
-  hdr.direction = GUESTFS_DIRECTION_CALL;
-  hdr.serial = serial;
-  hdr.status = GUESTFS_STATUS_OK;
-  hdr.progress_hint = progress_hint;
-  hdr.optargs_bitmask = optargs_bitmask;
-
-  if (!xdr_guestfs_message_header (&xdr, &hdr)) {
-    error (g, _("xdr_guestfs_message_header failed"));
-    return -1;
-  }
-
-  /* Serialize the args.  If any, because some message types
-   * have no parameters.
-   */
-  if (xdrp) {
-    if (!(*xdrp) (&xdr, args)) {
-      error (g, _("dispatch failed to marshal args"));
-      return -1;
-    }
-  }
-
-  /* Get the actual length of the message, resize the buffer to match
-   * the actual length, and write the length word at the beginning.
-   */
-  len = xdr_getpos (&xdr);
-  xdr_destroy (&xdr);
-
-  msg_out = safe_realloc (g, msg_out, len + 4);
-  msg_out_size = len + 4;
-
-  xdrmem_create (&xdr, msg_out, 4, XDR_ENCODE);
-  xdr_uint32_t (&xdr, &len);
-
-<<<<<<< HEAD
- again:
-  r = send_to_daemon (g, msg_out, msg_out_size);
-  if (r == -2)                  /* Ignore stray daemon cancellations. */
-    goto again;
-  if (r == -1)
-    return -1;
-
-=======
-  /* Look for stray daemon cancellation messages from earlier calls
-   * and ignore them.
-   */
-  r = check_daemon_socket (g);
-  /* r == -2 (cancellation) is ignored */
-  if (r == -1)
-    return -1;
-  if (r == 0) {
-    guestfs___unexpected_close_error (g);
-    child_cleanup (g);
-    return -1;
-  }
-
-  /* Send the message. */
-  r = g->conn->ops->write_data (g, g->conn, msg_out, msg_out_size);
-  if (r == -1)
-    return -1;
-  if (r == 0) {
-    guestfs___unexpected_close_error (g);
-    child_cleanup (g);
-    return -1;
-  }
-
->>>>>>> 919110f7
-  return serial;
-}
-
-static void
-fadvise_sequential (int fd)
-{
-#if defined(HAVE_POSIX_FADVISE) && defined(POSIX_FADV_SEQUENTIAL)
-  /* Since the fd might be a non-file, eg. /dev/stdout, just ignore
-   * this when it fails.  It's not clear from the man page, but the
-   * 'advice' parameter is NOT a bitmask.  You can only pass one
-   * parameter with each call.
-   */
-  ignore_value (posix_fadvise (fd, 0, 0, POSIX_FADV_SEQUENTIAL));
-#endif
-}
-
-static int send_file_chunk (guestfs_h *g, int cancel, const char *buf, size_t len);
-static int send_file_data (guestfs_h *g, const char *buf, size_t len);
-static int send_file_cancellation (guestfs_h *g);
-static int send_file_complete (guestfs_h *g);
-
-/* Send a file.
- * Returns:
- *   0 OK
- *   -1 error
- *   -2 daemon cancelled (we must read the error message)
- */
-int
-guestfs___send_file (guestfs_h *g, const char *filename)
-{
-  char buf[GUESTFS_MAX_CHUNK_SIZE];
-  int fd, r = 0, err;
-
-  g->user_cancel = 0;
-
-  fd = open (filename, O_RDONLY|O_CLOEXEC);
-  if (fd == -1) {
-    perrorf (g, "open: %s", filename);
-    send_file_cancellation (g);
-    return -1;
-  }
-
-  fadvise_sequential (fd);
-
-  /* Send file in chunked encoding. */
-  while (!g->user_cancel) {
-    r = read (fd, buf, sizeof buf);
-    if (r == -1 && (errno == EINTR || errno == EAGAIN))
-      continue;
-    if (r <= 0) break;
-    err = send_file_data (g, buf, r);
-    if (err < 0) {
-      if (err == -2)		/* daemon sent cancellation */
-        send_file_cancellation (g);
-      close (fd);
-      return err;
-    }
-  }
-
-  if (r == -1) {
-    perrorf (g, "read: %s", filename);
-    send_file_cancellation (g);
-    close (fd);
-    return -1;
-  }
-
-  if (g->user_cancel) {
-    error (g, _("operation cancelled by user"));
-    g->last_errnum = EINTR;
-    send_file_cancellation (g);
-    close (fd);
-    return -1;
-  }
-
-  /* End of file, but before we send that, we need to close
-   * the file and check for errors.
-   */
-  if (close (fd) == -1) {
-    perrorf (g, "close: %s", filename);
-    send_file_cancellation (g);
-    return -1;
-  }
-
-  return send_file_complete (g);
-}
-
-/* Send a chunk of file data. */
-static int
-send_file_data (guestfs_h *g, const char *buf, size_t len)
-{
-  return send_file_chunk (g, 0, buf, len);
-}
-
-/* Send a cancellation message. */
-static int
-send_file_cancellation (guestfs_h *g)
-{
-  return send_file_chunk (g, 1, NULL, 0);
-}
-
-/* Send a file complete chunk. */
-static int
-send_file_complete (guestfs_h *g)
-{
-  char buf[1];
-  return send_file_chunk (g, 0, buf, 0);
-}
-
-static int
-send_file_chunk (guestfs_h *g, int cancel, const char *buf, size_t buflen)
-{
-  u_int32_t len;
-  ssize_t r;
-  guestfs_chunk chunk;
-  XDR xdr;
-  CLEANUP_FREE char *msg_out = NULL;
-  size_t msg_out_size;
-
-  /* Allocate the chunk buffer.  Don't use the stack to avoid
-   * excessive stack usage and unnecessary copies.
-   */
-  msg_out = safe_malloc (g, GUESTFS_MAX_CHUNK_SIZE + 4 + 48);
-  xdrmem_create (&xdr, msg_out + 4, GUESTFS_MAX_CHUNK_SIZE + 48, XDR_ENCODE);
-
-  /* Serialize the chunk. */
-  chunk.cancel = cancel;
-  chunk.data.data_len = buflen;
-  chunk.data.data_val = (char *) buf;
-
-  if (!xdr_guestfs_chunk (&xdr, &chunk)) {
-    error (g, _("xdr_guestfs_chunk failed (buf = %p, buflen = %zu)"),
-           buf, buflen);
-    xdr_destroy (&xdr);
-    return -1;
-  }
-
-  len = xdr_getpos (&xdr);
-  xdr_destroy (&xdr);
-
-  /* Reduce the size of the outgoing message buffer to the real length. */
-  msg_out = safe_realloc (g, msg_out, len + 4);
-  msg_out_size = len + 4;
-
-  xdrmem_create (&xdr, msg_out, 4, XDR_ENCODE);
-  xdr_uint32_t (&xdr, &len);
-
-<<<<<<< HEAD
-  r = send_to_daemon (g, msg_out, msg_out_size);
-
-=======
->>>>>>> 919110f7
-  /* Did the daemon send a cancellation message? */
-  r = check_daemon_socket (g);
-  if (r == -2) {
-    debug (g, "got daemon cancellation");
-    return -2;
-  }
-  if (r == -1)
-    return -1;
-  if (r == 0) {
-    guestfs___unexpected_close_error (g);
-    child_cleanup (g);
-    return -1;
-  }
-
-  /* Send the chunk. */
-  r = g->conn->ops->write_data (g, g->conn, msg_out, msg_out_size);
-  if (r == -1)
-    return -1;
-<<<<<<< HEAD
-
-  return 0;
-=======
-  if (r == 0) {
-    guestfs___unexpected_close_error (g);
-    child_cleanup (g);
-    return -1;
-  }
-
-  return 0;
-}
-
-/* guestfs___recv_from_daemon: This reads a single message, file
- * chunk, launch flag or cancellation flag from the daemon.  If
- * something was read, it returns 0, otherwise -1.
- *
- * Both size_rtn and buf_rtn must be passed by the caller as non-NULL.
- *
- * *size_rtn returns the size of the returned message or it may be
- * GUESTFS_LAUNCH_FLAG or GUESTFS_CANCEL_FLAG.
- *
- * *buf_rtn is returned containing the message (if any) or will be set
- * to NULL.  *buf_rtn must be freed by the caller.
- *
- * This checks for EOF (appliance died) and passes that up through the
- * child_cleanup function above.
- *
- * Log message, progress messages are handled transparently here.
- */
-
-static int
-recv_from_daemon (guestfs_h *g, uint32_t *size_rtn, void **buf_rtn)
-{
-  char lenbuf[4];
-  ssize_t n;
-  XDR xdr;
-  size_t message_size;
-
-  *size_rtn = 0;
-  *buf_rtn = NULL;
-
-  /* RHBZ#914931: Along some (rare) paths, we might have closed the
-   * socket connection just before this function is called, so just
-   * return an error if this happens.
-   */
-  if (!g->conn) {
-    guestfs___unexpected_close_error (g);
-    return -1;
-  }
-
-  /* Read the 4 byte size / flag. */
-  n = g->conn->ops->read_data (g, g->conn, lenbuf, 4);
-  if (n == -1)
-    return -1;
-  if (n == 0) {
-    guestfs___unexpected_close_error (g);
-    child_cleanup (g);
-    return -1;
-  }
-
-  xdrmem_create (&xdr, lenbuf, 4, XDR_DECODE);
-  xdr_uint32_t (&xdr, size_rtn);
-  xdr_destroy (&xdr);
-
-  if (*size_rtn == GUESTFS_LAUNCH_FLAG) {
-    if (g->state != LAUNCHING)
-      error (g, _("received magic signature from guestfsd, but in state %d"),
-             g->state);
-    else {
-      g->state = READY;
-      guestfs___call_callbacks_void (g, GUESTFS_EVENT_LAUNCH_DONE);
-    }
-    debug (g, "recv_from_daemon: received GUESTFS_LAUNCH_FLAG");
-    return 0;
-  }
-  else if (*size_rtn == GUESTFS_CANCEL_FLAG) {
-    debug (g, "recv_from_daemon: received GUESTFS_CANCEL_FLAG");
-    return 0;
-  }
-  else if (*size_rtn == GUESTFS_PROGRESS_FLAG)
-    /*FALLTHROUGH*/;
-  else if (*size_rtn > GUESTFS_MESSAGE_MAX) {
-    /* If this happens, it's pretty bad and we've probably lost
-     * synchronization.
-     */
-    error (g, _("message length (%u) > maximum possible size (%d)"),
-           (unsigned) *size_rtn, GUESTFS_MESSAGE_MAX);
-    return -1;
-  }
-
-  /* Calculate the message size. */
-  message_size =
-    *size_rtn != GUESTFS_PROGRESS_FLAG ? *size_rtn : PROGRESS_MESSAGE_SIZE;
-
-  /* Allocate the complete buffer, size now known. */
-  *buf_rtn = safe_malloc (g, message_size);
-
-  /* Read the message. */
-  n = g->conn->ops->read_data (g, g->conn, *buf_rtn, message_size);
-  if (n == -1) {
-    free (*buf_rtn);
-    *buf_rtn = NULL;
-    return -1;
-  }
-  if (n == 0) {
-    guestfs___unexpected_close_error (g);
-    child_cleanup (g);
-    free (*buf_rtn);
-    *buf_rtn = NULL;
-    return -1;
-  }
-
-  /* ... it's a normal message (not progress/launch/cancel) so display
-   * it if we're debugging.
-   */
-#ifdef ENABLE_PACKET_DUMP
-  if (g->verbose) {
-    ssize_t i, j;
-
-    for (i = 0; i < nr; i += 16) {
-      printf ("%04zx: ", i);
-      for (j = i; j < MIN (i+16, nr); ++j)
-        printf ("%02x ", (*(unsigned char **)buf_rtn)[j]);
-      for (; j < i+16; ++j)
-        printf ("   ");
-      printf ("|");
-      for (j = i; j < MIN (i+16, nr); ++j)
-        if (c_isprint ((*(char **)buf_rtn)[j]))
-          printf ("%c", (*(char **)buf_rtn)[j]);
-        else
-          printf (".");
-      for (; j < i+16; ++j)
-        printf (" ");
-      printf ("|\n");
-    }
-  }
-#endif
-
-  return 0;
-}
-
-int
-guestfs___recv_from_daemon (guestfs_h *g, uint32_t *size_rtn, void **buf_rtn)
-{
-  int r;
-
- again:
-  r = recv_from_daemon (g, size_rtn, buf_rtn);
-  if (r == -1)
-    return -1;
-
-  if (*size_rtn == GUESTFS_PROGRESS_FLAG) {
-    guestfs_progress message;
-    XDR xdr;
-
-    xdrmem_create (&xdr, *buf_rtn, PROGRESS_MESSAGE_SIZE, XDR_DECODE);
-    xdr_guestfs_progress (&xdr, &message);
-    xdr_destroy (&xdr);
-
-    guestfs___progress_message_callback (g, &message);
-
-    free (*buf_rtn);
-    *buf_rtn = NULL;
-
-    /* Process next message. */
-    goto again;
-  }
-
-  if (*size_rtn == GUESTFS_LAUNCH_FLAG || *size_rtn == GUESTFS_CANCEL_FLAG)
-    return 0;
-
   /* Got the full message, caller can start processing it. */
   assert (*buf_rtn != NULL);
 
   return 0;
->>>>>>> 919110f7
 }
 
 /* Receive a reply. */
