--- conflicted
+++ resolved
@@ -3143,11 +3143,6 @@
  char *
  guestfs_get_attach_method (guestfs_h *g);
 
-<<<<<<< HEAD
-Return the current attach method.
-
-See C<guestfs_set_attach_method> and L<guestfs(3)/ATTACH METHOD>.
-=======
 I<This function is deprecated.>
 In new code, use the L</guestfs_get_backend> call instead.
 
@@ -3158,7 +3153,6 @@
 Return the current backend.
 
 See C<guestfs_set_backend> and L<guestfs(3)/BACKEND>.
->>>>>>> 919110f7
 
 This function returns a string, or NULL on error.
 I<The caller must free the returned string after use>.
@@ -9279,11 +9273,8 @@
 
 This function returns 0 on success or -1 on error.
 
-<<<<<<< HEAD
-=======
 (Added in 1.21.5)
 
->>>>>>> 919110f7
 =head2 guestfs_resize2fs
 
  int
@@ -9674,14 +9665,6 @@
 
  int
  guestfs_set_attach_method (guestfs_h *g,
-<<<<<<< HEAD
-                            const char *attachmethod);
-
-Set the method that libguestfs uses to connect to the back end
-guestfsd daemon.
-
-See L<guestfs(3)/ATTACH METHOD>.
-=======
                             const char *backend);
 
 I<This function is deprecated.>
@@ -9695,7 +9678,6 @@
 guestfsd daemon.
 
 See L<guestfs(3)/BACKEND>.
->>>>>>> 919110f7
 
 This function returns 0 on success or -1 on error.
 
