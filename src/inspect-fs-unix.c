--- conflicted
+++ resolved
@@ -1516,13 +1516,8 @@
   CLEANUP_FREE char *pathexpr = NULL;
 
   /* Security: Refuse to do this if a config file is too large. */
-<<<<<<< HEAD
-  for (const char **i = configfiles; *i != NULL; i++) {
-    if (guestfs_is_file_opts (g, *i,
-=======
   for (i = 0; configfiles[i] != NULL; ++i) {
     if (guestfs_is_file_opts (g, configfiles[i],
->>>>>>> a47442bd
                               GUESTFS_IS_FILE_OPTS_FOLLOWSYMLINKS, 1, -1) == 0)
       continue;
 
