/* libguestfs generated file -*- c -*-
 * WARNING: THIS FILE IS GENERATED FROM:
 *   generator/ *.ml
 * ANY CHANGES YOU MAKE TO THIS FILE WILL BE LOST.
 *
 * Copyright (C) 2009-2013 Red Hat Inc.
 *
 * This library is free software; you can redistribute it and/or
 * modify it under the terms of the GNU Lesser General Public
 * License as published by the Free Software Foundation; either
 * version 2 of the License, or (at your option) any later version.
 *
 * This library is distributed in the hope that it will be useful,
 * but WITHOUT ANY WARRANTY; without even the implied warranty of
 * MERCHANTABILITY or FITNESS FOR A PARTICULAR PURPOSE.  See the GNU
 * Lesser General Public License for more details.
 *
 * You should have received a copy of the GNU Lesser General Public
 * License along with this library; if not, write to the Free Software
 * Foundation, Inc., 51 Franklin Street, Fifth Floor, Boston, MA 02110-1301 USA
 */

/* This file defines the protocol used between the library and
 * the appliance/daemon.  For more information see the COMMUNICATION
 * PROTOCOL section in guestfs(3).  Note this protocol is internal
 * to libguestfs and may change at any time.
 */

%#include <config.h>

/* This has to be defined to get around a limitation in Mac OS X's rpcgen. */
#if HAVE_XDR_U_INT64_T
#define uint64_t u_int64_t
%#if HAVE_XDR_UINT64_T
%#define xdr_u_int64_t xdr_uint64_t
%#define u_int64_t uint64_t
%#endif
#else
%#if HAVE_XDR_U_INT64_T
%#define xdr_uint64_t xdr_u_int64_t
%#define uint64_t u_int64_t
%#endif
#endif

/* This has to be defined to get around a limitation in Sun's rpcgen. */
typedef string guestfs_str<>;

/* Internal structures. */

struct guestfs_int_int_bool {
  int i;
  int b;
};

typedef struct guestfs_int_int_bool guestfs_int_int_bool_list<>;

struct guestfs_int_lvm_pv {
  string pv_name<>;
  opaque pv_uuid[32];
  string pv_fmt<>;
  int64_t pv_size;
  int64_t dev_size;
  int64_t pv_free;
  int64_t pv_used;
  string pv_attr<>;
  int64_t pv_pe_count;
  int64_t pv_pe_alloc_count;
  string pv_tags<>;
  int64_t pe_start;
  int64_t pv_mda_count;
  int64_t pv_mda_free;
};

typedef struct guestfs_int_lvm_pv guestfs_int_lvm_pv_list<>;

struct guestfs_int_lvm_vg {
  string vg_name<>;
  opaque vg_uuid[32];
  string vg_fmt<>;
  string vg_attr<>;
  int64_t vg_size;
  int64_t vg_free;
  string vg_sysid<>;
  int64_t vg_extent_size;
  int64_t vg_extent_count;
  int64_t vg_free_count;
  int64_t max_lv;
  int64_t max_pv;
  int64_t pv_count;
  int64_t lv_count;
  int64_t snap_count;
  int64_t vg_seqno;
  string vg_tags<>;
  int64_t vg_mda_count;
  int64_t vg_mda_free;
};

typedef struct guestfs_int_lvm_vg guestfs_int_lvm_vg_list<>;

struct guestfs_int_lvm_lv {
  string lv_name<>;
  opaque lv_uuid[32];
  string lv_attr<>;
  int64_t lv_major;
  int64_t lv_minor;
  int64_t lv_kernel_major;
  int64_t lv_kernel_minor;
  int64_t lv_size;
  int64_t seg_count;
  string origin<>;
  float snap_percent;
  float copy_percent;
  string move_pv<>;
  string lv_tags<>;
  string mirror_log<>;
  string modules<>;
};

typedef struct guestfs_int_lvm_lv guestfs_int_lvm_lv_list<>;

struct guestfs_int_stat {
  int64_t dev;
  int64_t ino;
  int64_t mode;
  int64_t nlink;
  int64_t uid;
  int64_t gid;
  int64_t rdev;
  int64_t size;
  int64_t blksize;
  int64_t blocks;
  int64_t atime;
  int64_t mtime;
  int64_t ctime;
};

typedef struct guestfs_int_stat guestfs_int_stat_list<>;

struct guestfs_int_statvfs {
  int64_t bsize;
  int64_t frsize;
  int64_t blocks;
  int64_t bfree;
  int64_t bavail;
  int64_t files;
  int64_t ffree;
  int64_t favail;
  int64_t fsid;
  int64_t flag;
  int64_t namemax;
};

typedef struct guestfs_int_statvfs guestfs_int_statvfs_list<>;

struct guestfs_int_dirent {
  int64_t ino;
  char ftyp;
  string name<>;
};

typedef struct guestfs_int_dirent guestfs_int_dirent_list<>;

struct guestfs_int_version {
  int64_t major;
  int64_t minor;
  int64_t release;
  string extra<>;
};

typedef struct guestfs_int_version guestfs_int_version_list<>;

struct guestfs_int_xattr {
  string attrname<>;
  opaque attrval<>;
};

typedef struct guestfs_int_xattr guestfs_int_xattr_list<>;

struct guestfs_int_inotify_event {
  int64_t in_wd;
  unsigned int in_mask;
  unsigned int in_cookie;
  string in_name<>;
};

typedef struct guestfs_int_inotify_event guestfs_int_inotify_event_list<>;

struct guestfs_int_partition {
  int part_num;
  int64_t part_start;
  int64_t part_end;
  int64_t part_size;
};

typedef struct guestfs_int_partition guestfs_int_partition_list<>;

struct guestfs_int_application {
  string app_name<>;
  string app_display_name<>;
  int app_epoch;
  string app_version<>;
  string app_release<>;
  string app_install_path<>;
  string app_trans_path<>;
  string app_publisher<>;
  string app_url<>;
  string app_source_package<>;
  string app_summary<>;
  string app_description<>;
};

typedef struct guestfs_int_application guestfs_int_application_list<>;

struct guestfs_int_application2 {
  string app2_name<>;
  string app2_display_name<>;
  int app2_epoch;
  string app2_version<>;
  string app2_release<>;
  string app2_arch<>;
  string app2_install_path<>;
  string app2_trans_path<>;
  string app2_publisher<>;
  string app2_url<>;
  string app2_source_package<>;
  string app2_summary<>;
  string app2_description<>;
  string app2_spare1<>;
  string app2_spare2<>;
  string app2_spare3<>;
  string app2_spare4<>;
};

typedef struct guestfs_int_application2 guestfs_int_application2_list<>;

struct guestfs_int_isoinfo {
  string iso_system_id<>;
  string iso_volume_id<>;
  unsigned int iso_volume_space_size;
  unsigned int iso_volume_set_size;
  unsigned int iso_volume_sequence_number;
  unsigned int iso_logical_block_size;
  string iso_volume_set_id<>;
  string iso_publisher_id<>;
  string iso_data_preparer_id<>;
  string iso_application_id<>;
  string iso_copyright_file_id<>;
  string iso_abstract_file_id<>;
  string iso_bibliographic_file_id<>;
  int64_t iso_volume_creation_t;
  int64_t iso_volume_modification_t;
  int64_t iso_volume_expiration_t;
  int64_t iso_volume_effective_t;
};

typedef struct guestfs_int_isoinfo guestfs_int_isoinfo_list<>;

struct guestfs_int_mdstat {
  string mdstat_device<>;
  int mdstat_index;
  string mdstat_flags<>;
};

typedef struct guestfs_int_mdstat guestfs_int_mdstat_list<>;

struct guestfs_int_btrfssubvolume {
  uint64_t btrfssubvolume_id;
  uint64_t btrfssubvolume_top_level_id;
  string btrfssubvolume_path<>;
};

typedef struct guestfs_int_btrfssubvolume guestfs_int_btrfssubvolume_list<>;

struct guestfs_int_xfsinfo {
  string xfs_mntpoint<>;
  unsigned int xfs_inodesize;
  unsigned int xfs_agcount;
  unsigned int xfs_agsize;
  unsigned int xfs_sectsize;
  unsigned int xfs_attr;
  unsigned int xfs_blocksize;
  uint64_t xfs_datablocks;
  unsigned int xfs_imaxpct;
  unsigned int xfs_sunit;
  unsigned int xfs_swidth;
  unsigned int xfs_dirversion;
  unsigned int xfs_dirblocksize;
  unsigned int xfs_cimode;
  string xfs_logname<>;
  unsigned int xfs_logblocksize;
  unsigned int xfs_logblocks;
  unsigned int xfs_logversion;
  unsigned int xfs_logsectsize;
  unsigned int xfs_logsunit;
  unsigned int xfs_lazycount;
  string xfs_rtname<>;
  unsigned int xfs_rtextsize;
  uint64_t xfs_rtblocks;
  uint64_t xfs_rtextents;
};

typedef struct guestfs_int_xfsinfo guestfs_int_xfsinfo_list<>;

struct guestfs_int_utsname {
  string uts_sysname<>;
  string uts_release<>;
  string uts_version<>;
  string uts_machine<>;
};

typedef struct guestfs_int_utsname guestfs_int_utsname_list<>;

struct guestfs_int_hivex_node {
  int64_t hivex_node_h;
};

typedef struct guestfs_int_hivex_node guestfs_int_hivex_node_list<>;

struct guestfs_int_hivex_value {
  int64_t hivex_value_h;
};

typedef struct guestfs_int_hivex_value guestfs_int_hivex_value_list<>;

struct guestfs_int_internal_mountable {
  int im_type;
  string im_device<>;
  string im_volume<>;
};

typedef struct guestfs_int_internal_mountable guestfs_int_internal_mountable_list<>;

/* Function arguments and return values. */

struct guestfs_mount_args {
  string mountable<>;
  string mountpoint<>;
};

struct guestfs_touch_args {
  string path<>;
};

struct guestfs_ll_args {
  string directory<>;
};

struct guestfs_ll_ret {
  string listing<>;
};

struct guestfs_list_devices_ret {
  guestfs_str devices<>;
};

struct guestfs_list_partitions_ret {
  guestfs_str partitions<>;
};

struct guestfs_pvs_ret {
  guestfs_str physvols<>;
};

struct guestfs_vgs_ret {
  guestfs_str volgroups<>;
};

struct guestfs_lvs_ret {
  guestfs_str logvols<>;
};

struct guestfs_pvs_full_ret {
  guestfs_int_lvm_pv_list physvols;
};

struct guestfs_vgs_full_ret {
  guestfs_int_lvm_vg_list volgroups;
};

struct guestfs_lvs_full_ret {
  guestfs_int_lvm_lv_list logvols;
};

struct guestfs_aug_init_args {
  string root<>;
  int flags;
};

struct guestfs_aug_defvar_args {
  string name<>;
  guestfs_str *expr;
};

struct guestfs_aug_defvar_ret {
  int nrnodes;
};

struct guestfs_aug_defnode_args {
  string name<>;
  string expr<>;
  string val<>;
};

struct guestfs_aug_defnode_ret {
  guestfs_int_int_bool nrnodescreated;
};

struct guestfs_aug_get_args {
  string augpath<>;
};

struct guestfs_aug_get_ret {
  string val<>;
};

struct guestfs_aug_set_args {
  string augpath<>;
  string val<>;
};

struct guestfs_aug_insert_args {
  string augpath<>;
  string label<>;
  bool before;
};

struct guestfs_aug_rm_args {
  string augpath<>;
};

struct guestfs_aug_rm_ret {
  int nrnodes;
};

struct guestfs_aug_mv_args {
  string src<>;
  string dest<>;
};

struct guestfs_aug_match_args {
  string augpath<>;
};

struct guestfs_aug_match_ret {
  guestfs_str matches<>;
};

struct guestfs_aug_ls_args {
  string augpath<>;
};

struct guestfs_aug_ls_ret {
  guestfs_str matches<>;
};

struct guestfs_rm_args {
  string path<>;
};

struct guestfs_rmdir_args {
  string path<>;
};

struct guestfs_rm_rf_args {
  string path<>;
};

struct guestfs_mkdir_args {
  string path<>;
};

struct guestfs_mkdir_p_args {
  string path<>;
};

struct guestfs_chmod_args {
  int mode;
  string path<>;
};

struct guestfs_chown_args {
  int owner;
  int group;
  string path<>;
};

struct guestfs_exists_args {
  string path<>;
};

struct guestfs_exists_ret {
  bool existsflag;
};

struct guestfs_is_file_args {
  string path<>;
};

struct guestfs_is_file_ret {
  bool fileflag;
};

struct guestfs_is_dir_args {
  string path<>;
};

struct guestfs_is_dir_ret {
  bool dirflag;
};

struct guestfs_pvcreate_args {
  string device<>;
};

struct guestfs_vgcreate_args {
  string volgroup<>;
  guestfs_str physvols<>;
};

struct guestfs_lvcreate_args {
  string logvol<>;
  string volgroup<>;
  int mbytes;
};

struct guestfs_sfdisk_args {
  string device<>;
  int cyls;
  int heads;
  int sectors;
  guestfs_str lines<>;
};

struct guestfs_write_file_args {
  string path<>;
  string content<>;
  int size;
};

struct guestfs_umount_args {
  string pathordevice<>;
  bool force;
  bool lazyunmount;
};

struct guestfs_mounts_ret {
  guestfs_str devices<>;
};

struct guestfs_file_args {
  string path<>;
};

struct guestfs_file_ret {
  string description<>;
};

struct guestfs_command_args {
  guestfs_str arguments<>;
};

struct guestfs_command_ret {
  string output<>;
};

struct guestfs_command_lines_args {
  guestfs_str arguments<>;
};

struct guestfs_command_lines_ret {
  guestfs_str lines<>;
};

struct guestfs_stat_args {
  string path<>;
};

struct guestfs_stat_ret {
  guestfs_int_stat statbuf;
};

struct guestfs_lstat_args {
  string path<>;
};

struct guestfs_lstat_ret {
  guestfs_int_stat statbuf;
};

struct guestfs_statvfs_args {
  string path<>;
};

struct guestfs_statvfs_ret {
  guestfs_int_statvfs statbuf;
};

struct guestfs_tune2fs_l_args {
  string device<>;
};

struct guestfs_tune2fs_l_ret {
  guestfs_str superblock<>;
};

struct guestfs_blockdev_setro_args {
  string device<>;
};

struct guestfs_blockdev_setrw_args {
  string device<>;
};

struct guestfs_blockdev_getro_args {
  string device<>;
};

struct guestfs_blockdev_getro_ret {
  bool ro;
};

struct guestfs_blockdev_getss_args {
  string device<>;
};

struct guestfs_blockdev_getss_ret {
  int sectorsize;
};

struct guestfs_blockdev_getbsz_args {
  string device<>;
};

struct guestfs_blockdev_getbsz_ret {
  int blocksize;
};

struct guestfs_blockdev_setbsz_args {
  string device<>;
  int blocksize;
};

struct guestfs_blockdev_getsz_args {
  string device<>;
};

struct guestfs_blockdev_getsz_ret {
  int64_t sizeinsectors;
};

struct guestfs_blockdev_getsize64_args {
  string device<>;
};

struct guestfs_blockdev_getsize64_ret {
  int64_t sizeinbytes;
};

struct guestfs_blockdev_flushbufs_args {
  string device<>;
};

struct guestfs_blockdev_rereadpt_args {
  string device<>;
};

struct guestfs_upload_args {
  string remotefilename<>;
};

struct guestfs_download_args {
  string remotefilename<>;
};

struct guestfs_checksum_args {
  string csumtype<>;
  string path<>;
};

struct guestfs_checksum_ret {
  string checksum<>;
};

struct guestfs_tar_in_args {
  string directory<>;
  string compress<>;
};

struct guestfs_tar_out_args {
  string directory<>;
  string compress<>;
  bool numericowner;
  guestfs_str excludes<>;
};

struct guestfs_tgz_in_args {
  string directory<>;
};

struct guestfs_tgz_out_args {
  string directory<>;
};

struct guestfs_mount_ro_args {
  string mountable<>;
  string mountpoint<>;
};

struct guestfs_mount_options_args {
  string options<>;
  string mountable<>;
  string mountpoint<>;
};

struct guestfs_mount_vfs_args {
  string options<>;
  string vfstype<>;
  string mountable<>;
  string mountpoint<>;
};

struct guestfs_debug_args {
  string subcmd<>;
  guestfs_str extraargs<>;
};

struct guestfs_debug_ret {
  string result<>;
};

struct guestfs_lvremove_args {
  string device<>;
};

struct guestfs_vgremove_args {
  string vgname<>;
};

struct guestfs_pvremove_args {
  string device<>;
};

struct guestfs_set_e2label_args {
  string device<>;
  string label<>;
};

struct guestfs_get_e2label_args {
  string device<>;
};

struct guestfs_get_e2label_ret {
  string label<>;
};

struct guestfs_set_e2uuid_args {
  string device<>;
  string uuid<>;
};

struct guestfs_get_e2uuid_args {
  string device<>;
};

struct guestfs_get_e2uuid_ret {
  string uuid<>;
};

struct guestfs_fsck_args {
  string fstype<>;
  string device<>;
};

struct guestfs_fsck_ret {
  int status;
};

struct guestfs_zero_args {
  string device<>;
};

struct guestfs_grub_install_args {
  string root<>;
  string device<>;
};

struct guestfs_cp_args {
  string src<>;
  string dest<>;
};

struct guestfs_cp_a_args {
  string src<>;
  string dest<>;
};

struct guestfs_mv_args {
  string src<>;
  string dest<>;
};

struct guestfs_drop_caches_args {
  int whattodrop;
};

struct guestfs_dmesg_ret {
  string kmsgs<>;
};

struct guestfs_equal_args {
  string file1<>;
  string file2<>;
};

struct guestfs_equal_ret {
  bool equality;
};

struct guestfs_strings_args {
  string path<>;
};

struct guestfs_strings_ret {
  guestfs_str stringsout<>;
};

struct guestfs_strings_e_args {
  string encoding<>;
  string path<>;
};

struct guestfs_strings_e_ret {
  guestfs_str stringsout<>;
};

struct guestfs_hexdump_args {
  string path<>;
};

struct guestfs_hexdump_ret {
  string dump<>;
};

struct guestfs_zerofree_args {
  string device<>;
};

struct guestfs_pvresize_args {
  string device<>;
};

struct guestfs_sfdisk_N_args {
  string device<>;
  int partnum;
  int cyls;
  int heads;
  int sectors;
  string line<>;
};

struct guestfs_sfdisk_l_args {
  string device<>;
};

struct guestfs_sfdisk_l_ret {
  string partitions<>;
};

struct guestfs_sfdisk_kernel_geometry_args {
  string device<>;
};

struct guestfs_sfdisk_kernel_geometry_ret {
  string partitions<>;
};

struct guestfs_sfdisk_disk_geometry_args {
  string device<>;
};

struct guestfs_sfdisk_disk_geometry_ret {
  string partitions<>;
};

struct guestfs_vg_activate_all_args {
  bool activate;
};

struct guestfs_vg_activate_args {
  bool activate;
  guestfs_str volgroups<>;
};

struct guestfs_lvresize_args {
  string device<>;
  int mbytes;
};

struct guestfs_resize2fs_args {
  string device<>;
};

struct guestfs_e2fsck_f_args {
  string device<>;
};

struct guestfs_sleep_args {
  int secs;
};

struct guestfs_ntfs_3g_probe_args {
  bool rw;
  string device<>;
};

struct guestfs_ntfs_3g_probe_ret {
  int status;
};

struct guestfs_sh_args {
  string command<>;
};

struct guestfs_sh_ret {
  string output<>;
};

struct guestfs_sh_lines_args {
  string command<>;
};

struct guestfs_sh_lines_ret {
  guestfs_str lines<>;
};

struct guestfs_glob_expand_args {
  string pattern<>;
};

struct guestfs_glob_expand_ret {
  guestfs_str paths<>;
};

struct guestfs_scrub_device_args {
  string device<>;
};

struct guestfs_scrub_file_args {
  string file<>;
};

struct guestfs_scrub_freespace_args {
  string dir<>;
};

struct guestfs_mkdtemp_args {
  string tmpl<>;
};

struct guestfs_mkdtemp_ret {
  string dir<>;
};

struct guestfs_wc_l_args {
  string path<>;
};

struct guestfs_wc_l_ret {
  int lines;
};

struct guestfs_wc_w_args {
  string path<>;
};

struct guestfs_wc_w_ret {
  int words;
};

struct guestfs_wc_c_args {
  string path<>;
};

struct guestfs_wc_c_ret {
  int chars;
};

struct guestfs_head_args {
  string path<>;
};

struct guestfs_head_ret {
  guestfs_str lines<>;
};

struct guestfs_head_n_args {
  int nrlines;
  string path<>;
};

struct guestfs_head_n_ret {
  guestfs_str lines<>;
};

struct guestfs_tail_args {
  string path<>;
};

struct guestfs_tail_ret {
  guestfs_str lines<>;
};

struct guestfs_tail_n_args {
  int nrlines;
  string path<>;
};

struct guestfs_tail_n_ret {
  guestfs_str lines<>;
};

struct guestfs_df_ret {
  string output<>;
};

struct guestfs_df_h_ret {
  string output<>;
};

struct guestfs_du_args {
  string path<>;
};

struct guestfs_du_ret {
  int64_t sizekb;
};

struct guestfs_initrd_list_args {
  string path<>;
};

struct guestfs_initrd_list_ret {
  guestfs_str filenames<>;
};

struct guestfs_mount_loop_args {
  string file<>;
  string mountpoint<>;
};

struct guestfs_mkswap_args {
  string device<>;
  string label<>;
  string uuid<>;
};

struct guestfs_mkswap_L_args {
  string label<>;
  string device<>;
};

struct guestfs_mkswap_U_args {
  string uuid<>;
  string device<>;
};

struct guestfs_mknod_args {
  int mode;
  int devmajor;
  int devminor;
  string path<>;
};

struct guestfs_mkfifo_args {
  int mode;
  string path<>;
};

struct guestfs_mknod_b_args {
  int mode;
  int devmajor;
  int devminor;
  string path<>;
};

struct guestfs_mknod_c_args {
  int mode;
  int devmajor;
  int devminor;
  string path<>;
};

struct guestfs_umask_args {
  int mask;
};

struct guestfs_umask_ret {
  int oldmask;
};

struct guestfs_readdir_args {
  string dir<>;
};

struct guestfs_readdir_ret {
  guestfs_int_dirent_list entries;
};

struct guestfs_sfdiskM_args {
  string device<>;
  guestfs_str lines<>;
};

struct guestfs_zfile_args {
  string meth<>;
  string path<>;
};

struct guestfs_zfile_ret {
  string description<>;
};

struct guestfs_getxattrs_args {
  string path<>;
};

struct guestfs_getxattrs_ret {
  guestfs_int_xattr_list xattrs;
};

struct guestfs_lgetxattrs_args {
  string path<>;
};

struct guestfs_lgetxattrs_ret {
  guestfs_int_xattr_list xattrs;
};

struct guestfs_setxattr_args {
  string xattr<>;
  string val<>;
  int vallen;
  string path<>;
};

struct guestfs_lsetxattr_args {
  string xattr<>;
  string val<>;
  int vallen;
  string path<>;
};

struct guestfs_removexattr_args {
  string xattr<>;
  string path<>;
};

struct guestfs_lremovexattr_args {
  string xattr<>;
  string path<>;
};

struct guestfs_mountpoints_ret {
  guestfs_str mps<>;
};

struct guestfs_mkmountpoint_args {
  string exemptpath<>;
};

struct guestfs_rmmountpoint_args {
  string exemptpath<>;
};

struct guestfs_grep_args {
  string regex<>;
  string path<>;
  bool extended;
  bool fixed;
  bool insensitive;
  bool compressed;
};

struct guestfs_grep_ret {
  guestfs_str lines<>;
};

struct guestfs_egrep_args {
  string regex<>;
  string path<>;
};

struct guestfs_egrep_ret {
  guestfs_str lines<>;
};

struct guestfs_fgrep_args {
  string pattern<>;
  string path<>;
};

struct guestfs_fgrep_ret {
  guestfs_str lines<>;
};

struct guestfs_grepi_args {
  string regex<>;
  string path<>;
};

struct guestfs_grepi_ret {
  guestfs_str lines<>;
};

struct guestfs_egrepi_args {
  string regex<>;
  string path<>;
};

struct guestfs_egrepi_ret {
  guestfs_str lines<>;
};

struct guestfs_fgrepi_args {
  string pattern<>;
  string path<>;
};

struct guestfs_fgrepi_ret {
  guestfs_str lines<>;
};

struct guestfs_zgrep_args {
  string regex<>;
  string path<>;
};

struct guestfs_zgrep_ret {
  guestfs_str lines<>;
};

struct guestfs_zegrep_args {
  string regex<>;
  string path<>;
};

struct guestfs_zegrep_ret {
  guestfs_str lines<>;
};

struct guestfs_zfgrep_args {
  string pattern<>;
  string path<>;
};

struct guestfs_zfgrep_ret {
  guestfs_str lines<>;
};

struct guestfs_zgrepi_args {
  string regex<>;
  string path<>;
};

struct guestfs_zgrepi_ret {
  guestfs_str lines<>;
};

struct guestfs_zegrepi_args {
  string regex<>;
  string path<>;
};

struct guestfs_zegrepi_ret {
  guestfs_str lines<>;
};

struct guestfs_zfgrepi_args {
  string pattern<>;
  string path<>;
};

struct guestfs_zfgrepi_ret {
  guestfs_str lines<>;
};

struct guestfs_realpath_args {
  string path<>;
};

struct guestfs_realpath_ret {
  string rpath<>;
};

struct guestfs_ln_args {
  string target<>;
  string linkname<>;
};

struct guestfs_ln_f_args {
  string target<>;
  string linkname<>;
};

struct guestfs_ln_s_args {
  string target<>;
  string linkname<>;
};

struct guestfs_ln_sf_args {
  string target<>;
  string linkname<>;
};

struct guestfs_readlink_args {
  string path<>;
};

struct guestfs_readlink_ret {
  string link<>;
};

struct guestfs_fallocate_args {
  string path<>;
  int len;
};

struct guestfs_swapon_device_args {
  string device<>;
};

struct guestfs_swapoff_device_args {
  string device<>;
};

struct guestfs_swapon_file_args {
  string file<>;
};

struct guestfs_swapoff_file_args {
  string file<>;
};

struct guestfs_swapon_label_args {
  string label<>;
};

struct guestfs_swapoff_label_args {
  string label<>;
};

struct guestfs_swapon_uuid_args {
  string uuid<>;
};

struct guestfs_swapoff_uuid_args {
  string uuid<>;
};

struct guestfs_mkswap_file_args {
  string path<>;
};

struct guestfs_inotify_init_args {
  int maxevents;
};

struct guestfs_inotify_add_watch_args {
  string path<>;
  int mask;
};

struct guestfs_inotify_add_watch_ret {
  int64_t wd;
};

struct guestfs_inotify_rm_watch_args {
  int wd;
};

struct guestfs_inotify_read_ret {
  guestfs_int_inotify_event_list events;
};

struct guestfs_inotify_files_ret {
  guestfs_str paths<>;
};

struct guestfs_setcon_args {
  string context<>;
};

struct guestfs_getcon_ret {
  string context<>;
};

struct guestfs_mkfs_b_args {
  string fstype<>;
  int blocksize;
  string device<>;
};

struct guestfs_mke2journal_args {
  int blocksize;
  string device<>;
};

struct guestfs_mke2journal_L_args {
  int blocksize;
  string label<>;
  string device<>;
};

struct guestfs_mke2journal_U_args {
  int blocksize;
  string uuid<>;
  string device<>;
};

struct guestfs_mke2fs_J_args {
  string fstype<>;
  int blocksize;
  string device<>;
  string journal<>;
};

struct guestfs_mke2fs_JL_args {
  string fstype<>;
  int blocksize;
  string device<>;
  string label<>;
};

struct guestfs_mke2fs_JU_args {
  string fstype<>;
  int blocksize;
  string device<>;
  string uuid<>;
};

struct guestfs_modprobe_args {
  string modulename<>;
};

struct guestfs_echo_daemon_args {
  guestfs_str words<>;
};

struct guestfs_echo_daemon_ret {
  string output<>;
};

struct guestfs_find0_args {
  string directory<>;
};

struct guestfs_case_sensitive_path_args {
  string path<>;
};

struct guestfs_case_sensitive_path_ret {
  string rpath<>;
};

struct guestfs_vfs_type_args {
  string mountable<>;
};

struct guestfs_vfs_type_ret {
  string fstype<>;
};

struct guestfs_truncate_args {
  string path<>;
};

struct guestfs_truncate_size_args {
  string path<>;
  int64_t size;
};

struct guestfs_utimens_args {
  string path<>;
  int64_t atsecs;
  int64_t atnsecs;
  int64_t mtsecs;
  int64_t mtnsecs;
};

struct guestfs_mkdir_mode_args {
  string path<>;
  int mode;
};

struct guestfs_lchown_args {
  int owner;
  int group;
  string path<>;
};

struct guestfs_internal_lstatlist_args {
  string path<>;
  guestfs_str names<>;
};

struct guestfs_internal_lstatlist_ret {
  guestfs_int_stat_list statbufs;
};

struct guestfs_internal_lxattrlist_args {
  string path<>;
  guestfs_str names<>;
};

struct guestfs_internal_lxattrlist_ret {
  guestfs_int_xattr_list xattrs;
};

struct guestfs_internal_readlinklist_args {
  string path<>;
  guestfs_str names<>;
};

struct guestfs_internal_readlinklist_ret {
  guestfs_str links<>;
};

struct guestfs_pread_args {
  string path<>;
  int count;
  int64_t offset;
};

struct guestfs_pread_ret {
  opaque content<>;
};

struct guestfs_part_init_args {
  string device<>;
  string parttype<>;
};

struct guestfs_part_add_args {
  string device<>;
  string prlogex<>;
  int64_t startsect;
  int64_t endsect;
};

struct guestfs_part_disk_args {
  string device<>;
  string parttype<>;
};

struct guestfs_part_set_bootable_args {
  string device<>;
  int partnum;
  bool bootable;
};

struct guestfs_part_set_name_args {
  string device<>;
  int partnum;
  string name<>;
};

struct guestfs_part_list_args {
  string device<>;
};

struct guestfs_part_list_ret {
  guestfs_int_partition_list partitions;
};

struct guestfs_part_get_parttype_args {
  string device<>;
};

struct guestfs_part_get_parttype_ret {
  string parttype<>;
};

struct guestfs_fill_args {
  int c;
  int len;
  string path<>;
};

struct guestfs_available_args {
  guestfs_str groups<>;
};

struct guestfs_dd_args {
  string src<>;
  string dest<>;
};

struct guestfs_filesize_args {
  string file<>;
};

struct guestfs_filesize_ret {
  int64_t size;
};

struct guestfs_lvrename_args {
  string logvol<>;
  string newlogvol<>;
};

struct guestfs_vgrename_args {
  string volgroup<>;
  string newvolgroup<>;
};

struct guestfs_initrd_cat_args {
  string initrdpath<>;
  string filename<>;
};

struct guestfs_initrd_cat_ret {
  opaque content<>;
};

struct guestfs_pvuuid_args {
  string device<>;
};

struct guestfs_pvuuid_ret {
  string uuid<>;
};

struct guestfs_vguuid_args {
  string vgname<>;
};

struct guestfs_vguuid_ret {
  string uuid<>;
};

struct guestfs_lvuuid_args {
  string device<>;
};

struct guestfs_lvuuid_ret {
  string uuid<>;
};

struct guestfs_vgpvuuids_args {
  string vgname<>;
};

struct guestfs_vgpvuuids_ret {
  guestfs_str uuids<>;
};

struct guestfs_vglvuuids_args {
  string vgname<>;
};

struct guestfs_vglvuuids_ret {
  guestfs_str uuids<>;
};

struct guestfs_copy_size_args {
  string src<>;
  string dest<>;
  int64_t size;
};

struct guestfs_zero_device_args {
  string device<>;
};

struct guestfs_txz_in_args {
  string directory<>;
};

struct guestfs_txz_out_args {
  string directory<>;
};

struct guestfs_part_del_args {
  string device<>;
  int partnum;
};

struct guestfs_part_get_bootable_args {
  string device<>;
  int partnum;
};

struct guestfs_part_get_bootable_ret {
  bool bootable;
};

struct guestfs_part_get_mbr_id_args {
  string device<>;
  int partnum;
};

struct guestfs_part_get_mbr_id_ret {
  int idbyte;
};

struct guestfs_part_set_mbr_id_args {
  string device<>;
  int partnum;
  int idbyte;
};

struct guestfs_checksum_device_args {
  string csumtype<>;
  string device<>;
};

struct guestfs_checksum_device_ret {
  string checksum<>;
};

struct guestfs_lvresize_free_args {
  string lv<>;
  int percent;
};

struct guestfs_aug_clear_args {
  string augpath<>;
};

struct guestfs_get_umask_ret {
  int mask;
};

struct guestfs_debug_upload_args {
  string tmpname<>;
  int mode;
};

struct guestfs_base64_in_args {
  string filename<>;
};

struct guestfs_base64_out_args {
  string filename<>;
};

struct guestfs_checksums_out_args {
  string csumtype<>;
  string directory<>;
};

struct guestfs_fill_pattern_args {
  string pattern<>;
  int len;
  string path<>;
};

struct guestfs_internal_write_args {
  string path<>;
  opaque content<>;
};

struct guestfs_pwrite_args {
  string path<>;
  opaque content<>;
  int64_t offset;
};

struct guestfs_pwrite_ret {
  int nbytes;
};

struct guestfs_resize2fs_size_args {
  string device<>;
  int64_t size;
};

struct guestfs_pvresize_size_args {
  string device<>;
  int64_t size;
};

struct guestfs_ntfsresize_size_args {
  string device<>;
  int64_t size;
};

struct guestfs_available_all_groups_ret {
  guestfs_str groups<>;
};

struct guestfs_fallocate64_args {
  string path<>;
  int64_t len;
};

struct guestfs_vfs_label_args {
  string mountable<>;
};

struct guestfs_vfs_label_ret {
  string label<>;
};

struct guestfs_vfs_uuid_args {
  string mountable<>;
};

struct guestfs_vfs_uuid_ret {
  string uuid<>;
};

struct guestfs_lvm_set_filter_args {
  guestfs_str devices<>;
};

struct guestfs_luks_open_args {
  string device<>;
  string key<>;
  string mapname<>;
};

struct guestfs_luks_open_ro_args {
  string device<>;
  string key<>;
  string mapname<>;
};

struct guestfs_luks_close_args {
  string device<>;
};

struct guestfs_luks_format_args {
  string device<>;
  string key<>;
  int keyslot;
};

struct guestfs_luks_format_cipher_args {
  string device<>;
  string key<>;
  int keyslot;
  string cipher<>;
};

struct guestfs_luks_add_key_args {
  string device<>;
  string key<>;
  string newkey<>;
  int keyslot;
};

struct guestfs_luks_kill_slot_args {
  string device<>;
  string key<>;
  int keyslot;
};

struct guestfs_is_lv_args {
  string device<>;
};

struct guestfs_is_lv_ret {
  bool lvflag;
};

struct guestfs_findfs_uuid_args {
  string uuid<>;
};

struct guestfs_findfs_uuid_ret {
  string device<>;
};

struct guestfs_findfs_label_args {
  string label<>;
};

struct guestfs_findfs_label_ret {
  string device<>;
};

struct guestfs_is_chardev_args {
  string path<>;
};

struct guestfs_is_chardev_ret {
  bool flag;
};

struct guestfs_is_blockdev_args {
  string path<>;
};

struct guestfs_is_blockdev_ret {
  bool flag;
};

struct guestfs_is_fifo_args {
  string path<>;
};

struct guestfs_is_fifo_ret {
  bool flag;
};

struct guestfs_is_symlink_args {
  string path<>;
};

struct guestfs_is_symlink_ret {
  bool flag;
};

struct guestfs_is_socket_args {
  string path<>;
};

struct guestfs_is_socket_ret {
  bool flag;
};

struct guestfs_part_to_dev_args {
  string partition<>;
};

struct guestfs_part_to_dev_ret {
  string device<>;
};

struct guestfs_upload_offset_args {
  string remotefilename<>;
  int64_t offset;
};

struct guestfs_download_offset_args {
  string remotefilename<>;
  int64_t offset;
  int64_t size;
};

struct guestfs_pwrite_device_args {
  string device<>;
  opaque content<>;
  int64_t offset;
};

struct guestfs_pwrite_device_ret {
  int nbytes;
};

struct guestfs_pread_device_args {
  string device<>;
  int count;
  int64_t offset;
};

struct guestfs_pread_device_ret {
  opaque content<>;
};

struct guestfs_lvm_canonical_lv_name_args {
  string lvname<>;
};

struct guestfs_lvm_canonical_lv_name_ret {
  string lv<>;
};

struct guestfs_mkfs_args {
  string fstype<>;
  string device<>;
  int blocksize;
  string features<>;
  int inode;
  int sectorsize;
};

struct guestfs_getxattr_args {
  string path<>;
  string name<>;
};

struct guestfs_getxattr_ret {
  opaque xattr<>;
};

struct guestfs_lgetxattr_args {
  string path<>;
  string name<>;
};

struct guestfs_lgetxattr_ret {
  opaque xattr<>;
};

struct guestfs_resize2fs_M_args {
  string device<>;
};

struct guestfs_is_zero_args {
  string path<>;
};

struct guestfs_is_zero_ret {
  bool zeroflag;
};

struct guestfs_is_zero_device_args {
  string device<>;
};

struct guestfs_is_zero_device_ret {
  bool zeroflag;
};

struct guestfs_list_9p_ret {
  guestfs_str mounttags<>;
};

struct guestfs_mount_9p_args {
  string mounttag<>;
  string mountpoint<>;
  string options<>;
};

struct guestfs_list_dm_devices_ret {
  guestfs_str devices<>;
};

struct guestfs_ntfsresize_args {
  string device<>;
  int64_t size;
  bool force;
};

struct guestfs_btrfs_filesystem_resize_args {
  string mountpoint<>;
  int64_t size;
};

struct guestfs_internal_write_append_args {
  string path<>;
  opaque content<>;
};

struct guestfs_compress_out_args {
  string ctype<>;
  string file<>;
  int level;
};

struct guestfs_compress_device_out_args {
  string ctype<>;
  string device<>;
  int level;
};

struct guestfs_part_to_partnum_args {
  string partition<>;
};

struct guestfs_part_to_partnum_ret {
  int partnum;
};

struct guestfs_copy_device_to_device_args {
  string src<>;
  string dest<>;
  int64_t srcoffset;
  int64_t destoffset;
  int64_t size;
  bool sparse;
};

struct guestfs_copy_device_to_file_args {
  string src<>;
  string dest<>;
  int64_t srcoffset;
  int64_t destoffset;
  int64_t size;
  bool sparse;
};

struct guestfs_copy_file_to_device_args {
  string src<>;
  string dest<>;
  int64_t srcoffset;
  int64_t destoffset;
  int64_t size;
  bool sparse;
};

struct guestfs_copy_file_to_file_args {
  string src<>;
  string dest<>;
  int64_t srcoffset;
  int64_t destoffset;
  int64_t size;
  bool sparse;
};

struct guestfs_tune2fs_args {
  string device<>;
  bool force;
  int maxmountcount;
  int mountcount;
  string errorbehavior<>;
  int64_t group;
  int intervalbetweenchecks;
  int reservedblockspercentage;
  string lastmounteddirectory<>;
  int64_t reservedblockscount;
  int64_t user;
};

struct guestfs_md_create_args {
  string name<>;
  guestfs_str devices<>;
  int64_t missingbitmap;
  int nrdevices;
  int spare;
  int64_t chunk;
  string level<>;
};

struct guestfs_list_md_devices_ret {
  guestfs_str devices<>;
};

struct guestfs_md_detail_args {
  string md<>;
};

struct guestfs_md_detail_ret {
  guestfs_str info<>;
};

struct guestfs_md_stop_args {
  string md<>;
};

struct guestfs_blkid_args {
  string device<>;
};

struct guestfs_blkid_ret {
  guestfs_str info<>;
};

struct guestfs_e2fsck_args {
  string device<>;
  bool correct;
  bool forceall;
};

struct guestfs_llz_args {
  string directory<>;
};

struct guestfs_llz_ret {
  string listing<>;
};

struct guestfs_wipefs_args {
  string device<>;
};

struct guestfs_ntfsfix_args {
  string device<>;
  bool clearbadsectors;
};

struct guestfs_ntfsclone_out_args {
  string device<>;
  bool metadataonly;
  bool rescue;
  bool ignorefscheck;
  bool preservetimestamps;
  bool force;
};

struct guestfs_ntfsclone_in_args {
  string device<>;
};

struct guestfs_set_label_args {
  string mountable<>;
  string label<>;
};

struct guestfs_zero_free_space_args {
  string directory<>;
};

struct guestfs_lvcreate_free_args {
  string logvol<>;
  string volgroup<>;
  int percent;
};

struct guestfs_isoinfo_device_args {
  string device<>;
};

struct guestfs_isoinfo_device_ret {
  guestfs_int_isoinfo isodata;
};

struct guestfs_isoinfo_args {
  string isofile<>;
};

struct guestfs_isoinfo_ret {
  guestfs_int_isoinfo isodata;
};

struct guestfs_vgmeta_args {
  string vgname<>;
};

struct guestfs_vgmeta_ret {
  opaque metadata<>;
};

struct guestfs_md_stat_args {
  string md<>;
};

struct guestfs_md_stat_ret {
  guestfs_int_mdstat_list devices;
};

struct guestfs_mkfs_btrfs_args {
  guestfs_str devices<>;
  int64_t allocstart;
  int64_t bytecount;
  string datatype<>;
  int leafsize;
  string label<>;
  string metadata<>;
  int nodesize;
  int sectorsize;
};

struct guestfs_get_e2attrs_args {
  string file<>;
};

struct guestfs_get_e2attrs_ret {
  string attrs<>;
};

struct guestfs_set_e2attrs_args {
  string file<>;
  string attrs<>;
  bool clear;
};

struct guestfs_get_e2generation_args {
  string file<>;
};

struct guestfs_get_e2generation_ret {
  int64_t generation;
};

struct guestfs_set_e2generation_args {
  string file<>;
  int64_t generation;
};

struct guestfs_btrfs_subvolume_snapshot_args {
  string source<>;
  string dest<>;
};

struct guestfs_btrfs_subvolume_delete_args {
  string subvolume<>;
};

struct guestfs_btrfs_subvolume_create_args {
  string dest<>;
};

struct guestfs_btrfs_subvolume_list_args {
  string fs<>;
};

struct guestfs_btrfs_subvolume_list_ret {
  guestfs_int_btrfssubvolume_list subvolumes;
};

struct guestfs_btrfs_subvolume_set_default_args {
  int64_t id;
  string fs<>;
};

struct guestfs_btrfs_filesystem_sync_args {
  string fs<>;
};

struct guestfs_btrfs_filesystem_balance_args {
  string fs<>;
};

struct guestfs_btrfs_device_add_args {
  guestfs_str devices<>;
  string fs<>;
};

struct guestfs_btrfs_device_delete_args {
  guestfs_str devices<>;
  string fs<>;
};

struct guestfs_btrfs_set_seeding_args {
  string device<>;
  bool seeding;
};

struct guestfs_btrfs_fsck_args {
  string device<>;
  int64_t superblock;
  bool repair;
};

struct guestfs_filesystem_available_args {
  string filesystem<>;
};

struct guestfs_filesystem_available_ret {
  bool fsavail;
};

struct guestfs_fstrim_args {
  string mountpoint<>;
  int64_t offset;
  int64_t length;
  int64_t minimumfreeextent;
};

struct guestfs_device_index_args {
  string device<>;
};

struct guestfs_device_index_ret {
  int index;
};

struct guestfs_nr_devices_ret {
  int nrdisks;
};

struct guestfs_xfs_info_args {
  string pathordevice<>;
};

struct guestfs_xfs_info_ret {
  guestfs_int_xfsinfo info;
};

struct guestfs_pvchange_uuid_args {
  string device<>;
};

struct guestfs_vgchange_uuid_args {
  string vg<>;
};

struct guestfs_utsname_ret {
  guestfs_int_utsname uts;
};

struct guestfs_xfs_growfs_args {
  string path<>;
  bool datasec;
  bool logsec;
  bool rtsec;
  int64_t datasize;
  int64_t logsize;
  int64_t rtsize;
  int64_t rtextsize;
  int maxpct;
};

struct guestfs_rsync_args {
  string src<>;
  string dest<>;
  bool archive;
  bool deletedest;
};

struct guestfs_rsync_in_args {
  string remote<>;
  string dest<>;
  bool archive;
  bool deletedest;
};

struct guestfs_rsync_out_args {
  string src<>;
  string remote<>;
  bool archive;
  bool deletedest;
};

struct guestfs_ls0_args {
  string dir<>;
};

struct guestfs_fill_dir_args {
  string dir<>;
  int nr;
};

struct guestfs_xfs_admin_args {
  string device<>;
  bool extunwritten;
  bool imgfile;
  bool v2log;
  bool projid32bit;
  bool lazycounter;
  string label<>;
  string uuid<>;
};

struct guestfs_hivex_open_args {
  string filename<>;
  bool verbose;
  bool debug;
  bool write;
};

struct guestfs_hivex_root_ret {
  int64_t nodeh;
};

struct guestfs_hivex_node_name_args {
  int64_t nodeh;
};

struct guestfs_hivex_node_name_ret {
  string name<>;
};

struct guestfs_hivex_node_children_args {
  int64_t nodeh;
};

struct guestfs_hivex_node_children_ret {
  guestfs_int_hivex_node_list nodehs;
};

struct guestfs_hivex_node_get_child_args {
  int64_t nodeh;
  string name<>;
};

struct guestfs_hivex_node_get_child_ret {
  int64_t child;
};

struct guestfs_hivex_node_parent_args {
  int64_t nodeh;
};

struct guestfs_hivex_node_parent_ret {
  int64_t parent;
};

struct guestfs_hivex_node_values_args {
  int64_t nodeh;
};

struct guestfs_hivex_node_values_ret {
  guestfs_int_hivex_value_list valuehs;
};

struct guestfs_hivex_node_get_value_args {
  int64_t nodeh;
  string key<>;
};

struct guestfs_hivex_node_get_value_ret {
  int64_t valueh;
};

struct guestfs_hivex_value_key_args {
  int64_t valueh;
};

struct guestfs_hivex_value_key_ret {
  string key<>;
};

struct guestfs_hivex_value_type_args {
  int64_t valueh;
};

struct guestfs_hivex_value_type_ret {
  int64_t datatype;
};

struct guestfs_hivex_value_value_args {
  int64_t valueh;
};

struct guestfs_hivex_value_value_ret {
  opaque databuf<>;
};

struct guestfs_hivex_commit_args {
  guestfs_str *filename;
};

struct guestfs_hivex_node_add_child_args {
  int64_t parent;
  string name<>;
};

struct guestfs_hivex_node_add_child_ret {
  int64_t nodeh;
};

struct guestfs_hivex_node_delete_child_args {
  int64_t nodeh;
};

struct guestfs_hivex_node_set_value_args {
  int64_t nodeh;
  string key<>;
  int64_t t;
  opaque val<>;
};

struct guestfs_xfs_repair_args {
  string device<>;
  bool forcelogzero;
  bool nomodify;
  bool noprefetch;
  bool forcegeometry;
  int64_t maxmem;
  int64_t ihashsize;
  int64_t bhashsize;
  int64_t agstride;
  string logdev<>;
  string rtdev<>;
};

struct guestfs_xfs_repair_ret {
  int status;
};

struct guestfs_rm_f_args {
  string path<>;
};

struct guestfs_mke2fs_args {
  string device<>;
  int64_t blockscount;
  int64_t blocksize;
  int64_t fragsize;
  int64_t blockspergroup;
  int64_t numberofgroups;
  int64_t bytesperinode;
  int64_t inodesize;
  int64_t journalsize;
  int64_t numberofinodes;
  int64_t stridesize;
  int64_t stripewidth;
  int64_t maxonlineresize;
  int reservedblockspercentage;
  int mmpupdateinterval;
  string journaldevice<>;
  string label<>;
  string lastmounteddir<>;
  string creatoros<>;
  string fstype<>;
  string usagetype<>;
  string uuid<>;
  bool forcecreate;
  bool writesbandgrouponly;
  bool lazyitableinit;
  bool lazyjournalinit;
  bool testfs;
  bool discard;
  bool quotatype;
  bool extent;
  bool filetype;
  bool flexbg;
  bool hasjournal;
  bool journaldev;
  bool largefile;
  bool quota;
  bool resizeinode;
  bool sparsesuper;
  bool uninitbg;
};

struct guestfs_list_disk_labels_ret {
  guestfs_str labels<>;
};

struct guestfs_internal_hot_add_drive_args {
  string label<>;
};

struct guestfs_internal_hot_remove_drive_precheck_args {
  string label<>;
};

struct guestfs_internal_hot_remove_drive_args {
  string label<>;
};

struct guestfs_mktemp_args {
  string tmpl<>;
  string suffix<>;
};

struct guestfs_mktemp_ret {
  string path<>;
};

struct guestfs_mklost_and_found_args {
  string mountpoint<>;
};

struct guestfs_acl_get_file_args {
  string path<>;
  string acltype<>;
};

struct guestfs_acl_get_file_ret {
  string acl<>;
};

struct guestfs_acl_set_file_args {
  string path<>;
  string acltype<>;
  string acl<>;
};

struct guestfs_acl_delete_def_file_args {
  string dir<>;
};

struct guestfs_cap_get_file_args {
  string path<>;
};

struct guestfs_cap_get_file_ret {
  string cap<>;
};

struct guestfs_cap_set_file_args {
  string path<>;
  string cap<>;
};

struct guestfs_list_ldm_volumes_ret {
  guestfs_str devices<>;
};

struct guestfs_list_ldm_partitions_ret {
  guestfs_str devices<>;
};

struct guestfs_ldmtool_scan_ret {
  guestfs_str guids<>;
};

struct guestfs_ldmtool_scan_devices_args {
  guestfs_str devices<>;
};

struct guestfs_ldmtool_scan_devices_ret {
  guestfs_str guids<>;
};

struct guestfs_ldmtool_diskgroup_name_args {
  string diskgroup<>;
};

struct guestfs_ldmtool_diskgroup_name_ret {
  string name<>;
};

struct guestfs_ldmtool_diskgroup_volumes_args {
  string diskgroup<>;
};

struct guestfs_ldmtool_diskgroup_volumes_ret {
  guestfs_str volumes<>;
};

struct guestfs_ldmtool_diskgroup_disks_args {
  string diskgroup<>;
};

struct guestfs_ldmtool_diskgroup_disks_ret {
  guestfs_str disks<>;
};

struct guestfs_ldmtool_volume_type_args {
  string diskgroup<>;
  string volume<>;
};

struct guestfs_ldmtool_volume_type_ret {
  string voltype<>;
};

struct guestfs_ldmtool_volume_hint_args {
  string diskgroup<>;
  string volume<>;
};

struct guestfs_ldmtool_volume_hint_ret {
  string hint<>;
};

struct guestfs_ldmtool_volume_partitions_args {
  string diskgroup<>;
  string volume<>;
};

struct guestfs_ldmtool_volume_partitions_ret {
  guestfs_str partitions<>;
};

<<<<<<< HEAD
=======
struct guestfs_part_set_gpt_type_args {
  string device<>;
  int partnum;
  string guid<>;
};

struct guestfs_part_get_gpt_type_args {
  string device<>;
  int partnum;
};

struct guestfs_part_get_gpt_type_ret {
  string guid<>;
};

>>>>>>> 919110f7
struct guestfs_rename_args {
  string oldpath<>;
  string newpath<>;
};

<<<<<<< HEAD
=======
struct guestfs_is_whole_device_args {
  string device<>;
};

struct guestfs_is_whole_device_ret {
  bool flag;
};

struct guestfs_internal_parse_mountable_args {
  string mountable<>;
};

struct guestfs_internal_parse_mountable_ret {
  guestfs_int_internal_mountable mountable;
};

struct guestfs_internal_rhbz914931_args {
  int count;
};

struct guestfs_feature_available_args {
  guestfs_str groups<>;
};

struct guestfs_feature_available_ret {
  bool isavailable;
};

struct guestfs_syslinux_args {
  string device<>;
  string directory<>;
};

struct guestfs_extlinux_args {
  string directory<>;
};

>>>>>>> 919110f7
/* Table of procedure numbers. */
enum guestfs_procedure {
  GUESTFS_PROC_MOUNT = 1,
  GUESTFS_PROC_SYNC = 2,
  GUESTFS_PROC_TOUCH = 3,
  GUESTFS_PROC_LL = 5,
  GUESTFS_PROC_LIST_DEVICES = 7,
  GUESTFS_PROC_LIST_PARTITIONS = 8,
  GUESTFS_PROC_PVS = 9,
  GUESTFS_PROC_VGS = 10,
  GUESTFS_PROC_LVS = 11,
  GUESTFS_PROC_PVS_FULL = 12,
  GUESTFS_PROC_VGS_FULL = 13,
  GUESTFS_PROC_LVS_FULL = 14,
  GUESTFS_PROC_AUG_INIT = 16,
  GUESTFS_PROC_AUG_CLOSE = 26,
  GUESTFS_PROC_AUG_DEFVAR = 17,
  GUESTFS_PROC_AUG_DEFNODE = 18,
  GUESTFS_PROC_AUG_GET = 19,
  GUESTFS_PROC_AUG_SET = 20,
  GUESTFS_PROC_AUG_INSERT = 21,
  GUESTFS_PROC_AUG_RM = 22,
  GUESTFS_PROC_AUG_MV = 23,
  GUESTFS_PROC_AUG_MATCH = 24,
  GUESTFS_PROC_AUG_SAVE = 25,
  GUESTFS_PROC_AUG_LOAD = 27,
  GUESTFS_PROC_AUG_LS = 28,
  GUESTFS_PROC_RM = 29,
  GUESTFS_PROC_RMDIR = 30,
  GUESTFS_PROC_RM_RF = 31,
  GUESTFS_PROC_MKDIR = 32,
  GUESTFS_PROC_MKDIR_P = 33,
  GUESTFS_PROC_CHMOD = 34,
  GUESTFS_PROC_CHOWN = 35,
  GUESTFS_PROC_EXISTS = 36,
  GUESTFS_PROC_IS_FILE = 37,
  GUESTFS_PROC_IS_DIR = 38,
  GUESTFS_PROC_PVCREATE = 39,
  GUESTFS_PROC_VGCREATE = 40,
  GUESTFS_PROC_LVCREATE = 41,
  GUESTFS_PROC_SFDISK = 43,
  GUESTFS_PROC_WRITE_FILE = 44,
  GUESTFS_PROC_UMOUNT = 45,
  GUESTFS_PROC_MOUNTS = 46,
  GUESTFS_PROC_UMOUNT_ALL = 47,
  GUESTFS_PROC_LVM_REMOVE_ALL = 48,
  GUESTFS_PROC_FILE = 49,
  GUESTFS_PROC_COMMAND = 50,
  GUESTFS_PROC_COMMAND_LINES = 51,
  GUESTFS_PROC_STAT = 52,
  GUESTFS_PROC_LSTAT = 53,
  GUESTFS_PROC_STATVFS = 54,
  GUESTFS_PROC_TUNE2FS_L = 55,
  GUESTFS_PROC_BLOCKDEV_SETRO = 56,
  GUESTFS_PROC_BLOCKDEV_SETRW = 57,
  GUESTFS_PROC_BLOCKDEV_GETRO = 58,
  GUESTFS_PROC_BLOCKDEV_GETSS = 59,
  GUESTFS_PROC_BLOCKDEV_GETBSZ = 60,
  GUESTFS_PROC_BLOCKDEV_SETBSZ = 61,
  GUESTFS_PROC_BLOCKDEV_GETSZ = 62,
  GUESTFS_PROC_BLOCKDEV_GETSIZE64 = 63,
  GUESTFS_PROC_BLOCKDEV_FLUSHBUFS = 64,
  GUESTFS_PROC_BLOCKDEV_REREADPT = 65,
  GUESTFS_PROC_UPLOAD = 66,
  GUESTFS_PROC_DOWNLOAD = 67,
  GUESTFS_PROC_CHECKSUM = 68,
  GUESTFS_PROC_TAR_IN = 69,
  GUESTFS_PROC_TAR_OUT = 70,
  GUESTFS_PROC_TGZ_IN = 71,
  GUESTFS_PROC_TGZ_OUT = 72,
  GUESTFS_PROC_MOUNT_RO = 73,
  GUESTFS_PROC_MOUNT_OPTIONS = 74,
  GUESTFS_PROC_MOUNT_VFS = 75,
  GUESTFS_PROC_DEBUG = 76,
  GUESTFS_PROC_LVREMOVE = 77,
  GUESTFS_PROC_VGREMOVE = 78,
  GUESTFS_PROC_PVREMOVE = 79,
  GUESTFS_PROC_SET_E2LABEL = 80,
  GUESTFS_PROC_GET_E2LABEL = 81,
  GUESTFS_PROC_SET_E2UUID = 82,
  GUESTFS_PROC_GET_E2UUID = 83,
  GUESTFS_PROC_FSCK = 84,
  GUESTFS_PROC_ZERO = 85,
  GUESTFS_PROC_GRUB_INSTALL = 86,
  GUESTFS_PROC_CP = 87,
  GUESTFS_PROC_CP_A = 88,
  GUESTFS_PROC_MV = 89,
  GUESTFS_PROC_DROP_CACHES = 90,
  GUESTFS_PROC_DMESG = 91,
  GUESTFS_PROC_PING_DAEMON = 92,
  GUESTFS_PROC_EQUAL = 93,
  GUESTFS_PROC_STRINGS = 94,
  GUESTFS_PROC_STRINGS_E = 95,
  GUESTFS_PROC_HEXDUMP = 96,
  GUESTFS_PROC_ZEROFREE = 97,
  GUESTFS_PROC_PVRESIZE = 98,
  GUESTFS_PROC_SFDISK_N = 99,
  GUESTFS_PROC_SFDISK_L = 100,
  GUESTFS_PROC_SFDISK_KERNEL_GEOMETRY = 101,
  GUESTFS_PROC_SFDISK_DISK_GEOMETRY = 102,
  GUESTFS_PROC_VG_ACTIVATE_ALL = 103,
  GUESTFS_PROC_VG_ACTIVATE = 104,
  GUESTFS_PROC_LVRESIZE = 105,
  GUESTFS_PROC_RESIZE2FS = 106,
  GUESTFS_PROC_E2FSCK_F = 108,
  GUESTFS_PROC_SLEEP = 109,
  GUESTFS_PROC_NTFS_3G_PROBE = 110,
  GUESTFS_PROC_SH = 111,
  GUESTFS_PROC_SH_LINES = 112,
  GUESTFS_PROC_GLOB_EXPAND = 113,
  GUESTFS_PROC_SCRUB_DEVICE = 114,
  GUESTFS_PROC_SCRUB_FILE = 115,
  GUESTFS_PROC_SCRUB_FREESPACE = 116,
  GUESTFS_PROC_MKDTEMP = 117,
  GUESTFS_PROC_WC_L = 118,
  GUESTFS_PROC_WC_W = 119,
  GUESTFS_PROC_WC_C = 120,
  GUESTFS_PROC_HEAD = 121,
  GUESTFS_PROC_HEAD_N = 122,
  GUESTFS_PROC_TAIL = 123,
  GUESTFS_PROC_TAIL_N = 124,
  GUESTFS_PROC_DF = 125,
  GUESTFS_PROC_DF_H = 126,
  GUESTFS_PROC_DU = 127,
  GUESTFS_PROC_INITRD_LIST = 128,
  GUESTFS_PROC_MOUNT_LOOP = 129,
  GUESTFS_PROC_MKSWAP = 130,
  GUESTFS_PROC_MKSWAP_L = 131,
  GUESTFS_PROC_MKSWAP_U = 132,
  GUESTFS_PROC_MKNOD = 133,
  GUESTFS_PROC_MKFIFO = 134,
  GUESTFS_PROC_MKNOD_B = 135,
  GUESTFS_PROC_MKNOD_C = 136,
  GUESTFS_PROC_UMASK = 137,
  GUESTFS_PROC_READDIR = 138,
  GUESTFS_PROC_SFDISKM = 139,
  GUESTFS_PROC_ZFILE = 140,
  GUESTFS_PROC_GETXATTRS = 141,
  GUESTFS_PROC_LGETXATTRS = 142,
  GUESTFS_PROC_SETXATTR = 143,
  GUESTFS_PROC_LSETXATTR = 144,
  GUESTFS_PROC_REMOVEXATTR = 145,
  GUESTFS_PROC_LREMOVEXATTR = 146,
  GUESTFS_PROC_MOUNTPOINTS = 147,
  GUESTFS_PROC_MKMOUNTPOINT = 148,
  GUESTFS_PROC_RMMOUNTPOINT = 149,
  GUESTFS_PROC_GREP = 151,
  GUESTFS_PROC_EGREP = 152,
  GUESTFS_PROC_FGREP = 153,
  GUESTFS_PROC_GREPI = 154,
  GUESTFS_PROC_EGREPI = 155,
  GUESTFS_PROC_FGREPI = 156,
  GUESTFS_PROC_ZGREP = 157,
  GUESTFS_PROC_ZEGREP = 158,
  GUESTFS_PROC_ZFGREP = 159,
  GUESTFS_PROC_ZGREPI = 160,
  GUESTFS_PROC_ZEGREPI = 161,
  GUESTFS_PROC_ZFGREPI = 162,
  GUESTFS_PROC_REALPATH = 163,
  GUESTFS_PROC_LN = 164,
  GUESTFS_PROC_LN_F = 165,
  GUESTFS_PROC_LN_S = 166,
  GUESTFS_PROC_LN_SF = 167,
  GUESTFS_PROC_READLINK = 168,
  GUESTFS_PROC_FALLOCATE = 169,
  GUESTFS_PROC_SWAPON_DEVICE = 170,
  GUESTFS_PROC_SWAPOFF_DEVICE = 171,
  GUESTFS_PROC_SWAPON_FILE = 172,
  GUESTFS_PROC_SWAPOFF_FILE = 173,
  GUESTFS_PROC_SWAPON_LABEL = 174,
  GUESTFS_PROC_SWAPOFF_LABEL = 175,
  GUESTFS_PROC_SWAPON_UUID = 176,
  GUESTFS_PROC_SWAPOFF_UUID = 177,
  GUESTFS_PROC_MKSWAP_FILE = 178,
  GUESTFS_PROC_INOTIFY_INIT = 179,
  GUESTFS_PROC_INOTIFY_ADD_WATCH = 180,
  GUESTFS_PROC_INOTIFY_RM_WATCH = 181,
  GUESTFS_PROC_INOTIFY_READ = 182,
  GUESTFS_PROC_INOTIFY_FILES = 183,
  GUESTFS_PROC_INOTIFY_CLOSE = 184,
  GUESTFS_PROC_SETCON = 185,
  GUESTFS_PROC_GETCON = 186,
  GUESTFS_PROC_MKFS_B = 187,
  GUESTFS_PROC_MKE2JOURNAL = 188,
  GUESTFS_PROC_MKE2JOURNAL_L = 189,
  GUESTFS_PROC_MKE2JOURNAL_U = 190,
  GUESTFS_PROC_MKE2FS_J = 191,
  GUESTFS_PROC_MKE2FS_JL = 192,
  GUESTFS_PROC_MKE2FS_JU = 193,
  GUESTFS_PROC_MODPROBE = 194,
  GUESTFS_PROC_ECHO_DAEMON = 195,
  GUESTFS_PROC_FIND0 = 196,
  GUESTFS_PROC_CASE_SENSITIVE_PATH = 197,
  GUESTFS_PROC_VFS_TYPE = 198,
  GUESTFS_PROC_TRUNCATE = 199,
  GUESTFS_PROC_TRUNCATE_SIZE = 200,
  GUESTFS_PROC_UTIMENS = 201,
  GUESTFS_PROC_MKDIR_MODE = 202,
  GUESTFS_PROC_LCHOWN = 203,
  GUESTFS_PROC_INTERNAL_LSTATLIST = 204,
  GUESTFS_PROC_INTERNAL_LXATTRLIST = 205,
  GUESTFS_PROC_INTERNAL_READLINKLIST = 206,
  GUESTFS_PROC_PREAD = 207,
  GUESTFS_PROC_PART_INIT = 208,
  GUESTFS_PROC_PART_ADD = 209,
  GUESTFS_PROC_PART_DISK = 210,
  GUESTFS_PROC_PART_SET_BOOTABLE = 211,
  GUESTFS_PROC_PART_SET_NAME = 212,
  GUESTFS_PROC_PART_LIST = 213,
  GUESTFS_PROC_PART_GET_PARTTYPE = 214,
  GUESTFS_PROC_FILL = 215,
  GUESTFS_PROC_AVAILABLE = 216,
  GUESTFS_PROC_DD = 217,
  GUESTFS_PROC_FILESIZE = 218,
  GUESTFS_PROC_LVRENAME = 219,
  GUESTFS_PROC_VGRENAME = 220,
  GUESTFS_PROC_INITRD_CAT = 221,
  GUESTFS_PROC_PVUUID = 222,
  GUESTFS_PROC_VGUUID = 223,
  GUESTFS_PROC_LVUUID = 224,
  GUESTFS_PROC_VGPVUUIDS = 225,
  GUESTFS_PROC_VGLVUUIDS = 226,
  GUESTFS_PROC_COPY_SIZE = 227,
  GUESTFS_PROC_ZERO_DEVICE = 228,
  GUESTFS_PROC_TXZ_IN = 229,
  GUESTFS_PROC_TXZ_OUT = 230,
  GUESTFS_PROC_VGSCAN = 232,
  GUESTFS_PROC_PART_DEL = 233,
  GUESTFS_PROC_PART_GET_BOOTABLE = 234,
  GUESTFS_PROC_PART_GET_MBR_ID = 235,
  GUESTFS_PROC_PART_SET_MBR_ID = 236,
  GUESTFS_PROC_CHECKSUM_DEVICE = 237,
  GUESTFS_PROC_LVRESIZE_FREE = 238,
  GUESTFS_PROC_AUG_CLEAR = 239,
  GUESTFS_PROC_GET_UMASK = 240,
  GUESTFS_PROC_DEBUG_UPLOAD = 241,
  GUESTFS_PROC_BASE64_IN = 242,
  GUESTFS_PROC_BASE64_OUT = 243,
  GUESTFS_PROC_CHECKSUMS_OUT = 244,
  GUESTFS_PROC_FILL_PATTERN = 245,
  GUESTFS_PROC_INTERNAL_WRITE = 246,
  GUESTFS_PROC_PWRITE = 247,
  GUESTFS_PROC_RESIZE2FS_SIZE = 248,
  GUESTFS_PROC_PVRESIZE_SIZE = 249,
  GUESTFS_PROC_NTFSRESIZE_SIZE = 250,
  GUESTFS_PROC_AVAILABLE_ALL_GROUPS = 251,
  GUESTFS_PROC_FALLOCATE64 = 252,
  GUESTFS_PROC_VFS_LABEL = 253,
  GUESTFS_PROC_VFS_UUID = 254,
  GUESTFS_PROC_LVM_SET_FILTER = 255,
  GUESTFS_PROC_LVM_CLEAR_FILTER = 256,
  GUESTFS_PROC_LUKS_OPEN = 257,
  GUESTFS_PROC_LUKS_OPEN_RO = 258,
  GUESTFS_PROC_LUKS_CLOSE = 259,
  GUESTFS_PROC_LUKS_FORMAT = 260,
  GUESTFS_PROC_LUKS_FORMAT_CIPHER = 261,
  GUESTFS_PROC_LUKS_ADD_KEY = 262,
  GUESTFS_PROC_LUKS_KILL_SLOT = 263,
  GUESTFS_PROC_IS_LV = 264,
  GUESTFS_PROC_FINDFS_UUID = 265,
  GUESTFS_PROC_FINDFS_LABEL = 266,
  GUESTFS_PROC_IS_CHARDEV = 267,
  GUESTFS_PROC_IS_BLOCKDEV = 268,
  GUESTFS_PROC_IS_FIFO = 269,
  GUESTFS_PROC_IS_SYMLINK = 270,
  GUESTFS_PROC_IS_SOCKET = 271,
  GUESTFS_PROC_PART_TO_DEV = 272,
  GUESTFS_PROC_UPLOAD_OFFSET = 273,
  GUESTFS_PROC_DOWNLOAD_OFFSET = 274,
  GUESTFS_PROC_PWRITE_DEVICE = 275,
  GUESTFS_PROC_PREAD_DEVICE = 276,
  GUESTFS_PROC_LVM_CANONICAL_LV_NAME = 277,
  GUESTFS_PROC_MKFS = 278,
  GUESTFS_PROC_GETXATTR = 279,
  GUESTFS_PROC_LGETXATTR = 280,
  GUESTFS_PROC_RESIZE2FS_M = 281,
  GUESTFS_PROC_INTERNAL_AUTOSYNC = 282,
  GUESTFS_PROC_IS_ZERO = 283,
  GUESTFS_PROC_IS_ZERO_DEVICE = 284,
  GUESTFS_PROC_LIST_9P = 285,
  GUESTFS_PROC_MOUNT_9P = 286,
  GUESTFS_PROC_LIST_DM_DEVICES = 287,
  GUESTFS_PROC_NTFSRESIZE = 288,
  GUESTFS_PROC_BTRFS_FILESYSTEM_RESIZE = 289,
  GUESTFS_PROC_INTERNAL_WRITE_APPEND = 290,
  GUESTFS_PROC_COMPRESS_OUT = 291,
  GUESTFS_PROC_COMPRESS_DEVICE_OUT = 292,
  GUESTFS_PROC_PART_TO_PARTNUM = 293,
  GUESTFS_PROC_COPY_DEVICE_TO_DEVICE = 294,
  GUESTFS_PROC_COPY_DEVICE_TO_FILE = 295,
  GUESTFS_PROC_COPY_FILE_TO_DEVICE = 296,
  GUESTFS_PROC_COPY_FILE_TO_FILE = 297,
  GUESTFS_PROC_TUNE2FS = 298,
  GUESTFS_PROC_MD_CREATE = 299,
  GUESTFS_PROC_LIST_MD_DEVICES = 300,
  GUESTFS_PROC_MD_DETAIL = 301,
  GUESTFS_PROC_MD_STOP = 302,
  GUESTFS_PROC_BLKID = 303,
  GUESTFS_PROC_E2FSCK = 304,
  GUESTFS_PROC_LLZ = 305,
  GUESTFS_PROC_WIPEFS = 306,
  GUESTFS_PROC_NTFSFIX = 307,
  GUESTFS_PROC_NTFSCLONE_OUT = 308,
  GUESTFS_PROC_NTFSCLONE_IN = 309,
  GUESTFS_PROC_SET_LABEL = 310,
  GUESTFS_PROC_ZERO_FREE_SPACE = 311,
  GUESTFS_PROC_LVCREATE_FREE = 312,
  GUESTFS_PROC_ISOINFO_DEVICE = 313,
  GUESTFS_PROC_ISOINFO = 314,
  GUESTFS_PROC_VGMETA = 315,
  GUESTFS_PROC_MD_STAT = 316,
  GUESTFS_PROC_MKFS_BTRFS = 317,
  GUESTFS_PROC_GET_E2ATTRS = 318,
  GUESTFS_PROC_SET_E2ATTRS = 319,
  GUESTFS_PROC_GET_E2GENERATION = 320,
  GUESTFS_PROC_SET_E2GENERATION = 321,
  GUESTFS_PROC_BTRFS_SUBVOLUME_SNAPSHOT = 322,
  GUESTFS_PROC_BTRFS_SUBVOLUME_DELETE = 323,
  GUESTFS_PROC_BTRFS_SUBVOLUME_CREATE = 324,
  GUESTFS_PROC_BTRFS_SUBVOLUME_LIST = 325,
  GUESTFS_PROC_BTRFS_SUBVOLUME_SET_DEFAULT = 326,
  GUESTFS_PROC_BTRFS_FILESYSTEM_SYNC = 327,
  GUESTFS_PROC_BTRFS_FILESYSTEM_BALANCE = 328,
  GUESTFS_PROC_BTRFS_DEVICE_ADD = 329,
  GUESTFS_PROC_BTRFS_DEVICE_DELETE = 330,
  GUESTFS_PROC_BTRFS_SET_SEEDING = 331,
  GUESTFS_PROC_BTRFS_FSCK = 332,
  GUESTFS_PROC_FILESYSTEM_AVAILABLE = 333,
  GUESTFS_PROC_FSTRIM = 334,
  GUESTFS_PROC_DEVICE_INDEX = 335,
  GUESTFS_PROC_NR_DEVICES = 336,
  GUESTFS_PROC_XFS_INFO = 337,
  GUESTFS_PROC_PVCHANGE_UUID = 338,
  GUESTFS_PROC_PVCHANGE_UUID_ALL = 339,
  GUESTFS_PROC_VGCHANGE_UUID = 340,
  GUESTFS_PROC_VGCHANGE_UUID_ALL = 341,
  GUESTFS_PROC_UTSNAME = 342,
  GUESTFS_PROC_XFS_GROWFS = 343,
  GUESTFS_PROC_RSYNC = 344,
  GUESTFS_PROC_RSYNC_IN = 345,
  GUESTFS_PROC_RSYNC_OUT = 346,
  GUESTFS_PROC_LS0 = 347,
  GUESTFS_PROC_FILL_DIR = 348,
  GUESTFS_PROC_XFS_ADMIN = 349,
  GUESTFS_PROC_HIVEX_OPEN = 350,
  GUESTFS_PROC_HIVEX_CLOSE = 351,
  GUESTFS_PROC_HIVEX_ROOT = 352,
  GUESTFS_PROC_HIVEX_NODE_NAME = 353,
  GUESTFS_PROC_HIVEX_NODE_CHILDREN = 354,
  GUESTFS_PROC_HIVEX_NODE_GET_CHILD = 355,
  GUESTFS_PROC_HIVEX_NODE_PARENT = 356,
  GUESTFS_PROC_HIVEX_NODE_VALUES = 357,
  GUESTFS_PROC_HIVEX_NODE_GET_VALUE = 358,
  GUESTFS_PROC_HIVEX_VALUE_KEY = 359,
  GUESTFS_PROC_HIVEX_VALUE_TYPE = 360,
  GUESTFS_PROC_HIVEX_VALUE_VALUE = 361,
  GUESTFS_PROC_HIVEX_COMMIT = 362,
  GUESTFS_PROC_HIVEX_NODE_ADD_CHILD = 363,
  GUESTFS_PROC_HIVEX_NODE_DELETE_CHILD = 364,
  GUESTFS_PROC_HIVEX_NODE_SET_VALUE = 365,
  GUESTFS_PROC_XFS_REPAIR = 366,
  GUESTFS_PROC_RM_F = 367,
  GUESTFS_PROC_MKE2FS = 368,
  GUESTFS_PROC_LIST_DISK_LABELS = 369,
  GUESTFS_PROC_INTERNAL_HOT_ADD_DRIVE = 370,
  GUESTFS_PROC_INTERNAL_HOT_REMOVE_DRIVE_PRECHECK = 371,
  GUESTFS_PROC_INTERNAL_HOT_REMOVE_DRIVE = 372,
  GUESTFS_PROC_MKTEMP = 373,
  GUESTFS_PROC_MKLOST_AND_FOUND = 374,
  GUESTFS_PROC_ACL_GET_FILE = 375,
  GUESTFS_PROC_ACL_SET_FILE = 376,
  GUESTFS_PROC_ACL_DELETE_DEF_FILE = 377,
  GUESTFS_PROC_CAP_GET_FILE = 378,
  GUESTFS_PROC_CAP_SET_FILE = 379,
  GUESTFS_PROC_LIST_LDM_VOLUMES = 380,
  GUESTFS_PROC_LIST_LDM_PARTITIONS = 381,
  GUESTFS_PROC_LDMTOOL_CREATE_ALL = 382,
  GUESTFS_PROC_LDMTOOL_REMOVE_ALL = 383,
  GUESTFS_PROC_LDMTOOL_SCAN = 384,
  GUESTFS_PROC_LDMTOOL_SCAN_DEVICES = 385,
  GUESTFS_PROC_LDMTOOL_DISKGROUP_NAME = 386,
  GUESTFS_PROC_LDMTOOL_DISKGROUP_VOLUMES = 387,
  GUESTFS_PROC_LDMTOOL_DISKGROUP_DISKS = 388,
  GUESTFS_PROC_LDMTOOL_VOLUME_TYPE = 389,
  GUESTFS_PROC_LDMTOOL_VOLUME_HINT = 390,
  GUESTFS_PROC_LDMTOOL_VOLUME_PARTITIONS = 391,
<<<<<<< HEAD
  GUESTFS_PROC_RENAME = 394
};

const GUESTFS_MAX_PROC_NR = 394;
=======
  GUESTFS_PROC_PART_SET_GPT_TYPE = 392,
  GUESTFS_PROC_PART_GET_GPT_TYPE = 393,
  GUESTFS_PROC_RENAME = 394,
  GUESTFS_PROC_IS_WHOLE_DEVICE = 395,
  GUESTFS_PROC_INTERNAL_PARSE_MOUNTABLE = 396,
  GUESTFS_PROC_INTERNAL_RHBZ914931 = 397,
  GUESTFS_PROC_FEATURE_AVAILABLE = 398,
  GUESTFS_PROC_SYSLINUX = 399,
  GUESTFS_PROC_EXTLINUX = 400
};

const GUESTFS_MAX_PROC_NR = 400;
>>>>>>> 919110f7

/* The remote procedure call protocol. */

const GUESTFS_MESSAGE_MAX = 4194304;

const GUESTFS_PROGRAM = 0x2000F5F5;
const GUESTFS_PROTOCOL_VERSION = 4;

/* These constants must be larger than any possible message length. */
const GUESTFS_LAUNCH_FLAG = 0xf5f55ff5;
const GUESTFS_CANCEL_FLAG = 0xffffeeee;
const GUESTFS_PROGRESS_FLAG = 0xffff5555;

enum guestfs_message_direction {
  GUESTFS_DIRECTION_CALL = 0,        /* client -> daemon */
  GUESTFS_DIRECTION_REPLY = 1        /* daemon -> client */
};

enum guestfs_message_status {
  GUESTFS_STATUS_OK = 0,
  GUESTFS_STATUS_ERROR = 1
};

const GUESTFS_ERROR_LEN = 65536;

struct guestfs_message_error {
  string errno_string<32>;           /* errno eg. "EINVAL", empty string
                                        if errno not available */
  string error_message<GUESTFS_ERROR_LEN>;
};

struct guestfs_message_header {
  unsigned prog;                     /* GUESTFS_PROGRAM */
  unsigned vers;                     /* GUESTFS_PROTOCOL_VERSION */
  guestfs_procedure proc;            /* GUESTFS_PROC_x */
  guestfs_message_direction direction;
  unsigned serial;                   /* message serial number */
  uint64_t progress_hint;            /* upload hint for progress bar */
  uint64_t optargs_bitmask;          /* bitmask for optional args */
  guestfs_message_status status;
};

const GUESTFS_MAX_CHUNK_SIZE = 8192;

struct guestfs_chunk {
  int cancel;			     /* if non-zero, transfer is cancelled */
  /* data size is 0 bytes if the transfer has finished successfully */
  opaque data<GUESTFS_MAX_CHUNK_SIZE>;
};

/* Progress notifications.  Daemon self-limits these messages to
 * at most one per second.  The daemon can send these messages
 * at any time, and the caller should discard unexpected messages.
 * 'position' and 'total' have undefined units; however they may
 * have meaning for some calls.
 *
 * Notes:
 *
 * (1) guestfs___recv_from_daemon assumes the XDR-encoded
 * structure is 24 bytes long.
 *
 * (2) daemon/proto.c:async_safe_send_pulse assumes the progress
 * message is laid out precisely in this way.  So if you change
 * this then you'd better change that function as well.
 */
struct guestfs_progress {
  guestfs_procedure proc;            /* @0:  GUESTFS_PROC_x */
  unsigned serial;                   /* @4:  message serial number */
  uint64_t position;                 /* @8:  0 <= position <= total */
  uint64_t total;                    /* @16: total size of operation */
                                     /* @24: size of structure */
};<|MERGE_RESOLUTION|>--- conflicted
+++ resolved
@@ -2730,8 +2730,6 @@
   guestfs_str partitions<>;
 };
 
-<<<<<<< HEAD
-=======
 struct guestfs_part_set_gpt_type_args {
   string device<>;
   int partnum;
@@ -2747,14 +2745,11 @@
   string guid<>;
 };
 
->>>>>>> 919110f7
 struct guestfs_rename_args {
   string oldpath<>;
   string newpath<>;
 };
 
-<<<<<<< HEAD
-=======
 struct guestfs_is_whole_device_args {
   string device<>;
 };
@@ -2792,7 +2787,6 @@
   string directory<>;
 };
 
->>>>>>> 919110f7
 /* Table of procedure numbers. */
 enum guestfs_procedure {
   GUESTFS_PROC_MOUNT = 1,
@@ -3179,12 +3173,6 @@
   GUESTFS_PROC_LDMTOOL_VOLUME_TYPE = 389,
   GUESTFS_PROC_LDMTOOL_VOLUME_HINT = 390,
   GUESTFS_PROC_LDMTOOL_VOLUME_PARTITIONS = 391,
-<<<<<<< HEAD
-  GUESTFS_PROC_RENAME = 394
-};
-
-const GUESTFS_MAX_PROC_NR = 394;
-=======
   GUESTFS_PROC_PART_SET_GPT_TYPE = 392,
   GUESTFS_PROC_PART_GET_GPT_TYPE = 393,
   GUESTFS_PROC_RENAME = 394,
@@ -3197,7 +3185,6 @@
 };
 
 const GUESTFS_MAX_PROC_NR = 400;
->>>>>>> 919110f7
 
 /* The remote procedure call protocol. */
 
