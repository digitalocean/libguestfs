/* libguestfs
 * Copyright (C) 2009-2013 Red Hat Inc.
 *
 * This library is free software; you can redistribute it and/or
 * modify it under the terms of the GNU Lesser General Public
 * License as published by the Free Software Foundation; either
 * version 2 of the License, or (at your option) any later version.
 *
 * This library is distributed in the hope that it will be useful,
 * but WITHOUT ANY WARRANTY; without even the implied warranty of
 * MERCHANTABILITY or FITNESS FOR A PARTICULAR PURPOSE.  See the GNU
 * Lesser General Public License for more details.
 *
 * You should have received a copy of the GNU Lesser General Public
 * License along with this library; if not, write to the Free Software
 * Foundation, Inc., 51 Franklin Street, Fifth Floor, Boston, MA 02110-1301 USA
 */

#include <config.h>

#include <stdio.h>
#include <stdlib.h>
#include <stdint.h>
#include <stdbool.h>
#include <inttypes.h>
#include <unistd.h>
#include <string.h>
#include <fcntl.h>
#include <sys/stat.h>
#include <sys/types.h>
#include <sys/wait.h>
#include <errno.h>
#include <assert.h>

#include "c-ctype.h"

#include "guestfs.h"
#include "guestfs-internal.h"
#include "guestfs-internal-actions.h"
#include "guestfs_protocol.h"

static mode_t get_umask (guestfs_h *g);

<<<<<<< HEAD
static const struct attach_ops *
get_attach_ops (guestfs_h *g)
{
  switch (g->attach_method) {
  case ATTACH_METHOD_APPLIANCE: return &attach_ops_appliance;
  case ATTACH_METHOD_LIBVIRT:   return &attach_ops_libvirt;
  case ATTACH_METHOD_UNIX:      return &attach_ops_unix;
=======
static const struct backend_ops *
get_backend_ops (guestfs_h *g)
{
  switch (g->backend) {
  case BACKEND_DIRECT:    return &backend_ops_direct;
  case BACKEND_LIBVIRT:   return &backend_ops_libvirt;
  case BACKEND_UNIX:      return &backend_ops_unix;
>>>>>>> 919110f7
  default: abort ();
  }
}

int
guestfs__launch (guestfs_h *g)
{
  /* Configured? */
  if (g->state != CONFIG) {
    error (g, _("the libguestfs handle has already been launched"));
    return -1;
  }

  /* Start the clock ... */
  gettimeofday (&g->launch_t, NULL);
  TRACE0 (launch_start);

  /* Make the temporary directory. */
  if (guestfs___lazy_make_tmpdir (g) == -1)
    return -1;

  /* Allow anyone to read the temporary directory.  The socket in this
   * directory won't be readable but anyone can see it exists if they
   * want. (RHBZ#610880).
   */
  if (chmod (g->tmpdir, 0755) == -1)
    warning (g, "chmod: %s: %m (ignored)", g->tmpdir);

  /* Some common debugging information. */
  if (g->verbose) {
<<<<<<< HEAD
    CLEANUP_FREE char *attach_method = guestfs__get_attach_method (g);

    debug (g, "launch: attach-method=%s", attach_method);
=======
    CLEANUP_FREE char *backend = guestfs__get_backend (g);

    debug (g, "launch: backend=%s", backend);
>>>>>>> 919110f7
    debug (g, "launch: tmpdir=%s", g->tmpdir);
    debug (g, "launch: umask=0%03o", get_umask (g));
    debug (g, "launch: euid=%d", geteuid ());
  }

  /* Launch the appliance. */
  g->backend_ops = get_backend_ops (g);
  return g->backend_ops->launch (g, g->backend_arg);
}

/* launch (of the appliance) generates approximate progress
 * messages.  Currently these are defined as follows:
 *
 *    0 / 12: launch clock starts
 *    3 / 12: appliance created
 *    6 / 12: detected that guest kernel started
 *    9 / 12: detected that /init script is running
 *   12 / 12: launch completed successfully
 *
 * Notes:
 * (1) This is not a documented ABI and the behaviour may be changed
 * or removed in future.
 * (2) Messages are only sent if more than 5 seconds has elapsed
 * since the launch clock started.
 * (3) There is a hack in proto.c to make this work.
 */
void
guestfs___launch_send_progress (guestfs_h *g, int perdozen)
{
  struct timeval tv;

  gettimeofday (&tv, NULL);
  if (guestfs___timeval_diff (&g->launch_t, &tv) >= 5000) {
    guestfs_progress progress_message =
      { .proc = 0, .serial = 0, .position = perdozen, .total = 12 };

    guestfs___progress_message_callback (g, &progress_message);
  }
}

/* Note that since this calls 'debug' it should only be called
 * from the parent process.
 */
void
guestfs___print_timestamped_message (guestfs_h *g, const char *fs, ...)
{
  va_list args;
  char *msg;
  int err;
  struct timeval tv;

  va_start (args, fs);
  err = vasprintf (&msg, fs, args);
  va_end (args);

  if (err < 0) return;

  gettimeofday (&tv, NULL);

  debug (g, "[%05" PRIi64 "ms] %s",
         guestfs___timeval_diff (&g->launch_t, &tv), msg);

  free (msg);
}

/* Compute Y - X and return the result in milliseconds.
 * Approximately the same as this code:
 * http://www.mpp.mpg.de/~huber/util/timevaldiff.c
 */
int64_t
guestfs___timeval_diff (const struct timeval *x, const struct timeval *y)
{
  int64_t msec;

  msec = (y->tv_sec - x->tv_sec) * 1000;
  msec += (y->tv_usec - x->tv_usec) / 1000;
  return msec;
}

int
guestfs__get_pid (guestfs_h *g)
{
  if (g->state != READY || g->backend_ops == NULL) {
    error (g, _("get-pid can only be called after launch"));
    return -1;
  }

  if (g->backend_ops->get_pid == NULL)
    NOT_SUPPORTED (g, -1,
                   _("the current backend does not support 'get-pid'"));

  return g->backend_ops->get_pid (g);
}

/* Maximum number of disks. */
int
guestfs__max_disks (guestfs_h *g)
{
  const struct backend_ops *backend_ops = get_backend_ops (g);

  if (backend_ops->max_disks == NULL)
    NOT_SUPPORTED (g, -1,
                   _("the current backend does not allow max disks to be queried"));

  return backend_ops->max_disks (g);
}

/* You had to call this function after launch in versions <= 1.0.70,
 * but it is now a no-op.
 */
int
guestfs__wait_ready (guestfs_h *g)
{
  if (g->state != READY)  {
    error (g, _("qemu has not been launched yet"));
    return -1;
  }

  return 0;
}

int
guestfs__kill_subprocess (guestfs_h *g)
{
  return guestfs__shutdown (g);
}

/* Access current state. */
int
guestfs__is_config (guestfs_h *g)
{
  return g->state == CONFIG;
}

int
guestfs__is_launching (guestfs_h *g)
{
  return g->state == LAUNCHING;
}

int
guestfs__is_ready (guestfs_h *g)
{
  return g->state == READY;
}

int
guestfs__is_busy (guestfs_h *g)
{
  /* There used to be a BUSY state but it was removed in 1.17.36. */
  return 0;
}

int
guestfs__get_state (guestfs_h *g)
{
  return g->state;
}

/* Add arbitrary qemu parameters.  Useful for testing. */
int
guestfs__config (guestfs_h *g,
                 const char *qemu_param, const char *qemu_value)
{
  struct qemu_param *qp;

  if (qemu_param[0] != '-') {
    error (g, _("parameter must begin with '-' character"));
    return -1;
  }

  /* A bit fascist, but the user will probably break the extra
   * parameters that we add if they try to set any of these.
   */
  if (STREQ (qemu_param, "-kernel") ||
      STREQ (qemu_param, "-initrd") ||
      STREQ (qemu_param, "-nographic") ||
      STREQ (qemu_param, "-serial") ||
      STREQ (qemu_param, "-full-screen") ||
      STREQ (qemu_param, "-std-vga") ||
      STREQ (qemu_param, "-vnc")) {
    error (g, _("parameter '%s' isn't allowed"), qemu_param);
    return -1;
  }

  qp = safe_malloc (g, sizeof *qp);
  qp->qemu_param = safe_strdup (g, qemu_param);
  qp->qemu_value = qemu_value ? safe_strdup (g, qemu_value) : NULL;

  qp->next = g->qemu_params;
  g->qemu_params = qp;

  return 0;
}

/* Construct the Linux command line passed to the appliance.  This is
 * used by the 'direct' and 'libvirt' backends, and is simply
 * located in this file because it's a convenient place for this
 * common code.
 *
 * The 'appliance_dev' parameter must be the full device name of the
 * appliance disk and must have already been adjusted to take into
 * account virtio-blk or virtio-scsi; eg "/dev/sdb".
 *
 * The 'flags' parameter can contain the following flags logically
 * or'd together (or 0):
 *
 * GUESTFS___APPLIANCE_COMMAND_LINE_IS_TCG: If we are launching a qemu
 * TCG guest (ie. KVM is known to be disabled or unavailable).  If you
 * don't know, don't pass this flag.
 *
 * Note that this returns a newly allocated buffer which must be freed
 * by the caller.
 */
#if defined(__arm__)
#define SERIAL_CONSOLE "ttyAMA0"
#else
#define SERIAL_CONSOLE "ttyS0"
#endif

char *
guestfs___appliance_command_line (guestfs_h *g, const char *appliance_dev,
                                  int flags)
{
  char *term = getenv ("TERM");
  char *ret;
  bool tcg = flags & APPLIANCE_COMMAND_LINE_IS_TCG;
  char lpj_s[64] = "";

  if (tcg) {
    int lpj = guestfs___get_lpj (g);
    if (lpj > 0)
      snprintf (lpj_s, sizeof lpj_s, " lpj=%d", lpj);
  }

  ret = safe_asprintf
    (g,
     "panic=1"             /* force kernel to panic if daemon exits */
#ifdef __i386__
     " noapic"                  /* workaround for RHBZ#857026 */
#endif
     " console=" SERIAL_CONSOLE /* serial console */
     " udevtimeout=600" /* good for very slow systems (RHBZ#480319) */
     " no_timer_check"  /* fix for RHBZ#502058 */
     "%s"               /* lpj */
     " acpi=off"        /* we don't need ACPI, turn it off */
     " printk.time=1"   /* display timestamp before kernel messages */
     " cgroup_disable=memory"   /* saves us about 5 MB of RAM */
     " root=%s"                 /* root (appliance_dev) */
     " %s"                      /* selinux */
     "%s"                       /* verbose */
     " TERM=%s"                 /* TERM environment variable */
     "%s%s",                    /* append */
     lpj_s,
     appliance_dev,
     g->selinux ? "selinux=1 enforcing=0" : "selinux=0",
     g->verbose ? " guestfs_verbose=1" : "",
     term ? term : "linux",
     g->append ? " " : "", g->append ? g->append : "");

  return ret;
}

/* glibc documents, but does not actually implement, a 'getumask(3)'
 * call.  This implements a thread-safe way to get the umask.  Note
 * this is only called when g->verbose is true and after g->tmpdir
 * has been created.
 */
static mode_t
get_umask (guestfs_h *g)
{
  mode_t ret;
  int fd;
  struct stat statbuf;
  CLEANUP_FREE char *filename = safe_asprintf (g, "%s/umask-check", g->tmpdir);

  fd = open (filename, O_WRONLY|O_CREAT|O_TRUNC|O_NOCTTY|O_CLOEXEC, 0777);
  if (fd == -1)
    return -1;

  if (fstat (fd, &statbuf) == -1) {
    close (fd);
    return -1;
  }

  close (fd);

  ret = statbuf.st_mode;
  ret &= 0777;
  ret = ret ^ 0777;

  return ret;
}<|MERGE_RESOLUTION|>--- conflicted
+++ resolved
@@ -41,15 +41,6 @@
 
 static mode_t get_umask (guestfs_h *g);
 
-<<<<<<< HEAD
-static const struct attach_ops *
-get_attach_ops (guestfs_h *g)
-{
-  switch (g->attach_method) {
-  case ATTACH_METHOD_APPLIANCE: return &attach_ops_appliance;
-  case ATTACH_METHOD_LIBVIRT:   return &attach_ops_libvirt;
-  case ATTACH_METHOD_UNIX:      return &attach_ops_unix;
-=======
 static const struct backend_ops *
 get_backend_ops (guestfs_h *g)
 {
@@ -57,7 +48,6 @@
   case BACKEND_DIRECT:    return &backend_ops_direct;
   case BACKEND_LIBVIRT:   return &backend_ops_libvirt;
   case BACKEND_UNIX:      return &backend_ops_unix;
->>>>>>> 919110f7
   default: abort ();
   }
 }
@@ -88,15 +78,9 @@
 
   /* Some common debugging information. */
   if (g->verbose) {
-<<<<<<< HEAD
-    CLEANUP_FREE char *attach_method = guestfs__get_attach_method (g);
-
-    debug (g, "launch: attach-method=%s", attach_method);
-=======
     CLEANUP_FREE char *backend = guestfs__get_backend (g);
 
     debug (g, "launch: backend=%s", backend);
->>>>>>> 919110f7
     debug (g, "launch: tmpdir=%s", g->tmpdir);
     debug (g, "launch: umask=0%03o", get_umask (g));
     debug (g, "launch: euid=%d", geteuid ());
