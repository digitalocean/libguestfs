--- conflicted
+++ resolved
@@ -4,11 +4,7 @@
 includedir=${prefix}/include
 
 Name: libguestfs
-<<<<<<< HEAD
-Version: 1.24.2
-=======
 Version: 1.25.13
->>>>>>> 69decf3a
 Description: libguestfs library for accessing and modifying VM images
 Requires:
 Cflags:
