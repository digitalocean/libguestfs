prefix=/usr
exec_prefix=${prefix}
libdir=${exec_prefix}/lib64
includedir=${prefix}/include

Name: libguestfs
<<<<<<< HEAD
Version: 1.22.3
=======
Version: 1.23.6
>>>>>>> a47442bd
Description: libguestfs library for accessing and modifying VM images
Requires:
Cflags:
Libs: -lguestfs <|MERGE_RESOLUTION|>--- conflicted
+++ resolved
@@ -4,11 +4,7 @@
 includedir=${prefix}/include
 
 Name: libguestfs
-<<<<<<< HEAD
-Version: 1.22.3
-=======
 Version: 1.23.6
->>>>>>> a47442bd
 Description: libguestfs library for accessing and modifying VM images
 Requires:
 Cflags:
