--- conflicted
+++ resolved
@@ -4,11 +4,7 @@
 includedir=${prefix}/include
 
 Name: libguestfs
-<<<<<<< HEAD
-Version: 1.20.6
-=======
 Version: 1.21.31
->>>>>>> 919110f7
 Description: libguestfs library for accessing and modifying VM images
 Requires:
 Cflags:
