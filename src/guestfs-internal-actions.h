/* libguestfs generated file
 * WARNING: THIS FILE IS GENERATED FROM:
 *   generator/ *.ml
 * ANY CHANGES YOU MAKE TO THIS FILE WILL BE LOST.
 *
 * Copyright (C) 2009-2013 Red Hat Inc.
 *
 * This library is free software; you can redistribute it and/or
 * modify it under the terms of the GNU Lesser General Public
 * License as published by the Free Software Foundation; either
 * version 2 of the License, or (at your option) any later version.
 *
 * This library is distributed in the hope that it will be useful,
 * but WITHOUT ANY WARRANTY; without even the implied warranty of
 * MERCHANTABILITY or FITNESS FOR A PARTICULAR PURPOSE.  See the GNU
 * Lesser General Public License for more details.
 *
 * You should have received a copy of the GNU Lesser General Public
 * License along with this library; if not, write to the Free Software
 * Foundation, Inc., 51 Franklin Street, Fifth Floor, Boston, MA 02110-1301 USA
 */

#ifndef GUESTFS_INTERNAL_ACTIONS_H_
#define GUESTFS_INTERNAL_ACTIONS_H_

extern int guestfs__internal_test (guestfs_h *g, const char *str, const char *optstr, char *const *strlist, int b, int integer, int64_t integer64, const char *filein, const char *fileout, const char *bufferin, size_t bufferin_size, const struct guestfs_internal_test_argv *optargs);
extern int guestfs__internal_test_only_optargs (guestfs_h *g, const struct guestfs_internal_test_only_optargs_argv *optargs);
extern int guestfs__internal_test_63_optargs (guestfs_h *g, const struct guestfs_internal_test_63_optargs_argv *optargs);
extern int guestfs__internal_test_rint (guestfs_h *g, const char *val);
extern int guestfs__internal_test_rinterr (guestfs_h *g);
extern int64_t guestfs__internal_test_rint64 (guestfs_h *g, const char *val);
extern int64_t guestfs__internal_test_rint64err (guestfs_h *g);
extern int guestfs__internal_test_rbool (guestfs_h *g, const char *val);
extern int guestfs__internal_test_rboolerr (guestfs_h *g);
extern const char *guestfs__internal_test_rconststring (guestfs_h *g, const char *val);
extern const char *guestfs__internal_test_rconststringerr (guestfs_h *g);
extern const char *guestfs__internal_test_rconstoptstring (guestfs_h *g, const char *val);
extern const char *guestfs__internal_test_rconstoptstringerr (guestfs_h *g);
extern char *guestfs__internal_test_rstring (guestfs_h *g, const char *val);
extern char *guestfs__internal_test_rstringerr (guestfs_h *g);
extern char **guestfs__internal_test_rstringlist (guestfs_h *g, const char *val);
extern char **guestfs__internal_test_rstringlisterr (guestfs_h *g);
extern struct guestfs_lvm_pv *guestfs__internal_test_rstruct (guestfs_h *g, const char *val);
extern struct guestfs_lvm_pv *guestfs__internal_test_rstructerr (guestfs_h *g);
extern struct guestfs_lvm_pv_list *guestfs__internal_test_rstructlist (guestfs_h *g, const char *val);
extern struct guestfs_lvm_pv_list *guestfs__internal_test_rstructlisterr (guestfs_h *g);
extern char **guestfs__internal_test_rhashtable (guestfs_h *g, const char *val);
extern char **guestfs__internal_test_rhashtableerr (guestfs_h *g);
extern char *guestfs__internal_test_rbufferout (guestfs_h *g, const char *val, size_t *size_r);
extern char *guestfs__internal_test_rbufferouterr (guestfs_h *g, size_t *size_r);
extern int guestfs__internal_test_set_output (guestfs_h *g, const char *filename);
extern int guestfs__internal_test_close_output (guestfs_h *g);
extern int guestfs__launch (guestfs_h *g);
extern int guestfs__wait_ready (guestfs_h *g);
extern int guestfs__kill_subprocess (guestfs_h *g);
extern int guestfs__add_cdrom (guestfs_h *g, const char *filename);
extern int guestfs__add_drive_ro (guestfs_h *g, const char *filename);
extern int guestfs__config (guestfs_h *g, const char *qemuparam, const char *qemuvalue);
extern int guestfs__set_qemu (guestfs_h *g, const char *qemu);
extern const char *guestfs__get_qemu (guestfs_h *g);
extern int guestfs__set_path (guestfs_h *g, const char *searchpath);
extern const char *guestfs__get_path (guestfs_h *g);
extern int guestfs__set_append (guestfs_h *g, const char *append);
extern const char *guestfs__get_append (guestfs_h *g);
extern int guestfs__set_autosync (guestfs_h *g, int autosync);
extern int guestfs__get_autosync (guestfs_h *g);
extern int guestfs__set_verbose (guestfs_h *g, int verbose);
extern int guestfs__get_verbose (guestfs_h *g);
extern int guestfs__is_ready (guestfs_h *g);
extern int guestfs__is_config (guestfs_h *g);
extern int guestfs__is_launching (guestfs_h *g);
extern int guestfs__is_busy (guestfs_h *g);
extern int guestfs__get_state (guestfs_h *g);
extern int guestfs__set_memsize (guestfs_h *g, int memsize);
extern int guestfs__get_memsize (guestfs_h *g);
extern int guestfs__get_pid (guestfs_h *g);
extern struct guestfs_version *guestfs__version (guestfs_h *g);
extern int guestfs__set_selinux (guestfs_h *g, int selinux);
extern int guestfs__get_selinux (guestfs_h *g);
extern int guestfs__set_trace (guestfs_h *g, int trace);
extern int guestfs__get_trace (guestfs_h *g);
extern int guestfs__set_direct (guestfs_h *g, int direct);
extern int guestfs__get_direct (guestfs_h *g);
extern int guestfs__set_recovery_proc (guestfs_h *g, int recoveryproc);
extern int guestfs__get_recovery_proc (guestfs_h *g);
extern int guestfs__add_drive_with_if (guestfs_h *g, const char *filename, const char *iface);
extern int guestfs__add_drive_ro_with_if (guestfs_h *g, const char *filename, const char *iface);
extern char *guestfs__file_architecture (guestfs_h *g, const char *filename);
extern char **guestfs__inspect_os (guestfs_h *g);
extern char *guestfs__inspect_get_type (guestfs_h *g, const char *root);
extern char *guestfs__inspect_get_arch (guestfs_h *g, const char *root);
extern char *guestfs__inspect_get_distro (guestfs_h *g, const char *root);
extern int guestfs__inspect_get_major_version (guestfs_h *g, const char *root);
extern int guestfs__inspect_get_minor_version (guestfs_h *g, const char *root);
extern char *guestfs__inspect_get_product_name (guestfs_h *g, const char *root);
extern char **guestfs__inspect_get_mountpoints (guestfs_h *g, const char *root);
extern char **guestfs__inspect_get_filesystems (guestfs_h *g, const char *root);
extern int guestfs__set_network (guestfs_h *g, int network);
extern int guestfs__get_network (guestfs_h *g);
extern char **guestfs__list_filesystems (guestfs_h *g);
extern int guestfs__add_drive_opts (guestfs_h *g, const char *filename, const struct guestfs_add_drive_opts_argv *optargs);
extern char *guestfs__inspect_get_windows_systemroot (guestfs_h *g, const char *root);
extern char **guestfs__inspect_get_roots (guestfs_h *g);
extern char **guestfs__debug_drives (guestfs_h *g);
extern int guestfs__add_domain (guestfs_h *g, const char *dom, const struct guestfs_add_domain_argv *optargs);
extern char *guestfs__inspect_get_package_format (guestfs_h *g, const char *root);
extern char *guestfs__inspect_get_package_management (guestfs_h *g, const char *root);
extern struct guestfs_application_list *guestfs__inspect_list_applications (guestfs_h *g, const char *root);
extern struct guestfs_application2_list *guestfs__inspect_list_applications2 (guestfs_h *g, const char *root);
extern char *guestfs__inspect_get_hostname (guestfs_h *g, const char *root);
extern char *guestfs__inspect_get_format (guestfs_h *g, const char *root);
extern int guestfs__inspect_is_live (guestfs_h *g, const char *root);
extern int guestfs__inspect_is_netinst (guestfs_h *g, const char *root);
extern int guestfs__inspect_is_multipart (guestfs_h *g, const char *root);
extern int guestfs__set_attach_method (guestfs_h *g, const char *backend);
extern char *guestfs__get_attach_method (guestfs_h *g);
extern int guestfs__set_backend (guestfs_h *g, const char *backend);
extern char *guestfs__get_backend (guestfs_h *g);
extern char *guestfs__inspect_get_product_variant (guestfs_h *g, const char *root);
extern char *guestfs__inspect_get_windows_current_control_set (guestfs_h *g, const char *root);
extern char **guestfs__inspect_get_drive_mappings (guestfs_h *g, const char *root);
extern char *guestfs__inspect_get_icon (guestfs_h *g, const char *root, size_t *size_r, const struct guestfs_inspect_get_icon_argv *optargs);
extern int guestfs__set_pgroup (guestfs_h *g, int pgroup);
extern int guestfs__get_pgroup (guestfs_h *g);
extern int guestfs__set_smp (guestfs_h *g, int smp);
extern int guestfs__get_smp (guestfs_h *g);
extern int guestfs__mount_local (guestfs_h *g, const char *localmountpoint, const struct guestfs_mount_local_argv *optargs);
extern int guestfs__mount_local_run (guestfs_h *g);
extern int guestfs__umount_local (guestfs_h *g, const struct guestfs_umount_local_argv *optargs);
extern int guestfs__max_disks (guestfs_h *g);
extern char *guestfs__canonical_device_name (guestfs_h *g, const char *device);
extern int guestfs__shutdown (guestfs_h *g);
extern char *guestfs__cat (guestfs_h *g, const char *path);
extern char **guestfs__find (guestfs_h *g, const char *directory);
extern char *guestfs__read_file (guestfs_h *g, const char *path, size_t *size_r);
extern char **guestfs__read_lines (guestfs_h *g, const char *path);
extern int guestfs__write (guestfs_h *g, const char *path, const char *content, size_t content_size);
extern int guestfs__write_append (guestfs_h *g, const char *path, const char *content, size_t content_size);
extern struct guestfs_stat_list *guestfs__lstatlist (guestfs_h *g, const char *path, char *const *names);
extern struct guestfs_xattr_list *guestfs__lxattrlist (guestfs_h *g, const char *path, char *const *names);
extern char **guestfs__readlinklist (guestfs_h *g, const char *path, char *const *names);
extern char **guestfs__ls (guestfs_h *g, const char *directory);
extern char *guestfs__hivex_value_utf8 (guestfs_h *g, int64_t valueh);
extern char *guestfs__disk_format (guestfs_h *g, const char *filename);
extern int64_t guestfs__disk_virtual_size (guestfs_h *g, const char *filename);
extern int guestfs__disk_has_backing_file (guestfs_h *g, const char *filename);
extern int guestfs__remove_drive (guestfs_h *g, const char *label);
extern int guestfs__set_libvirt_supported_credentials (guestfs_h *g, char *const *creds);
extern char **guestfs__get_libvirt_requested_credentials (guestfs_h *g);
extern char *guestfs__get_libvirt_requested_credential_prompt (guestfs_h *g, int index);
extern char *guestfs__get_libvirt_requested_credential_challenge (guestfs_h *g, int index);
extern char *guestfs__get_libvirt_requested_credential_defresult (guestfs_h *g, int index);
extern int guestfs__set_libvirt_requested_credential (guestfs_h *g, int index, const char *cred, size_t cred_size);
extern int guestfs__parse_environment (guestfs_h *g);
extern int guestfs__parse_environment_list (guestfs_h *g, char *const *environment);
extern int guestfs__set_tmpdir (guestfs_h *g, const char *tmpdir);
extern char *guestfs__get_tmpdir (guestfs_h *g);
extern int guestfs__set_cachedir (guestfs_h *g, const char *cachedir);
extern char *guestfs__get_cachedir (guestfs_h *g);
<<<<<<< HEAD
=======
extern int guestfs__internal_set_libvirt_selinux_label (guestfs_h *g, const char *label, const char *imagelabel);
extern int guestfs__internal_set_libvirt_selinux_norelabel_disks (guestfs_h *g, int norelabeldisks);
extern int guestfs__user_cancel (guestfs_h *g);
extern int guestfs__set_program (guestfs_h *g, const char *program);
extern const char *guestfs__get_program (guestfs_h *g);
>>>>>>> 919110f7

#endif /* GUESTFS_INTERNAL_ACTIONS_H_ */<|MERGE_RESOLUTION|>--- conflicted
+++ resolved
@@ -157,13 +157,10 @@
 extern char *guestfs__get_tmpdir (guestfs_h *g);
 extern int guestfs__set_cachedir (guestfs_h *g, const char *cachedir);
 extern char *guestfs__get_cachedir (guestfs_h *g);
-<<<<<<< HEAD
-=======
 extern int guestfs__internal_set_libvirt_selinux_label (guestfs_h *g, const char *label, const char *imagelabel);
 extern int guestfs__internal_set_libvirt_selinux_norelabel_disks (guestfs_h *g, int norelabeldisks);
 extern int guestfs__user_cancel (guestfs_h *g);
 extern int guestfs__set_program (guestfs_h *g, const char *program);
 extern const char *guestfs__get_program (guestfs_h *g);
->>>>>>> 919110f7
 
 #endif /* GUESTFS_INTERNAL_ACTIONS_H_ */