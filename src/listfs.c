--- conflicted
+++ resolved
@@ -172,8 +172,6 @@
   else if (STREQ (vfs_type, "")) {
     v = safe_strdup (g, "unknown");
     free (vfs_type);
-<<<<<<< HEAD
-=======
   }
   else if (STREQ (vfs_type, "btrfs")) {
     CLEANUP_FREE_BTRFSSUBVOLUME_LIST struct guestfs_btrfssubvolume_list *vols =
@@ -187,7 +185,6 @@
     }
 
     v = vfs_type;
->>>>>>> 919110f7
   }
   else {
     /* Ignore all "*_member" strings.  In libblkid these are returned
@@ -209,17 +206,7 @@
     v = vfs_type;
   }
 
-<<<<<<< HEAD
-  /* Extend the return array. */
-  size_t i = *ret_size;
-  *ret_size += 2;
-  *ret = safe_realloc (g, *ret, (*ret_size + 1) * sizeof (char *));
-  (*ret)[i] = safe_strdup (g, device);
-  (*ret)[i+1] = v;
-  (*ret)[i+2] = NULL;
-=======
   add_vfs (g, safe_strdup (g, device), v, ret, ret_size);
->>>>>>> 919110f7
 }
 
 /* We should ignore partitions that have MBR type byte 0x42, because
