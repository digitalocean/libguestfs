--- conflicted
+++ resolved
@@ -270,8 +270,6 @@
   guestfs___print_BufferIn (out, buf, buf_size);
 }
 
-<<<<<<< HEAD
-=======
 /* Some standard error messages for common failures. */
 
 /* Launch failed.  Since this is the most common error seen by people
@@ -307,7 +305,6 @@
 "for information about how to debug libguestfs and report bugs."));
 }
 
->>>>>>> 919110f7
 /* External command failed. */
 void
 guestfs___external_command_failed (guestfs_h *g, int status,
