--- conflicted
+++ resolved
@@ -135,11 +135,6 @@
     exit (EXIT_FAILURE);
   }
 
-<<<<<<< HEAD
-  argv[0] = (char *) program_name;
-
-=======
->>>>>>> 919110f7
   for (;;) {
     c = getopt_long (argc, argv, options, long_options, &option_index);
     if (c == -1) break;
@@ -512,10 +507,7 @@
 copy_attributes (const char *src, const char *dest)
 {
   CLEANUP_FREE_STAT struct guestfs_stat *stat = NULL;
-<<<<<<< HEAD
-=======
   const char *linuxxattrs[] = { "linuxxattrs", NULL };
->>>>>>> 919110f7
   int has_linuxxattrs;
   CLEANUP_FREE char *selinux_context = NULL;
   size_t selinux_context_size;
