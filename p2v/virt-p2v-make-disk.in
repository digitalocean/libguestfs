--- conflicted
+++ resolved
@@ -100,9 +100,6 @@
 case "$osversion" in
     centos-*|fedora-*|rhel-*|scientificlinux-*)
         deps=pcre,libxml2,gtk2,/usr/bin/xinit,/usr/bin/ssh,/usr/bin/qemu-nbd,/usr/bin/Xorg,xorg-x11-drivers,xorg-x11-fonts-Type1,matchbox-window-manager,@hardware-support
-<<<<<<< HEAD
-        selinux_relabel=--selinux-relabel
-=======
         cat > $tmpdir/p2v.conf <<'EOF'
 add_drivers+=" usb-storage "
 EOF
@@ -118,7 +115,6 @@
           --upload $tmpdir/p2v.conf:/etc/dracut.conf.d/
           --run $tmpdir/post-install
         "
->>>>>>> 6c532f45
         ;;
     debian-*|ubuntu-*)
         deps=libpcre3,libxml2,libgtk2.0-0,openssh-client,qemu-utils,xorg,xserver-xorg-video-all,matchbox-window-manager
