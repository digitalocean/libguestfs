<!DOCTYPE html PUBLIC "-//W3C//DTD HTML 4.01 Transitional//EN">
<html>
<head>
<meta http-equiv="Content-Type" content="text/html; charset=UTF-8">
<title>Libguestfs GObject Bindings Reference Manual</title>
<meta name="generator" content="DocBook XSL Stylesheets V1.77.1">
<link rel="home" href="index.html" title="Libguestfs GObject Bindings Reference Manual">
<link rel="next" href="ch01.html" title="Libguestfs GObject Bindings">
<meta name="generator" content="GTK-Doc V1.18 (XML mode)">
<link rel="stylesheet" href="style.css" type="text/css">
</head>
<body bgcolor="white" text="black" link="#0000FF" vlink="#840084" alink="#0000FF">
<div class="book">
<div class="titlepage">
<div>
<div><table class="navigation" id="top" width="100%" cellpadding="2" cellspacing="0"><tr><th valign="middle"><p class="title">Libguestfs GObject Bindings Reference Manual</p></th></tr></table></div>
<div><p class="releaseinfo">
<<<<<<< HEAD
      for libguestfs 1.20.6.
=======
      for libguestfs 1.21.31.
>>>>>>> 919110f7
      
    </p></div>
</div>
<hr>
</div>
<div class="toc"><dl>
<dt><span class="chapter"><a href="ch01.html">Libguestfs GObject Bindings</a></span></dt>
<dd><dl>
<dt>
<span class="refentrytitle"><a href="GuestfsSession.html">GuestfsSession</a></span><span class="refpurpose"> — A libguestfs session</span>
</dt>
<dt>
<span class="refentrytitle"><a href="GuestfsTristate.html">GuestfsTristate</a></span><span class="refpurpose"> — An object representing a tristate value</span>
</dt>
<dt>
<span class="refentrytitle"><a href="GuestfsIntBool.html">GuestfsIntBool</a></span><span class="refpurpose"></span>
</dt>
<dt>
<span class="refentrytitle"><a href="GuestfsPV.html">GuestfsPV</a></span><span class="refpurpose"></span>
</dt>
<dt>
<span class="refentrytitle"><a href="GuestfsVG.html">GuestfsVG</a></span><span class="refpurpose"></span>
</dt>
<dt>
<span class="refentrytitle"><a href="GuestfsLV.html">GuestfsLV</a></span><span class="refpurpose"></span>
</dt>
<dt>
<span class="refentrytitle"><a href="GuestfsStat.html">GuestfsStat</a></span><span class="refpurpose"></span>
</dt>
<dt>
<span class="refentrytitle"><a href="GuestfsStatVFS.html">GuestfsStatVFS</a></span><span class="refpurpose"></span>
</dt>
<dt>
<span class="refentrytitle"><a href="GuestfsDirent.html">GuestfsDirent</a></span><span class="refpurpose"></span>
</dt>
<dt>
<span class="refentrytitle"><a href="GuestfsVersion.html">GuestfsVersion</a></span><span class="refpurpose"></span>
</dt>
<dt>
<span class="refentrytitle"><a href="GuestfsXAttr.html">GuestfsXAttr</a></span><span class="refpurpose"></span>
</dt>
<dt>
<span class="refentrytitle"><a href="GuestfsINotifyEvent.html">GuestfsINotifyEvent</a></span><span class="refpurpose"></span>
</dt>
<dt>
<span class="refentrytitle"><a href="GuestfsPartition.html">GuestfsPartition</a></span><span class="refpurpose"></span>
</dt>
<dt>
<span class="refentrytitle"><a href="GuestfsApplication.html">GuestfsApplication</a></span><span class="refpurpose"></span>
</dt>
<dt>
<span class="refentrytitle"><a href="GuestfsApplication2.html">GuestfsApplication2</a></span><span class="refpurpose"></span>
</dt>
<dt>
<span class="refentrytitle"><a href="GuestfsISOInfo.html">GuestfsISOInfo</a></span><span class="refpurpose"></span>
</dt>
<dt>
<span class="refentrytitle"><a href="GuestfsMDStat.html">GuestfsMDStat</a></span><span class="refpurpose"></span>
</dt>
<dt>
<span class="refentrytitle"><a href="GuestfsBTRFSSubvolume.html">GuestfsBTRFSSubvolume</a></span><span class="refpurpose"></span>
</dt>
<dt>
<span class="refentrytitle"><a href="GuestfsXFSInfo.html">GuestfsXFSInfo</a></span><span class="refpurpose"></span>
</dt>
<dt>
<span class="refentrytitle"><a href="GuestfsUTSName.html">GuestfsUTSName</a></span><span class="refpurpose"></span>
</dt>
<dt>
<span class="refentrytitle"><a href="GuestfsHivexNode.html">GuestfsHivexNode</a></span><span class="refpurpose"></span>
</dt>
<dt>
<span class="refentrytitle"><a href="GuestfsHivexValue.html">GuestfsHivexValue</a></span><span class="refpurpose"></span>
</dt>
<dt>
<span class="refentrytitle"><a href="GuestfsInternalTest.html">GuestfsInternalTest</a></span><span class="refpurpose"> — An object encapsulating optional arguments for guestfs_session_internal_test</span>
</dt>
<dt>
<span class="refentrytitle"><a href="GuestfsInternalTestOnlyOptargs.html">GuestfsInternalTestOnlyOptargs</a></span><span class="refpurpose"> — An object encapsulating optional arguments for guestfs_session_internal_test_only_optargs</span>
</dt>
<dt>
<span class="refentrytitle"><a href="GuestfsInternalTest63Optargs.html">GuestfsInternalTest63Optargs</a></span><span class="refpurpose"> — An object encapsulating optional arguments for guestfs_session_internal_test_63_optargs</span>
</dt>
<dt>
<span class="refentrytitle"><a href="GuestfsAddDrive.html">GuestfsAddDrive</a></span><span class="refpurpose"> — An object encapsulating optional arguments for guestfs_session_add_drive</span>
</dt>
<dt>
<span class="refentrytitle"><a href="GuestfsAddDomain.html">GuestfsAddDomain</a></span><span class="refpurpose"> — An object encapsulating optional arguments for guestfs_session_add_domain</span>
</dt>
<dt>
<span class="refentrytitle"><a href="GuestfsInspectGetIcon.html">GuestfsInspectGetIcon</a></span><span class="refpurpose"> — An object encapsulating optional arguments for guestfs_session_inspect_get_icon</span>
</dt>
<dt>
<span class="refentrytitle"><a href="GuestfsMountLocal.html">GuestfsMountLocal</a></span><span class="refpurpose"> — An object encapsulating optional arguments for guestfs_session_mount_local</span>
</dt>
<dt>
<span class="refentrytitle"><a href="GuestfsUmountLocal.html">GuestfsUmountLocal</a></span><span class="refpurpose"> — An object encapsulating optional arguments for guestfs_session_umount_local</span>
</dt>
<dt>
<span class="refentrytitle"><a href="GuestfsUmount.html">GuestfsUmount</a></span><span class="refpurpose"> — An object encapsulating optional arguments for guestfs_session_umount</span>
</dt>
<dt>
<span class="refentrytitle"><a href="GuestfsTarIn.html">GuestfsTarIn</a></span><span class="refpurpose"> — An object encapsulating optional arguments for guestfs_session_tar_in</span>
</dt>
<dt>
<span class="refentrytitle"><a href="GuestfsTarOut.html">GuestfsTarOut</a></span><span class="refpurpose"> — An object encapsulating optional arguments for guestfs_session_tar_out</span>
</dt>
<dt>
<span class="refentrytitle"><a href="GuestfsMkswap.html">GuestfsMkswap</a></span><span class="refpurpose"> — An object encapsulating optional arguments for guestfs_session_mkswap</span>
</dt>
<dt>
<span class="refentrytitle"><a href="GuestfsGrep.html">GuestfsGrep</a></span><span class="refpurpose"> — An object encapsulating optional arguments for guestfs_session_grep</span>
</dt>
<dt>
<span class="refentrytitle"><a href="GuestfsMkfs.html">GuestfsMkfs</a></span><span class="refpurpose"> — An object encapsulating optional arguments for guestfs_session_mkfs</span>
</dt>
<dt>
<span class="refentrytitle"><a href="GuestfsMount9P.html">GuestfsMount9P</a></span><span class="refpurpose"> — An object encapsulating optional arguments for guestfs_session_mount_9p</span>
</dt>
<dt>
<span class="refentrytitle"><a href="GuestfsNTFSResizeOpts.html">GuestfsNTFSResizeOpts</a></span><span class="refpurpose"> — An object encapsulating optional arguments for guestfs_session_ntfsresize</span>
</dt>
<dt>
<span class="refentrytitle"><a href="GuestfsBTRFSFilesystemResize.html">GuestfsBTRFSFilesystemResize</a></span><span class="refpurpose"> — An object encapsulating optional arguments for guestfs_session_btrfs_filesystem_resize</span>
</dt>
<dt>
<span class="refentrytitle"><a href="GuestfsCompressOut.html">GuestfsCompressOut</a></span><span class="refpurpose"> — An object encapsulating optional arguments for guestfs_session_compress_out</span>
</dt>
<dt>
<span class="refentrytitle"><a href="GuestfsCompressDeviceOut.html">GuestfsCompressDeviceOut</a></span><span class="refpurpose"> — An object encapsulating optional arguments for guestfs_session_compress_device_out</span>
</dt>
<dt>
<span class="refentrytitle"><a href="GuestfsCopyDeviceToDevice.html">GuestfsCopyDeviceToDevice</a></span><span class="refpurpose"> — An object encapsulating optional arguments for guestfs_session_copy_device_to_device</span>
</dt>
<dt>
<span class="refentrytitle"><a href="GuestfsCopyDeviceToFile.html">GuestfsCopyDeviceToFile</a></span><span class="refpurpose"> — An object encapsulating optional arguments for guestfs_session_copy_device_to_file</span>
</dt>
<dt>
<span class="refentrytitle"><a href="GuestfsCopyFileToDevice.html">GuestfsCopyFileToDevice</a></span><span class="refpurpose"> — An object encapsulating optional arguments for guestfs_session_copy_file_to_device</span>
</dt>
<dt>
<span class="refentrytitle"><a href="GuestfsCopyFileToFile.html">GuestfsCopyFileToFile</a></span><span class="refpurpose"> — An object encapsulating optional arguments for guestfs_session_copy_file_to_file</span>
</dt>
<dt>
<span class="refentrytitle"><a href="GuestfsTune2FS.html">GuestfsTune2FS</a></span><span class="refpurpose"> — An object encapsulating optional arguments for guestfs_session_tune2fs</span>
</dt>
<dt>
<span class="refentrytitle"><a href="GuestfsMDCreate.html">GuestfsMDCreate</a></span><span class="refpurpose"> — An object encapsulating optional arguments for guestfs_session_md_create</span>
</dt>
<dt>
<span class="refentrytitle"><a href="GuestfsE2fsck.html">GuestfsE2fsck</a></span><span class="refpurpose"> — An object encapsulating optional arguments for guestfs_session_e2fsck</span>
</dt>
<dt>
<span class="refentrytitle"><a href="GuestfsNtfsfix.html">GuestfsNtfsfix</a></span><span class="refpurpose"> — An object encapsulating optional arguments for guestfs_session_ntfsfix</span>
</dt>
<dt>
<span class="refentrytitle"><a href="GuestfsNtfscloneOut.html">GuestfsNtfscloneOut</a></span><span class="refpurpose"> — An object encapsulating optional arguments for guestfs_session_ntfsclone_out</span>
</dt>
<dt>
<span class="refentrytitle"><a href="GuestfsMkfsBtrfs.html">GuestfsMkfsBtrfs</a></span><span class="refpurpose"> — An object encapsulating optional arguments for guestfs_session_mkfs_btrfs</span>
</dt>
<dt>
<span class="refentrytitle"><a href="GuestfsSetE2attrs.html">GuestfsSetE2attrs</a></span><span class="refpurpose"> — An object encapsulating optional arguments for guestfs_session_set_e2attrs</span>
</dt>
<dt>
<span class="refentrytitle"><a href="GuestfsBtrfsFsck.html">GuestfsBtrfsFsck</a></span><span class="refpurpose"> — An object encapsulating optional arguments for guestfs_session_btrfs_fsck</span>
</dt>
<dt>
<span class="refentrytitle"><a href="GuestfsFstrim.html">GuestfsFstrim</a></span><span class="refpurpose"> — An object encapsulating optional arguments for guestfs_session_fstrim</span>
</dt>
<dt>
<span class="refentrytitle"><a href="GuestfsXfsGrowfs.html">GuestfsXfsGrowfs</a></span><span class="refpurpose"> — An object encapsulating optional arguments for guestfs_session_xfs_growfs</span>
</dt>
<dt>
<span class="refentrytitle"><a href="GuestfsRsync.html">GuestfsRsync</a></span><span class="refpurpose"> — An object encapsulating optional arguments for guestfs_session_rsync</span>
</dt>
<dt>
<span class="refentrytitle"><a href="GuestfsRsyncIn.html">GuestfsRsyncIn</a></span><span class="refpurpose"> — An object encapsulating optional arguments for guestfs_session_rsync_in</span>
</dt>
<dt>
<span class="refentrytitle"><a href="GuestfsRsyncOut.html">GuestfsRsyncOut</a></span><span class="refpurpose"> — An object encapsulating optional arguments for guestfs_session_rsync_out</span>
</dt>
<dt>
<span class="refentrytitle"><a href="GuestfsXfsAdmin.html">GuestfsXfsAdmin</a></span><span class="refpurpose"> — An object encapsulating optional arguments for guestfs_session_xfs_admin</span>
</dt>
<dt>
<span class="refentrytitle"><a href="GuestfsHivexOpen.html">GuestfsHivexOpen</a></span><span class="refpurpose"> — An object encapsulating optional arguments for guestfs_session_hivex_open</span>
</dt>
<dt>
<span class="refentrytitle"><a href="GuestfsXfsRepair.html">GuestfsXfsRepair</a></span><span class="refpurpose"> — An object encapsulating optional arguments for guestfs_session_xfs_repair</span>
</dt>
<dt>
<span class="refentrytitle"><a href="GuestfsMke2fs.html">GuestfsMke2fs</a></span><span class="refpurpose"> — An object encapsulating optional arguments for guestfs_session_mke2fs</span>
</dt>
<dt>
<span class="refentrytitle"><a href="GuestfsMktemp.html">GuestfsMktemp</a></span><span class="refpurpose"> — An object encapsulating optional arguments for guestfs_session_mktemp</span>
</dt>
<dt>
<span class="refentrytitle"><a href="GuestfsSyslinux.html">GuestfsSyslinux</a></span><span class="refpurpose"> — An object encapsulating optional arguments for guestfs_session_syslinux</span>
</dt>
</dl></dd>
<dt><span class="chapter"><a href="object-tree.html">Object Hierarchy</a></span></dt>
<dt><span class="index"><a href="api-index-full.html">API Index</a></span></dt>
<dt><span class="index"><a href="deprecated-api-index.html">Index of deprecated API</a></span></dt>
<dt><span class="glossary"><a href="annotation-glossary.html">Annotation Glossary</a></span></dt>
</dl></div>
</div>
<div class="footer">
<hr>
          Generated by GTK-Doc V1.18</div>
</body>
</html><|MERGE_RESOLUTION|>--- conflicted
+++ resolved
@@ -15,11 +15,7 @@
 <div>
 <div><table class="navigation" id="top" width="100%" cellpadding="2" cellspacing="0"><tr><th valign="middle"><p class="title">Libguestfs GObject Bindings Reference Manual</p></th></tr></table></div>
 <div><p class="releaseinfo">
-<<<<<<< HEAD
-      for libguestfs 1.20.6.
-=======
       for libguestfs 1.21.31.
->>>>>>> 919110f7
       
     </p></div>
 </div>
