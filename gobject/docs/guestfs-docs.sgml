<?xml version="1.0"?>
<!DOCTYPE book PUBLIC "-//OASIS//DTD DocBook XML V4.3//EN"
               "http://www.oasis-open.org/docbook/xml/4.3/docbookx.dtd"
[
  <!ENTITY % local.common.attrib "xmlns:xi  CDATA  #FIXED 'http://www.w3.org/2003/XInclude'">
]>
<book id="index">
  <bookinfo>
    <title>Libguestfs GObject Bindings Reference Manual</title>
    <releaseinfo>
<<<<<<< HEAD
      for libguestfs 1.28.2.
=======
      for libguestfs 1.29.4.
>>>>>>> 6c532f45
      <!--
      The latest version of this documentation can be found on-line at
      <ulink role="online-location" url="http://[SERVER]/guestfs/index.html">http://[SERVER]/guestfs/</ulink>.
      -->
    </releaseinfo>
  </bookinfo>

<<<<<<< HEAD
  <xi:include href="/tmp/goaljobstmp2118f66ad3da137ff29d538bb5b4ad5d/libguestfs/gobject/docs/guestfs-title.sgml"/>
=======
  <xi:include href="/tmp/goaljobstmp20fd025e4c0fe300c15fbff1dd2ee3cc/libguestfs/gobject/docs/guestfs-title.sgml"/>
>>>>>>> 6c532f45
  <chapter id="object-tree">
    <title>Object Hierarchy</title>
     <xi:include href="xml/tree_index.sgml"/>
  </chapter>
  <index id="api-index-full">
    <title>API Index</title>
    <xi:include href="xml/api-index-full.xml"><xi:fallback /></xi:include>
  </index>
  <index id="deprecated-api-index" role="deprecated">
    <title>Index of deprecated API</title>
    <xi:include href="xml/api-index-deprecated.xml"><xi:fallback /></xi:include>
  </index>

  <xi:include href="xml/annotation-glossary.xml"><xi:fallback /></xi:include>
</book><|MERGE_RESOLUTION|>--- conflicted
+++ resolved
@@ -8,11 +8,7 @@
   <bookinfo>
     <title>Libguestfs GObject Bindings Reference Manual</title>
     <releaseinfo>
-<<<<<<< HEAD
-      for libguestfs 1.28.2.
-=======
       for libguestfs 1.29.4.
->>>>>>> 6c532f45
       <!--
       The latest version of this documentation can be found on-line at
       <ulink role="online-location" url="http://[SERVER]/guestfs/index.html">http://[SERVER]/guestfs/</ulink>.
@@ -20,11 +16,7 @@
     </releaseinfo>
   </bookinfo>
 
-<<<<<<< HEAD
-  <xi:include href="/tmp/goaljobstmp2118f66ad3da137ff29d538bb5b4ad5d/libguestfs/gobject/docs/guestfs-title.sgml"/>
-=======
   <xi:include href="/tmp/goaljobstmp20fd025e4c0fe300c15fbff1dd2ee3cc/libguestfs/gobject/docs/guestfs-title.sgml"/>
->>>>>>> 6c532f45
   <chapter id="object-tree">
     <title>Object Hierarchy</title>
      <xi:include href="xml/tree_index.sgml"/>
