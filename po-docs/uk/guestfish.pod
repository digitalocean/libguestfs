=encoding utf8

=head1 НАЗВА

guestfish - the guest filesystem shell

=head1 КОРОТКИЙ ОПИС

 guestfish [--options] [commands]

 guestfish

 guestfish [--ro|--rw] -a disk.img

 guestfish [--ro|--rw] -a disk.img -m dev[:mountpoint]

 guestfish -d libvirt-domain

 guestfish [--ro|--rw] -a disk.img -i

 guestfish -d libvirt-domain -i

=head1 ПОПЕРЕДЖЕННЯ

Using guestfish in read/write mode on live virtual machines can be
dangerous, potentially causing disk corruption.  Use the I<--ro> (read-only)
option to use guestfish safely if the disk image or virtual machine might be
live.

=head1 ОПИС

Guestfish is a shell and command-line tool for examining and modifying
virtual machine filesystems.  It uses libguestfs and exposes all of the
functionality of the guestfs API, see L<guestfs(3)>.

Guestfish gives you structured access to the libguestfs API, from shell
scripts or the command line or interactively.  If you want to rescue a
broken virtual machine image, you should look at the L<virt-rescue(1)>
command.

=head1 ПРИКЛАДИ

=head2 As an interactive shell

 $ guestfish
 
 Welcome to guestfish, the guest filesystem shell for
 editing virtual machine filesystems.
 
 Type: 'help' for a list of commands
       'man' to read the manual
       'quit' to quit the shell
 
 ><fs> add-ro disk.img
 ><fs> run
 ><fs> list-filesystems
 /dev/sda1: ext4
 /dev/vg_guest/lv_root: ext4
 /dev/vg_guest/lv_swap: swap
 ><fs> mount /dev/vg_guest/lv_root /
 ><fs> cat /etc/fstab
 # /etc/fstab
 # Created by anaconda
 [...]
 ><fs> exit

=head2 From shell scripts

Create a new C</etc/motd> file in a guest or disk image:

 guestfish <<_EOF_
 add disk.img
 run
 mount /dev/vg_guest/lv_root /
 write /etc/motd "Welcome, new users"
 _EOF_

List the LVM logical volumes in a disk image:

 guestfish -a disk.img --ro <<_EOF_
 run
 lvs
 _EOF_

List all the filesystems in a disk image:

 guestfish -a disk.img --ro <<_EOF_
 run
 list-filesystems
 _EOF_

=head2 On one command line

Update C</etc/resolv.conf> in a guest:

 guestfish \
   add disk.img : run : mount /dev/vg_guest/lv_root / : \
   write /etc/resolv.conf "nameserver 1.2.3.4"

Edit C</boot/grub/grub.conf> interactively:

 guestfish --rw --add disk.img \
   --mount /dev/vg_guest/lv_root \
   --mount /dev/sda1:/boot \
   edit /boot/grub/grub.conf

=head2 Mount disks automatically

Use the I<-i> option to automatically mount the disks from a virtual
machine:

 guestfish --ro -a disk.img -i cat /etc/group

 guestfish --ro -d libvirt-domain -i cat /etc/group

Another way to edit C</boot/grub/grub.conf> interactively is:

 guestfish --rw -a disk.img -i edit /boot/grub/grub.conf

=head2 As a script interpreter

Create a 100MB disk containing an ext2-formatted partition:

 #!/usr/bin/guestfish -f
 sparse test1.img 100M
 run
 part-disk /dev/sda mbr
 mkfs ext2 /dev/sda1

=head2 Start with a prepared disk

An alternate way to create a 100MB disk called C<test1.img> containing a
single ext2-formatted partition:

 guestfish -N fs

To list what is available do:

 guestfish -N help | less

=head2 Remote drives

Access a remote disk using ssh:

 guestfish -a ssh://example.com/path/to/disk.img

=head2 Дистанційне керування

 eval "`guestfish --listen`"
 guestfish --remote add-ro disk.img
 guestfish --remote run
 guestfish --remote lvs

=head1 ПАРАМЕТРИ

=over 4

=item B<--help>

Displays general help on options.

=item B<-h>

=item B<--cmd-help>

Lists all available guestfish commands.

=item B<-h команда>

=item B<--cmd-help команда>

Displays detailed help on a single command C<cmd>.

=item B<-a образ>

=item B<--add образ>

Add a block device or virtual machine image to the shell.

Формат образу диска визначається автоматично. Щоб перевизначити його і
примусово використати певний формат, скористайтеся параметром
I<--format=..>.

Using this flag is mostly equivalent to using the C<add> command, with
C<readonly:true> if the I<--ro> flag was given, and with C<format:...> if
the I<--format=...> flag was given.

=item B<-a URI>

=item B<--add URI>

Add a remote disk.  See L</ADDING REMOTE STORAGE>.

=item B<-c адреса>

=item B<--connect адреса>

When used in conjunction with the I<-d> option, this specifies the libvirt
URI to use.  The default is to use the default libvirt connection.

=item B<--csh>

If using the I<--listen> option and a csh-like shell, use this option.  See
section L</REMOTE CONTROL AND CSH> below.

=item B<-d домен-libvirt>

=item B<--domain домен-libvirt>

Add disks from the named libvirt domain.  If the I<--ro> option is also
used, then any libvirt domain can be used.  However in write mode, only
libvirt domains which are shut down can be named here.

Domain UUIDs can be used instead of names.

Using this flag is mostly equivalent to using the C<add-domain> command,
with C<readonly:true> if the I<--ro> flag was given, and with C<format:...>
if the I<--format=...> flag was given.

=item B<-D>

=item B<--no-dest-paths>

Don't tab-complete paths on the guest filesystem.  It is useful to be able
to hit the tab key to complete paths on the guest filesystem, but this
causes extra "hidden" guestfs calls to be made, so this option is here to
allow this feature to be disabled.

=item B<--echo-keys>

When prompting for keys and passphrases, guestfish normally turns echoing
off so you cannot see what you are typing.  If you are not worried about
Tempest attacks and there is no one else in the room you can specify this
flag to see what you are typing.

=item B<-f файл>

=item B<--file файл>

Read commands from C<file>.  To write pure guestfish scripts, use:

 #!/usr/bin/guestfish -f

=item B<--format=raw|qcow2|..>

=item B<--format>

The default for the I<-a> option is to auto-detect the format of the disk
image.  Using this forces the disk format for I<-a> options which follow on
the command line.  Using I<--format> with no argument switches back to
auto-detection for subsequent I<-a> options.

Приклад:

 guestfish --format=raw -a disk.img

примусове встановлення формату без обробки (без автоматичного визначення)
для C<disk.img>.

 guestfish --format=raw -a disk.img --format -a another.img

примусове встановлення формату без обробки (без автоматичного визначення)
для C<disk.img> і повернення до автоматичного визначення для C<another.img>.

If you have untrusted raw-format guest disk images, you should use this
option to specify the disk format.  This avoids a possible security problem
with malicious guests (CVE-2010-3851).  See also L</add>.

=item B<-i>

=item B<--inspector>

Using L<virt-inspector(1)> code, inspect the disks looking for an operating
system and mount filesystems as they would be mounted on the real virtual
machine.

Typical usage is either:

 guestfish -d myguest -i

(for an inactive libvirt domain called I<myguest>), or:

 guestfish --ro -d myguest -i

(for active domains, readonly), or specify the block device directly:

 guestfish --rw -a /dev/Guests/MyGuest -i

Note that the command line syntax changed slightly over older versions of
guestfish.  You can still use the old syntax:

 guestfish [--ro] -i disk.img

 guestfish [--ro] -i libvirt-domain

Using this flag is mostly equivalent to using the C<inspect-os> command and
then using other commands to mount the filesystems that were found.

=item B<--keys-from-stdin>

Read key or passphrase parameters from stdin.  The default is to try to read
passphrases from the user by opening C</dev/tty>.

=item B<--listen>

Fork into the background and listen for remote commands.  See section
L</REMOTE CONTROL GUESTFISH OVER A SOCKET> below.

=item B<--live>

Connect to a live virtual machine.  (Experimental, see
L<guestfs(3)/ATTACHING TO RUNNING DAEMONS>).

=item B<-m пристрій[:точка_монтування[:параметри]]>

=item B<--mount пристрій[:точка_монтування[:параметри]]>

Mount the named partition or logical volume on the given mountpoint.

If the mountpoint is omitted, it defaults to C</>.

You have to mount something on C</> before most commands will work.

If any I<-m> or I<--mount> options are given, the guest is automatically
launched.

If you don't know what filesystems a disk image contains, you can either run
guestfish without this option, then list the partitions, filesystems and LVs
available (see L</list-partitions>, L</list-filesystems> and L</lvs>
commands), or you can use the L<virt-filesystems(1)> program.

The third (and rarely used) part of the mount parameter is the list of mount
options used to mount the underlying filesystem.  If this is not given, then
the mount options are either the empty string or C<ro> (the latter if the
I<--ro> flag is used).  By specifying the mount options, you override this
default choice.  Probably the only time you would use this is to enable ACLs
and/or extended attributes if the filesystem can support them:

 -m /dev/sda1:/:acl,user_xattr

Using this flag is equivalent to using the C<mount-options> command.

=item B<--network>

Enable QEMU user networking in the guest.

=item B<-N тип>

=item B<--new тип>

=item B<-N help>

Prepare a fresh disk image formatted as "type".  This is an alternative to
the I<-a> option: whereas I<-a> adds an existing disk, I<-N> creates a
preformatted disk with a filesystem and adds it.  See L</PREPARED DISK
IMAGES> below.

=item B<-n>

=item B<--no-sync>

Disable autosync.  This is enabled by default.  See the discussion of
autosync in the L<guestfs(3)> manpage.

=item B<--pipe-error>

If writes fail to pipe commands (see L</PIPES> below), then the command
returns an error.

The default (also for historical reasons) is to ignore such errors so that:

 ><fs> command_with_lots_of_output | head

doesn't give an error.

=item B<--progress-bars>

Enable progress bars, even when guestfish is used non-interactively.

Progress bars are enabled by default when guestfish is used as an
interactive shell.

=item B<--no-progress-bars>

Disable progress bars.

=item B<--remote[=pid]>

Send remote commands to C<$GUESTFISH_PID> or C<pid>.  See section L</REMOTE
CONTROL GUESTFISH OVER A SOCKET> below.

=item B<-r>

=item B<--ro>

This changes the I<-a>, I<-d> and I<-m> options so that disks are added and
mounts are done read-only.

The option must always be used if the disk image or virtual machine might be
running, and is generally recommended in cases where you don't need write
access to the disk.

Note that prepared disk images created with I<-N> are not affected by this
option.  Also commands like C<add> are not affected - you have to specify
the C<readonly:true> option explicitly if you need it.

See also L</OPENING DISKS FOR READ AND WRITE> below.

=item B<--selinux>

Enable SELinux support for the guest.  See L<guestfs(3)/SELINUX>.

=item B<-v>

=item B<--verbose>

Enable very verbose messages.  This is particularly useful if you find a
bug.

=item B<-V>

=item B<--version>

Display the guestfish / libguestfs version number and exit.

=item B<-w>

=item B<--rw>

This changes the I<-a>, I<-d> and I<-m> options so that disks are added and
mounts are done read-write.

Див. L</OPENING DISKS FOR READ AND WRITE> нижче.

=item B<-x>

Echo each command before executing it.

=back

=head1 COMMANDS ON COMMAND LINE

Any additional (non-option) arguments are treated as commands to execute.

Commands to execute should be separated by a colon (C<:>), where the colon
is a separate parameter.  Thus:

 guestfish cmd [args...] : cmd [args...] : cmd [args...] ...

If there are no additional arguments, then we enter a shell, either an
interactive shell with a prompt (if the input is a terminal) or a
non-interactive shell.

In either command line mode or non-interactive shell, the first command that
gives an error causes the whole shell to exit.  In interactive mode (with a
prompt) if a command fails, you can continue to enter commands.

=head1 USING launch (OR run)

As with L<guestfs(3)>, you must first configure your guest by adding disks,
then launch it, then mount any disks you need, and finally issue
actions/commands.  So the general order of the day is:

=over 4

=item *

add or -a/--add

=item *

launch (aka run)

=item *

mount or -m/--mount

=item *

any other commands

=back

C<run> is a synonym for C<launch>.  You must C<launch> (or C<run>)  your
guest before mounting or performing any other commands.

The only exception is that if any of the I<-i>, I<-m>, I<--mount>, I<-N> or
I<--new> options were given then C<run> is done automatically, simply
because guestfish can't perform the action you asked for without doing this.

=head1 OPENING DISKS FOR READ AND WRITE

The guestfish, L<guestmount(1)> and L<virt-rescue(1)> options I<--ro> and
I<--rw> affect whether the other command line options I<-a>, I<-c>, I<-d>,
I<-i> and I<-m> open disk images read-only or for writing.

In libguestfs E<le> 1.10, guestfish, guestmount and virt-rescue defaulted to
opening disk images supplied on the command line for write.  To open a disk
image read-only you have to do I<-a image --ro>.

This matters: If you accidentally open a live VM disk image writable then
you will cause irreversible disk corruption.

In a future libguestfs we intend to change the default the other way.  Disk
images will be opened read-only.  You will have to either specify
I<guestfish --rw>, I<guestmount --rw>, I<virt-rescue --rw>, or change the
configuration file C</etc/libguestfs-tools.conf> in order to get write
access for disk images specified by those other command line options.

This version of guestfish, guestmount and virt-rescue has a I<--rw> option
which does nothing (it is already the default).  However it is highly
recommended that you use this option to indicate that you need write access,
and prepare your scripts for the day when this option will be required for
write access.

B<Note:> This does I<not> affect commands like L</add> and L</mount>, or any
other libguestfs program apart from guestfish and guestmount.

=head1 ЛАПКИ

You can quote ordinary parameters using either single or double quotes.  For
example:

 add "file with a space.img"

 rm '/file name'

 rm '/"'

A few commands require a list of strings to be passed.  For these, use a
whitespace-separated list, enclosed in quotes.  Strings containing
whitespace to be passed through must be enclosed in single quotes.  A
literal single quote must be escaped with a backslash.

 vgcreate VG "/dev/sda1 /dev/sdb1"
 command "/bin/echo 'foo      bar'"
 command "/bin/echo \'foo\'"

=head2 ESCAPE SEQUENCES IN DOUBLE QUOTED ARGUMENTS

In double-quoted arguments (only) use backslash to insert special
characters:

=over 4

=item C<\a>

Символ гудка (дзвінка).

=item C<\b>

Символ «зворотній хід»

=item C<\f>

Form feed character.

=item C<\n>

Newline character.

=item C<\r>

Символ повернення каретки.

=item C<\t>

Символ горизонтальної табуляції

=item C<\v>

Символ вертикальної табуляції.

=item C<\">

A literal double quote character.

=item C<\ooo>

A character with octal value I<ooo>.  There must be precisely 3 octal digits
(unlike C).

=item C<\xhh>

A character with hex value I<hh>.  There must be precisely 2 hex digits.

In the current implementation C<\000> and C<\x00> cannot be used in strings.

=item C<\\>

A literal backslash character.

=back

=head1 OPTIONAL ARGUMENTS

Some commands take optional arguments.  These arguments appear in this
documentation as C<[argname:..]>.  You can use them as in these examples:

 add filename

 add filename readonly:true

 add filename format:qcow2 readonly:false

Each optional argument can appear at most once.  All optional arguments must
appear after the required ones.

=head1 ЧИСЛА

This section applies to all commands which can take integers as parameters.

=head2 SIZE SUFFIX

When the command takes a parameter measured in bytes, you can use one of the
following suffixes to specify kilobytes, megabytes and larger sizes:

=over 4

=item B<k>, B<K> або B<KiB>

Розмір у кілобайтах (у одному кілобайті 1024 байтів).

=item B<KB>

Розмір у одиницях СІ: 1000 байтів.

=item B<M> або B<MiB>

Розмір у мегабайтах (у одному мегабайті 1048576 байтів).

=item B<MB>

Розмір у одиницях СІ: 1000000 байтів.

=item B<G> або B<GiB>

Розмір у гігабайтах (з множником 2**30).

=item B<GB>

Розмір у одиницях СІ: 10**9 байтів.

=item B<T> або B<TiB>

Розмір у терабайтах (з множником 2**40).

=item B<TB>

Розмір у одиницях СІ: 10**12 байтів.

=item B<P> або B<PiB>

Розмір у петабайтах (у одному петабайті 2**50 байтів).

=item B<PB>

Розмір у одиницях СІ: 10**15 байтів.

=item B<E> або B<EiB>

Розмір у ексабайтах (у одному ексабайті 2**60 байтів).

=item B<EB>

Розмір у одиницях СІ: 10**18 байтів.

=item B<Z> або B<ZiB>

Розмір у зетабайтах (у одному зетабайті 2**70 байтів).

=item B<ZB>

Розмір у одиницях СІ: 10**21 байтів.

=item B<Y> або B<YiB>

Розмір у йотабайтах (у одному йотабайті 2**80 байтів).

=item B<YB>

Розмір у одиницях СІ: 10**24 байтів.

=back

Приклад:

 truncate-size /file 1G

would truncate the file to 1 gigabyte.

Be careful because a few commands take sizes in kilobytes or megabytes
(eg. the parameter to L</memsize> is specified in megabytes already).
Adding a suffix will probably not do what you expect.

=head2 OCTAL AND HEXADECIMAL NUMBERS

For specifying the radix (base) use the C convention: C<0> to prefix an
octal number or C<0x> to prefix a hexadecimal number.  For example:

 1234      decimal number 1234
 02322     octal number, equivalent to decimal 1234
 0x4d2     hexadecimal number, equivalent to decimal 1234

When using the C<chmod> command, you almost always want to specify an octal
number for the mode, and you must prefix it with C<0> (unlike the Unix
L<chmod(1)> program):

 chmod 0777 /public  # OK
 chmod 777 /public   # WRONG! This is mode 777 decimal = 01411 octal.

Commands that return numbers usually print them in decimal, but some
commands print numbers in other radices (eg. C<umask> prints the mode in
octal, preceded by C<0>).

=head1 WILDCARDS AND GLOBBING

Neither guestfish nor the underlying guestfs API performs wildcard expansion
(globbing) by default.  So for example the following will not do what you
expect:

 rm-rf /home/*

Assuming you don't have a directory called literally C</home/*> then the
above command will return an error.

To perform wildcard expansion, use the C<glob> command.

 glob rm-rf /home/*

runs C<rm-rf> on each path that matches (ie. potentially running the command
many times), equivalent to:

 rm-rf /home/jim
 rm-rf /home/joe
 rm-rf /home/mary

C<glob> only works on simple guest paths and not on device names.

If you have several parameters, each containing a wildcard, then glob will
perform a Cartesian product.

=head1 КОМЕНТАРІ

Any line which starts with a I<#> character is treated as a comment and
ignored.  The I<#> can optionally be preceded by whitespace, but B<not> by a
command.  For example:

 # this is a comment
         # this is a comment
 foo # NOT a comment

Blank lines are also ignored.

=head1 RUNNING COMMANDS LOCALLY

Any line which starts with a I<!> character is treated as a command sent to
the local shell (C</bin/sh> or whatever L<system(3)> uses).  For example:

 !mkdir local
 tgz-out /remote local/remote-data.tar.gz

will create a directory C<local> on the host, and then export the contents
of C</remote> on the mounted filesystem to C<local/remote-data.tar.gz>.
(See C<tgz-out>).

To change the local directory, use the C<lcd> command.  C<!cd> will have no
effect, due to the way that subprocesses work in Unix.

=head2 LOCAL COMMANDS WITH INLINE EXECUTION

If a line starts with I<E<lt>!> then the shell command is executed (as for
I<!>), but subsequently any output (stdout) of the shell command is parsed
and executed as guestfish commands.

Thus you can use shell script to construct arbitrary guestfish commands
which are then parsed by guestfish.

For example it is tedious to create a sequence of files (eg. C</foo.1>
through C</foo.100>) using guestfish commands alone.  However this is simple
if we use a shell script to create the guestfish commands for us:

 <! for n in `seq 1 100`; do echo write /foo.$n $n; done

or with names like C</foo.001>:

 <! for n in `seq 1 100`; do printf "write /foo.%03d %d\n" $n $n; done

When using guestfish interactively it can be helpful to just run the shell
script first (ie. remove the initial C<E<lt>> character so it is just an
ordinary I<!> local command), see what guestfish commands it would run, and
when you are happy with those prepend the C<E<lt>> character to run the
guestfish commands for real.

=head1 КАНАЛИ

Use C<command E<lt>spaceE<gt> | command> to pipe the output of the first
command (a guestfish command) to the second command (any host command).  For
example:

 cat /etc/passwd | awk -F: '$3 == 0 { print }'

(where C<cat> is the guestfish cat command, but C<awk> is the host awk
program).  The above command would list all accounts in the guest filesystem
which have UID 0, ie. root accounts including backdoors.  Other examples:

 hexdump /bin/ls | head
 list-devices | tail -1
 tgz-out / - | tar ztf -

The space before the pipe symbol is required, any space after the pipe
symbol is optional.  Everything after the pipe symbol is just passed
straight to the host shell, so it can contain redirections, globs and
anything else that makes sense on the host side.

To use a literal argument which begins with a pipe symbol, you have to quote
it, eg:

 echo "|"

=head1 HOME DIRECTORIES

If a parameter starts with the character C<~> then the tilde may be expanded
as a home directory path (either C<~> for the current user's home directory,
or C<~user> for another user).

Note that home directory expansion happens for users known I<on the host>,
not in the guest filesystem.

To use a literal argument which begins with a tilde, you have to quote it,
eg:

 echo "~"

=head1 ЗАШИФРОВАНІ ДИСКИ

Libguestfs has some support for Linux guests encrypted according to the
Linux Unified Key Setup (LUKS) standard, which includes nearly all whole
disk encryption systems used by modern Linux guests.  Currently only
LVM-on-LUKS is supported.

Identify encrypted block devices and partitions using L</vfs-type>:

 ><fs> vfs-type /dev/sda2
 crypto_LUKS

Then open those devices using L</luks-open>.  This creates a device-mapper
device called C</dev/mapper/luksdev>.

 ><fs> luks-open /dev/sda2 luksdev
 Enter key or passphrase ("key"): <enter the passphrase>

Finally you have to tell LVM to scan for volume groups on the newly created
mapper device:

 vgscan
 vg-activate-all true

The logical volume(s) can now be mounted in the usual way.

Before closing a LUKS device you must unmount any logical volumes on it and
deactivate the volume groups by calling C<vg-activate false VG> on each
one.  Then you can close the mapper device:

 vg-activate false /dev/VG
 luks-close /dev/mapper/luksdev

=head1 ШЛЯХИ У WINDOWS

If a path is prefixed with C<win:> then you can use Windows-style drive
letters and paths (with some limitations).  The following commands are
equivalent:

 file /WINDOWS/system32/config/system.LOG

 file win:\windows\system32\config\system.log

 file WIN:C:\Windows\SYSTEM32\CONFIG\SYSTEM.LOG

The parameter is rewritten "behind the scenes" by looking up the position
where the drive is mounted, prepending that to the path, changing all
backslash characters to forward slash, then resolving the result using
L</case-sensitive-path>.  For example if the E: drive was mounted on C</e>
then the parameter might be rewritten like this:

 win:e:\foo\bar => /e/FOO/bar

This only works in argument positions that expect a path.

=head1 ВИВАНТАЖЕННЯ ТА ОТРИМАННЯ ФАЙЛІВ

For commands such as C<upload>, C<download>, C<tar-in>, C<tar-out> and
others which upload from or download to a local file, you can use the
special filename C<-> to mean "from stdin" or "to stdout".  For example:

 upload - /foo

reads stdin and creates from that a file C</foo> in the disk image, and:

 tar-out /etc - | tar tf -

writes the tarball to stdout and then pipes that into the external "tar"
command (see L</PIPES>).

When using C<-> to read from stdin, the input is read up to the end of
stdin.  You can also use a special "heredoc"-like syntax to read up to some
arbitrary end marker:

 upload -<<END /foo
 input line 1
 input line 2
 input line 3
 END

Any string of characters can be used instead of C<END>.  The end marker must
appear on a line of its own, without any preceding or following characters
(not even spaces).

Note that the C<-E<lt>E<lt>> syntax only applies to parameters used to
upload local files (so-called "FileIn" parameters in the generator).

=head1 EXIT ON ERROR BEHAVIOUR

By default, guestfish will ignore any errors when in interactive mode
(ie. taking commands from a human over a tty), and will exit on the first
error in non-interactive mode (scripts, commands given on the command line).

If you prefix a command with a I<-> character, then that command will not
cause guestfish to exit, even if that (one) command returns an error.

=head1 REMOTE CONTROL GUESTFISH OVER A SOCKET

Guestfish can be remote-controlled over a socket.  This is useful
particularly in shell scripts where you want to make several different
changes to a filesystem, but you don't want the overhead of starting up a
guestfish process each time.

Start a guestfish server process using:

 eval "`guestfish --listen`"

and then send it commands by doing:

 guestfish --remote cmd [...]

To cause the server to exit, send it the exit command:

 guestfish --remote exit

Note that the server will normally exit if there is an error in a command.
You can change this in the usual way.  See section L</EXIT ON ERROR
BEHAVIOUR>.

=head2 CONTROLLING MULTIPLE GUESTFISH PROCESSES

The C<eval> statement sets the environment variable C<$GUESTFISH_PID>, which
is how the I<--remote> option knows where to send the commands.  You can
have several guestfish listener processes running using:

 eval "`guestfish --listen`"
 pid1=$GUESTFISH_PID
 eval "`guestfish --listen`"
 pid2=$GUESTFISH_PID
 ...
 guestfish --remote=$pid1 cmd
 guestfish --remote=$pid2 cmd

=head2 REMOTE CONTROL AND CSH

When using csh-like shells (csh, tcsh etc) you have to add the I<--csh>
option:

 eval "`guestfish --listen --csh`"

=head2 REMOTE CONTROL DETAILS

Remote control happens over a Unix domain socket called
C</tmp/.guestfish-$UID/socket-$PID>, where C<$UID> is the effective user ID
of the process, and C<$PID> is the process ID of the server.

Guestfish client and server versions must match exactly.

=head2 USING REMOTE CONTROL ROBUSTLY FROM SHELL SCRIPTS

From Bash, you can use the following code which creates a guestfish
instance, correctly quotes the command line, handles failure to start, and
cleans up guestfish when the script exits:

 #!/bin/bash -
 
 set -e
 
 guestfish[0]="guestfish"
 guestfish[1]="--listen"
 guestfish[2]="--ro"
 guestfish[3]="-a"
 guestfish[4]="disk.img"
 
 GUESTFISH_PID=
 eval $("${guestfish[@]}")
 if [ -z "$GUESTFISH_PID" ]; then
     echo "error: guestfish didn't start up, see error messages above"
     exit 1
 fi
 
 cleanup_guestfish ()
 {
     guestfish --remote -- exit >/dev/null 2>&1 ||:
 }
 trap cleanup_guestfish EXIT ERR
 
 guestfish --remote -- run
 
 # ...

=head2 REMOTE CONTROL RUN COMMAND HANGING

Using the C<run> (or C<launch>) command remotely in a command substitution
context hangs, ie. don't do (note the backquotes):

 a=`guestfish --remote run`

Since the C<run> command produces no output on stdout, this is not useful
anyway.  For further information see
L<https://bugzilla.redhat.com/show_bug.cgi?id=592910>.

=head1 PREPARED DISK IMAGES

Use the I<-N type> or I<--new type> parameter to select one of a set of
preformatted disk images that guestfish can make for you to save typing.
This is particularly useful for testing purposes.  This option is used
instead of the I<-a> option, and like I<-a> can appear multiple times (and
can be mixed with I<-a>).

The new disk is called C<test1.img> for the first I<-N>, C<test2.img> for
the second and so on.  Existing files in the current directory are
I<overwritten>.

The type briefly describes how the disk should be sized, partitioned, how
filesystem(s) should be created, and how content should be added.
Optionally the type can be followed by extra parameters, separated by C<:>
(colon) characters.  For example, I<-N fs> creates a default 100MB,
sparsely-allocated disk, containing a single partition, with the partition
formatted as ext2.  I<-N fs:ext4:1G> is the same, but for an ext4 filesystem
on a 1GB disk instead.

Note that the prepared filesystem is not mounted.  You would usually have to
use the C<mount /dev/sda1 /> command or add the I<-m /dev/sda1> option.

If any I<-N> or I<--new> options are given, the guest is automatically
launched.

=head2 ПРИКЛАДИ

Create a 100MB disk with an ext4-formatted partition:

 guestfish -N fs:ext4

Create a 32MB disk with a VFAT-formatted partition, and mount it:

 guestfish -N fs:vfat:32M -m /dev/sda1

Create a blank 200MB disk:

 guestfish -N disk:200M

__PREPOPTS__

=head1 ADDING REMOTE STORAGE

I<For API-level documentation on this topic, see
L<guestfs(3)/guestfs_add_drive_opts> and L<guestfs(3)/REMOTE STORAGE>>.

On the command line, you can use the I<-a> option to add network block
devices using a URI-style format, for example:

 guestfish -a ssh://root@example.com/disk.img

URIs I<cannot> be used with the L</add> command.  The equivalent command
using the API directly is:

 ><fs> add /disk.img protocol:ssh server:tcp:example.com username:root

The possible I<-a URI> formats are described below.

=head2 B<-a disk.img>

=head2 B<-a file:///path/to/disk.img>

Add the local disk image (or device) called C<disk.img>.

=head2 B<-a gluster://example.com[:port]/disk>

Add a disk image located on GlusterFS storage.

The server is the one running C<glusterd>, and may be C<localhost>.

The equivalent API command would be:

 ><fs> add /disk protocol:gluster server:tcp:example.com

=head2 B<-a nbd://example.com[:port]>

=head2 B<-a nbd://example.com[:port]/exportname>

=head2 B<-a nbd://?socket=/socket>

=head2 B<-a nbd:///exportname?socket=/socket>

Add a disk located on Network Block Device (nbd) storage.

The I</exportname> part of the URI specifies an NBD export name, but is
usually left empty.

The optional I<?socket> parameter can be used to specify a Unix domain
socket that we talk to the NBD server over.  Note that you cannot mix server
name (ie. TCP/IP) and socket path.

The equivalent API command would be (no export name):

 ><fs> add "" protocol:nbd server:[tcp:example.com|unix:/socket]

=head2 B<-a rbd://example.com[:port]/disk>

Add a disk image located on a Ceph (RBD/librbd) storage volume.

Although libguestfs and Ceph supports multiple servers, only a single server
can be specified when using this URI syntax.

The equivalent API command would be:

 ><fs> add /disk protocol:rbd server:tcp:example.com

=head2 B<-a sheepdog://[example.com[:port]]/volume/image>

Add a disk image located on a Sheepdog volume.

The server name is optional.  Although libguestfs and Sheepdog supports
multiple servers, only at most one server can be specified when using this
URI syntax.

The equivalent API command would be:

 ><fs> add /disk protocol:sheepdog [server:tcp:example.com]

=head2 B<-a ssh://[user@]example.com[:port]/disk.img>

Add a disk image located on a remote server, accessed using the Secure Shell
(ssh) SFTP protocol.  SFTP is supported out of the box by all major SSH
servers.

The equivalent API command would be:

 ><fs> add /disk protocol:ssh server:tcp:example.com [username:user]

=head1 PROGRESS BARS

Some (not all) long-running commands send progress notification messages as
they are running.  Guestfish turns these messages into progress bars.

When a command that supports progress bars takes longer than two seconds to
run, and if progress bars are enabled, then you will see one appearing below
the command:

 ><fs> copy-size /large-file /another-file 2048M
 / 10% [#####-----------------------------------------] 00:30

The spinner on the left hand side moves round once for every progress
notification received from the backend.  This is a (reasonably) golden
assurance that the command is "doing something" even if the progress bar is
not moving, because the command is able to send the progress notifications.
When the bar reaches 100% and the command finishes, the spinner disappears.

Progress bars are enabled by default when guestfish is used interactively.
You can enable them even for non-interactive modes using I<--progress-bars>,
and you can disable them completely using I<--no-progress-bars>.

=head1 PROMPT

You can change or add colours to the default prompt (C<E<gt>E<lt>fsE<gt>>)
by setting the C<GUESTFISH_PS1> environment variable.  A simple prompt can
be set by setting this to an alternate string:

 $ GUESTFISH_PS1='(type a command) '
 $ export GUESTFISH_PS1
 $ guestfish
 [...]
 (type a command) ▂

You can also use special escape sequences, as described in the table below:

=over 4

=item \\

A literal backslash character.

=item \[

=item \]

Place non-printing characters (eg. terminal control codes for colours)
between C<\[...\]>.  What this does it to tell the L<readline(3)> library
that it should treat this subsequence as zero-width, so that command-line
redisplay, editing etc works.

=item \a

A bell character.

=item \e

An ASCII ESC (escape) character.

=item \n

A newline.

=item \r

A carriage return.

=item \NNN

The ASCII character whose code is the octal value NNN.

=item \xNN

The ASCII character whose code is the hex value NN.

=back

=head2 EXAMPLES OF PROMPTS

Note these these require a terminal that supports ANSI escape codes.

 GUESTFISH_PS1='\[\e[1;30m\]><fs>\[\e[0;30m\] '

A bold black version of the ordinary prompt.

=head1 WINDOWS 8

Windows 8 "fast startup" can prevent guestfish from mounting NTFS
partitions.  See L<guestfs(3)/WINDOWS HIBERNATION AND WINDOWS 8 FAST
STARTUP>.

=head1 GUESTFISH COMMANDS

The commands in this section are guestfish convenience commands, in other
words, they are not part of the L<guestfs(3)> API.

=head2 help

 help
 help команда

Без параметра показує загальну довідкову інформацію.

With a C<cmd> parameter, this displays detailed help for that command.

=head2 exit

=head2 quit

This exits guestfish.  You can also use C<^D> key.

__FISH_COMMANDS__

=head1 КОМАНДИ

__ACTIONS__

=head1 СТАН ВИХОДУ

guestfish returns 0 if the commands completed without error, or 1 if there
was an error.

=head1 ЗМІННІ СЕРЕДОВИЩА

=over 4

=item РЕДАКТОР

The C<edit> command uses C<$EDITOR> as the editor.  If not set, it uses
C<vi>.

=item FEBOOTSTRAP_KERNEL

=item FEBOOTSTRAP_MODULES

When using supermin E<ge> 4.1.0, these have been renamed L</SUPERMIN_KERNEL>
and L</SUPERMIN_MODULES>.

=item GUESTFISH_DISPLAY_IMAGE

The C<display> command uses C<$GUESTFISH_DISPLAY_IMAGE> to display images.
If not set, it uses L<display(1)>.

=item GUESTFISH_PID

Used with the I<--remote> option to specify the remote guestfish process to
control.  See section L</REMOTE CONTROL GUESTFISH OVER A SOCKET>.

=item GUESTFISH_PS1

Set the command prompt.  See L</PROMPT>.

=item HEXEDITOR

The L</hexedit> command uses C<$HEXEDITOR> as the external hex editor.  If
not specified, the external L<hexedit(1)> program is used.

=item ДОМІВКА

If compiled with GNU readline support, various files in the home directory
can be used.  See L</FILES>.

=item LIBGUESTFS_APPEND

Pass additional options to the guest kernel.

=item LIBGUESTFS_ATTACH_METHOD

This is the old way to set C<LIBGUESTFS_BACKEND>.

=item LIBGUESTFS_BACKEND

Choose the default way to create the appliance.  See
L<guestfs(3)/guestfs_set_backend>.

=item LIBGUESTFS_CACHEDIR

The location where libguestfs will cache its appliance, when using a
supermin appliance.  The appliance is cached and shared between all handles
which have the same effective user ID.

If C<LIBGUESTFS_CACHEDIR> is not set, then C<TMPDIR> is used.  If C<TMPDIR>
is not set, then C</var/tmp> is used.

See also L</LIBGUESTFS_TMPDIR>, L</set-cachedir>.

=item LIBGUESTFS_DEBUG

Set C<LIBGUESTFS_DEBUG=1> to enable verbose messages.  This has the same
effect as using the B<-v> option.

=item LIBGUESTFS_MEMSIZE

Set the memory allocated to the qemu process, in megabytes.  For example:

 LIBGUESTFS_MEMSIZE=700

=item LIBGUESTFS_PATH

Set the path that guestfish uses to search for kernel and initrd.img.  See
the discussion of paths in L<guestfs(3)>.

=item LIBGUESTFS_QEMU

Set the default qemu binary that libguestfs uses.  If not set, then the qemu
which was found at compile time by the configure script is used.

=item LIBGUESTFS_TMPDIR

The location where libguestfs will store temporary files used by each
handle.

If C<LIBGUESTFS_TMPDIR> is not set, then C<TMPDIR> is used.  If C<TMPDIR> is
not set, then C</tmp> is used.

See also L</LIBGUESTFS_CACHEDIR>, L</set-tmpdir>.

=item LIBGUESTFS_TRACE

Set C<LIBGUESTFS_TRACE=1> to enable command traces.

=item РОЗБИТТЯ НА СТОРІНКИ

The C<more> command uses C<$PAGER> as the pager.  If not set, it uses
C<more>.

=item ШЛЯХ

Libguestfs and guestfish may run some external programs, and rely on
<<<<<<< HEAD
C<$PATH> being set to a reasonable value.  If using the libvirt
attach-method, libvirt will not work at all unless C<$PATH> contains the
path of qemu/KVM.
=======
C<$PATH> being set to a reasonable value.  If using the libvirt backend,
libvirt will not work at all unless C<$PATH> contains the path of qemu/KVM.
>>>>>>> 919110f7

=item SUPERMIN_KERNEL

=item SUPERMIN_MODULES

These two environment variables allow the kernel that libguestfs uses in the
appliance to be selected.  If C<$SUPERMIN_KERNEL> is not set, then the most
recent host kernel is chosen.  For more information about kernel selection,
see L<supermin-helper(8)>.  This feature is only available in supermin /
febootstrap E<ge> 3.8.

=item TMPDIR

See L</LIBGUESTFS_CACHEDIR>, L</LIBGUESTFS_TMPDIR>.

=back

=head1 ФАЙЛИ

=over 4

=item $HOME/.libguestfs-tools.rc

=item /etc/libguestfs-tools.conf

This configuration file controls the default read-only or read-write mode
(I<--ro> or I<--rw>).

Див. L</OPENING DISKS FOR READ AND WRITE>.

=item $HOME/.guestfish

If compiled with GNU readline support, then the command history is saved in
this file.

=item $HOME/.inputrc

=item /etc/inputrc

If compiled with GNU readline support, then these files can be used to
configure readline.  For further information, please see
L<readline(3)/INITIALIZATION FILE>.

To write rules which only apply to guestfish, use:

 $if guestfish
 ...
 $endif

Variables that you can set in inputrc that change the behaviour of guestfish
in useful ways include:

=over 4

=item completion-ignore-case (default: on)

By default, guestfish will ignore case when tab-completing paths on the
disk.  Use:

 set completion-ignore-case off

to make guestfish case sensitive.

=back

=item test1.img

=item test2.img (etc)

When using the I<-N> or I<--new> option, the prepared disk or filesystem
will be created in the file C<test1.img> in the current directory.  The
second use of I<-N> will use C<test2.img> and so on.  Any existing file with
the same name will be overwritten.

=back

=head1 ТАКОЖ ПЕРЕГЛЯНЬТЕ

L<guestfs(3)>, L<http://libguestfs.org/>, L<virt-alignment-scan(1)>,
L<virt-cat(1)>, L<virt-copy-in(1)>, L<virt-copy-out(1)>, L<virt-df(1)>,
L<virt-edit(1)>, L<virt-filesystems(1)>, L<virt-inspector(1)>,
L<virt-list-filesystems(1)>, L<virt-list-partitions(1)>, L<virt-ls(1)>,
L<virt-make-fs(1)>, L<virt-rescue(1)>, L<virt-resize(1)>,
L<virt-sparsify(1)>, L<virt-sysprep(1)>, L<virt-tar(1)>, L<virt-tar-in(1)>,
L<virt-tar-out(1)>, L<virt-win-reg(1)>, L<display(1)>, L<hexedit(1)>,
L<supermin-helper(8)>.

=head1 АВТОРИ

Richard W.M. Jones (C<rjones at redhat dot com>)

=head1 АВТОРСЬКІ ПРАВА

Copyright (C) 2009-2013 Red Hat Inc.
<|MERGE_RESOLUTION|>--- conflicted
+++ resolved
@@ -1382,14 +1382,8 @@
 =item ШЛЯХ
 
 Libguestfs and guestfish may run some external programs, and rely on
-<<<<<<< HEAD
-C<$PATH> being set to a reasonable value.  If using the libvirt
-attach-method, libvirt will not work at all unless C<$PATH> contains the
-path of qemu/KVM.
-=======
 C<$PATH> being set to a reasonable value.  If using the libvirt backend,
 libvirt will not work at all unless C<$PATH> contains the path of qemu/KVM.
->>>>>>> 919110f7
 
 =item SUPERMIN_KERNEL
 
