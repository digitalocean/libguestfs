=encoding utf8

=head1 名前

guestfs - 仮想マシンイメージのアクセスまたは変更のためのライブラリ

=head1 書式

#include <guestfs.h>
 guestfs_h *g = guestfs_create ();
 guestfs_add_drive (g, "guest.img");
 guestfs_launch (g);
 guestfs_mount (g, "/dev/sda1", "/");
 guestfs_touch (g, "/hello");
 guestfs_umount (g, "/");
 guestfs_shutdown (g);
 guestfs_close (g);

 cc prog.c -o prog -lguestfs
or:
 cc prog.c -o prog `pkg-config libguestfs --cflags --libs`

=head1 説明

Libguestfs is a library for accessing and modifying disk images and virtual
machines.  This manual page documents the C API.

If you are looking for an introduction to libguestfs, see the web site:
L<http://libguestfs.org/>

Each virt tool has its own man page (for a full list, go to L</SEE ALSO> at
the end of this file).

The libguestfs FAQ contains many useful answers: L<guestfs-faq(1)>.

For examples of using the API from C, see L<guestfs-examples(3)>.  For
examples in other languages, see L</USING LIBGUESTFS WITH OTHER PROGRAMMING
LANGUAGES> below.

For tips and recipes, see L<guestfs-recipes(1)>.

If you are having performance problems, read L<guestfs-performance(1)>.  To
help test libguestfs, read L<libguestfs-test-tool(1)> and
L<guestfs-testing(1)>.

=head1 API 概要

このセクションは libguestfs API の簡単な概要を示します。  一緒に呼ばれるグループ API
を試みます。これは、このマニュアルのメインセクションにおいて個々の呼び出しに関して読む必要が無くなります。

=head2 ハンドル

libguestfs 呼び出しを使用する前に、ハンドルを作成する必要があります。そして、少なくとも 1
つのディスクイメージをハンドルを追加する必要があります。続けて、ハンドルを開始して、好きな操作を実行します。最後に、ハンドルを閉じます。利便性のため、ハンドル変数の名前を
1 文字の C<g> を使用します。もちろん、好きな名前を使うことができます。

libguestfs を使用しているすべてのプログラムの一般的な構造はこのようなものです:

 guestfs_h *g = guestfs_create ();
 
 /* 複数のディスクイメージがあれば、その回数だけ
  * guestfs_add_drive を呼び出します。
  */
 guestfs_add_drive (g, "guest.img");
 
 /* 大抵の操作呼び出しはハンドル 'g' を開始するまでうまく
  * 機能しません。ドライブを追加した「後」、他のコマンド
  * を実行する「前」にこれを行う必要があります。
  */
 guestfs_launch (g);
 
 /* Either: examine what partitions, LVs etc are available: */
 char **partitions = guestfs_list_partitions (g);
 char **logvols = guestfs_lvs (g);
 
 /* Or: ask libguestfs to find filesystems for you: */
 char **filesystems = guestfs_list_filesystems (g);
 
 /* Or: use inspection (see INSPECTION section below). */
 
 /* To access a filesystem in the image, you must mount it. */
 guestfs_mount (g, "/dev/sda1", "/");
 
 /* これで、仮想マシンのイメージにおいて、ファイルシステムの
  * アクションを実行できます。
  */
 guestfs_touch (g, "/hello");
 
 /* ディスクを同期します。これは guestfs_launch の反対です。 */
 guestfs_shutdown (g);
 
 /* ハンドル 'g' を閉じて開放します。 */
 guestfs_close (g);

上のコードは何もエラーチェックを含めていません。実際のコードにおいては、エラーに対して返り値を注意深く確認すべきです。一般的に、整数を返すすべての関数はエラーのときに
C<-1> を返します。ポインターを返すすべての関数はエラーのときに C<NULL> を返します。エラーを処理する方法については以下のセクション
L</エラー処理方法>
を参照してください。各関数がどのようにエラー表示を返すのかを詳しく確認するには、以下にある各関数のドキュメントを参照してください。全体的に動作する例は
L<guestfs-examples(3)> を参照してください。

=head2 ディスクイメージ

イメージファイル名 (上の例では C<"guest.img">) は、仮想マシンのディスクイメージ、物理ハードディスクの L<dd(1)>
コピー、実際のブロックデバイス、単に L<posix_fallocate(3)> から作成した 0 の空ファイルがありえます。libguestfs
はこれらすべてに役に立つことをさせます。

近代的なコードにおいてドライブを追加するために使用する呼び出しは L</guestfs_add_drive_opts> です。書き込み許可、raw
形式指定にて、ディスクイメージを追加するには、次を実行します:

 guestfs_add_drive_opts (g, filename,
                         GUESTFS_ADD_DRIVE_OPTS_FORMAT, "raw",
                         -1);

以下を使用して、読み込み専用のディスクを追加できます:

 guestfs_add_drive_opts (g, filename,
                         GUESTFS_ADD_DRIVE_OPTS_FORMAT, "raw",
                         GUESTFS_ADD_DRIVE_OPTS_READONLY, 1,
                         -1);

or by calling the older function L</guestfs_add_drive_ro>.  If you use the
readonly flag, libguestfs won't modify the file.  (See also L</DISK IMAGE
FORMATS> below).

ディスクイメージが使用中ならば、たとえば仮想マシンにより使用されているならば、特に注意してください。読み書き可能で追加することにより、ほぼ確実にディスク破損を引き起こします。一方、読み込み専用で追加することは安全です。

You should usually add at least one disk image, and you may add multiple
disk images.  If adding multiple disk images, they usually have to be
"related", ie. from the same guest.  In the API, the disk images are usually
referred to as C</dev/sda> (for the first one you added), C</dev/sdb> (for
the second one you added), etc.

一度 L</guestfs_launch>
が呼び出されると、これ以上イメージを追加することはできません。それらを追加するためには、デバイス名の一覧を取得するために
L</guestfs_list_devices> を呼び出せます。以下の L</ブロックデバイス命名法> を参照してください。

There are slightly different rules when hotplugging disks (in libguestfs
E<ge> 1.20).  See L</HOTPLUGGING> below.

=head2 マウント

Before you can read or write files, create directories and so on in a disk
image that contains filesystems, you have to mount those filesystems using
L</guestfs_mount> or L</guestfs_mount_ro>.  If you already know that a disk
image contains (for example) one partition with a filesystem on that
partition, then you can mount it directly:

 guestfs_mount (g, "/dev/sda1", "/");

ここで C</dev/sda1> は文字どおり追加した最初のディスクイメージ (C</dev/sda>) の最初のパーティション (C<1>)
を意味します。ディスクが Linux LVM2 論理ボリュームを含んでいると、代わりにそれら (例: C</dev/VG/LV>)
を参照できます。これらは libguestfs 仮想デバイスであり、ホストデバイスには何もしないことに注意してください。

ディスクイメージを与えられていますが、何が含まれているかわからないならば、理解する必要があります。 libguestfs はそれもできます:
利用可能なパーティションおよび論理ボリュームを一覧表示するために L</guestfs_list_partitions> および
L</guestfs_lvs> を使用します。そして、マウント可能なものを確認するためにそれぞれマウントを試します。もしくは
L</guestfs_vfs_type> または L</guestfs_file> を用いて検査します。単にファイルシステムを一覧表示するには
L</guestfs_list_filesystems> を使用します。

Libguestfs also has a set of APIs for inspection of unknown disk images (see
L</INSPECTION> below).  You might also want to look at higher level programs
built on top of libguestfs, in particular L<virt-inspector(1)>.

ファイルシステムを読み込み専用でマウントするには L</guestfs_mount_ro> を使用します。いくつかの他の変種
C<guestfs_mount_*> 呼び出しがあります。

=head2 ファイルシステムのアクセスおよび変更

libguestfs API
の大半は、マウントされたファイルシステムにあるファイル、ディレクトリー、シンボリックリンクなどを参照および変更するためのかなり低レベルな関数呼び出しから構成されます。このマニュアルページにおいて以下に詳細に一覧化されている、そのような呼び出しは
100 以上あります。この概要においてすべてを取り扱うことは考えていません。

C<"/"> から始まり、マウントポイントを含む完全パスとしてファイル名を指定します。

たとえば、C<"/"> にファイルシステムをマウントして、C<"etc/passwd"> というファイルを読み込みたければ、次のようにできます:

 char *data = guestfs_cat (g, "/etc/passwd");

これは、ファイルの完全な内容を含む（いくつかの条件とともに: 以下の L</ダウンロード> 参照）新しく割り当てられたバッファーとして C<data>
を返します。もしくは、エラーがあれば C<NULL> を返します。

もう 1 つの例として、ファイルシステムに C<"var"> という名前の最上位ディレクトリーを作成するには、次のようにします:

 guestfs_mkdir (g, "/var");

シンボリックリンクを作成するには次のようにできます:

 guestfs_ln_s (g, "/etc/init.d/portmap",
               "/etc/rc3.d/S30portmap");

libguestfs は相対パスの使用を拒否します。現在の作業ディレクトリーという概念がありません。

libguestfs
は多くの状況においてエラーを返します。たとえば、ファイルシステムが書き込みできない場合です。または、要求したファイルやディレクトリーが存在しない場合です。
C API (ここにドキュメント化されています)
を使用しているならば、各呼び出しの後でそれらのエラー条件を確認する必要があります。（他の言語バインドは、これらのエラーを例外の中に含めてください。）

ファイルの書き込みはハンドルごとの umask により影響されます。L</guestfs_umask> を呼び出すことにより設定され、初期値は 022
です。 L</UMASK> 参照。

Since libguestfs 1.18, it is possible to mount the libguestfs filesystem on
a local directory, subject to some restrictions.  See L</MOUNT LOCAL> below.

=head2 パーティション

libguestfs はディスクイメージにあるパーティションテーブルを読み込み、作成、変更するための API 呼び出しがあります。

ディスク全体に単一のパーティションを作成したいという一般的な場合、 L</guestfs_part_disk> 呼び出しを使用できます:

 const char *parttype = "mbr";
 if (disk_is_larger_than_2TB)
   parttype = "gpt";
 guestfs_part_disk (g, "/dev/sda", parttype);

以前ディスクイメージにあったものを明示的にすべて効果的に完全消去します。

=head2 LVM2

libguestfs は L</guestfs_lvcreate> および L</guestfs_vgremove> のような、大部分の LVM2
API にアクセスできます。物理ボリューム、ボリュームグループ、論理ボリュームの概念になじみがなければ、役に立たないかもしれません。

この著者はオンラインで L<http://tldp.org/HOWTO/LVM-HOWTO/> にある  LVM HOWTO
を読むことを強く推奨します。

=head2 ダウンロード

Use L</guestfs_cat> to download small, text only files.  This call cannot
handle files containing any ASCII NUL (C<\0>) characters.  However the API
is very simple to use.

L</guestfs_read_file> can be used to read files which contain arbitrary 8
bit data, since it returns a (pointer, size) pair.

L</guestfs_download> can be used to download any file, with no limits on
content or size.

複数のファイルをダウンロードするには L</guestfs_tar_out> および L</guestfs_tgz_out> を参照してください。

=head2 アップロード方法

固定的な内容を持つ小さなファイルを書き込むには、L</guestfs_write> を使用します。すべて 0
のファイルを作成するには、L</guestfs_truncate_size> (スパース) または L</guestfs_fallocate64>
(すべてのブロックを割り当て済み) を使用します。テストファイルを作成するためのさまざまな他の関数があります。たとえば、
L</guestfs_fill> や L</guestfs_fill_pattern> があります。

To upload a single file, use L</guestfs_upload>.  This call has no limits on
file content or size.

複数のファイルをアップロードするには、L</guestfs_tar_in> および L</guestfs_tgz_in> を参照してください。

However the fastest way to upload I<large numbers of arbitrary files> is to
turn them into a squashfs or CD ISO (see L<mksquashfs(8)> and
L<mkisofs(8)>), then attach this using L</guestfs_add_drive_ro>.  If you add
the drive in a predictable way (eg. adding it last after all other drives)
then you can get the device name from L</guestfs_list_devices> and mount it
directly using L</guestfs_mount_ro>.  Note that squashfs images are
sometimes non-portable between kernel versions, and they don't support
labels or UUIDs.  If you want to pre-build an image or you need to mount it
using a label or UUID, use an ISO image instead.

=head2 コピー方法

ファイルとデバイスの間でコピーして、仮想マシンのファイルシステムと入出力するための、さまざまなコマンドがあります。以下の表はその概要です。

=over 4

=item B<ファイル>からB<ファイル>

単一のファイルをコピーするには L</guestfs_cp> を使用します、またはディレクトリーを再帰的にコピーするには
L</guestfs_cp_a> を使用します。

To copy part of a file (offset and size) use L</guestfs_copy_file_to_file>.

=item B<ファイル>からB<デバイス>

=item B<デバイス>からB<ファイル>

=item B<デバイス>からB<デバイス>

L</guestfs_copy_file_to_device>, L</guestfs_copy_device_to_file>, または
L</guestfs_copy_device_to_device> を使用してください。

例: 論理ボリュームの内容の複製:

 guestfs_copy_device_to_device (g,
         "/dev/VG/Original", "/dev/VG/Copy",
         /* -1 marks the end of the list of optional parameters */
         -1);

The destination (C</dev/VG/Copy>) must be at least as large as the source
(C</dev/VG/Original>).  To copy less than the whole source device, use the
optional C<size> parameter:

 guestfs_copy_device_to_device (g,
         "/dev/VG/Original", "/dev/VG/Copy",
         GUESTFS_COPY_DEVICE_TO_DEVICE_SIZE, 10000,
         -1);

=item B<ホストのファイル>からB<ファイルまたはデバイス>

L</guestfs_upload> を使用します。上の L</アップロード方法> 参照。

=item B<ファイルまたはデバイス>からB<ホストのファイル>

L</guestfs_download> を使用します。上の L</ダウンロード方法> 参照。

=back

=head2 UPLOADING AND DOWNLOADING TO PIPES AND FILE DESCRIPTORS

Calls like L</guestfs_upload>, L</guestfs_download>, L</guestfs_tar_in>,
L</guestfs_tar_out> etc appear to only take filenames as arguments, so it
appears you can only upload and download to files.  However many Un*x-like
hosts let you use the special device files C</dev/stdin>, C</dev/stdout>,
C</dev/stderr> and C</dev/fd/N> to read and write from stdin, stdout,
stderr, and arbitrary file descriptor N.

たとえば、L<virt-cat(1)> は次のようにすることにより、出力を標準出力に書き込みます:

 guestfs_download (g, filename, "/dev/stdout");

and you can write tar output to a file descriptor C<fd> by doing:

 char devfd[64];
 snprintf (devfd, sizeof devfd, "/dev/fd/%d", fd);
 guestfs_tar_out (g, "/", devfd);

=head2 ファイルの一覧表示方法

L</guestfs_ll> は人間が読みやすいよう設計されています（おもに L<guestfish(1)> の同等なコマンド C<ll>
を使用するとき）。

L</guestfs_ls> は文字列の平らな一覧のように、ディレクトリーにあるファイルの一覧をプログラムから取得する素早い方法です。

L</guestfs_readdir>
はディレクトリーにあるファイルの一覧、さらにそれぞれに関する追加の情報を取得するためのプログラム的な方法です。ローカルシステムにおける
L<readdir(3)> 呼び出しを使用することとほぼ同様です。

L</guestfs_find> と L</guestfs_find0> は再帰的にファイルを一覧表示するために使用できます。

=head2 コマンドの実行法

libguestfs はおもに仮想マシンの中にあるファイルを操作するための API
です。さらに、仮想マシンの中にあるコマンドを実行するために、限定された機能がいくつかあります。

これには多くの制限があります:

=over 4

=item *

コマンドを実行するカーネルのバージョンは、期待するものにより異なります。

=item *

コマンドがデーモンと通信する必要があれば、ほとんど動作しないでしょう。

=item *

コマンドは制限されたメモリーにおいて実行されます。

=item *

ネットワークは有効にしなければ利用できません（L</guestfs_set_network> 参照）。

=item *

Linux ゲストのみがサポートされます（Windows, BSD など）。

=item *

アーキテクチャーの制限（例: x86 ホストにおいて PPC ゲストは動作しません）。

=item *

SELinux 仮想マシンに対しては、まず SELinux を有効にして、ポリシーを読み込む必要があります。このマニュアルページにおいて
L</SELinux> を参照してください。

=item *

I<Security:> It is not safe to run commands from untrusted, possibly
malicious guests.  These commands may attempt to exploit your program by
sending unexpected output.  They could also try to exploit the Linux kernel
or qemu provided by the libguestfs appliance.  They could use the network
provided by the libguestfs appliance to bypass ordinary network partitions
and firewalls.  They could use the elevated privileges or different SELinux
context of your program to their advantage.

A secure alternative is to use libguestfs to install a "firstboot" script (a
script which runs when the guest next boots normally), and to have this
script run the commands you want in the normal context of the running guest,
network security and so on.  For information about other security issues,
see L</SECURITY>.

=back

The two main API calls to run commands are L</guestfs_command> and
L</guestfs_sh> (there are also variations).

The difference is that L</guestfs_sh> runs commands using the shell, so any
shell globs, redirections, etc will work.

=head2 設定ファイル

To read and write configuration files in Linux guest filesystems, we
strongly recommend using Augeas.  For example, Augeas understands how to
read and write, say, a Linux shadow password file or X.org configuration
file, and so avoids you having to write that code.

The main Augeas calls are bound through the C<guestfs_aug_*> APIs.  We don't
document Augeas itself here because there is excellent documentation on the
L<http://augeas.net/> website.

If you don't want to use Augeas (you fool!) then try calling
L</guestfs_read_lines> to get the file as a list of lines which you can
iterate over.

=head2 SELinux

SELinux ゲストをサポートします。  SELinux ゲストにおいて正しくラベルづけされていることを確認するには、SELinux
を有効にして、ゲストのポリシーを読み込む必要があります:

=over 4

=item 1.

起動前に次を実行します:

 guestfs_set_selinux (g, 1);

=item 2.

ゲストのファイルシステムをマウント後、ポリシーを読み込みます。  これはゲスト自身において L<load_policy(8)>
コマンドを実行することが一番です:

 guestfs_sh (g, "/usr/sbin/load_policy");

（古いバージョンの C<load_policy> はポリシーファイルの名前を指定する必要があります）。

=item 3.

オプションとして、API のセキュリティコンテキストを設定します。
使用する適切なセキュリティコンテキストは、ゲストを検査することによってのみ知ることができます。  以下の例のようです:

 guestfs_setcon (g, "unconfined_u:unconfined_r:unconfined_t:s0");

=back

コマンドを実行し、既存のファイルを編集するために機能します。

When new files are created, you may need to label them explicitly, for
example by running the external command C<restorecon pathname>.

=head2 umask

Certain calls are affected by the current file mode creation mask (the
"umask").  In particular ones which create files or directories, such as
L</guestfs_touch>, L</guestfs_mknod> or L</guestfs_mkdir>.  This affects
either the default mode that the file is created with or modifies the mode
that you supply.

umask の初期値は C<022> です、そのためファイルは C<0644> のようなモードで作成され、ディレクトリーは C<0755> です。

umask による影響を避けるには 2 つの方法があります。1 つは umask を 0 に設定することです（開始後の早いうちに
C<guestfs_umask (g, 0)> を呼び出します）。もう 1 つは各ファイルまたはディレクトリーを作成した後に
L</guestfs_chmod> を呼び出すことです。

umask に関する詳細は L<umask(2)> を参照してください。

=head2 暗号化ディスク

Libguestfs allows you to access Linux guests which have been encrypted using
whole disk encryption that conforms to the Linux Unified Key Setup (LUKS)
standard.  This includes nearly all whole disk encryption systems used by
modern Linux guests.

LUKS 暗号化ブロックデバイス（それは文字列 C<crypto_LUKS> を返します）を識別するには L</guestfs_vfs_type>
を使用します。

そして L</guestfs_luks_open> を呼び出すことにより、これらのデバイスを開きます。明示的にパスフレーズが必要です。

Opening a LUKS device creates a new device mapper device called
C</dev/mapper/mapname> (where C<mapname> is the string you supply to
L</guestfs_luks_open>).  Reads and writes to this mapper device are
decrypted from and encrypted to the underlying block device respectively.

LVM volume groups on the device can be made visible by calling
L</guestfs_vgscan> followed by L</guestfs_vg_activate_all>.  The logical
volume(s) can now be mounted in the usual way.

Use the reverse process to close a LUKS device.  Unmount any logical volumes
on it, deactivate the volume groups by caling C<guestfs_vg_activate (g, 0,
["/dev/VG"])>.  Then close the mapper device by calling
L</guestfs_luks_close> on the C</dev/mapper/mapname> device (I<not> the
underlying encrypted block device).

=head2 MOUNT LOCAL

In libguestfs E<ge> 1.18, it is possible to mount the libguestfs filesystem
on a local directory and access it using ordinary POSIX calls and programs.

Availability of this is subject to a number of restrictions: it requires
FUSE (the Filesystem in USErspace), and libfuse must also have been
available when libguestfs was compiled.  FUSE may require that a kernel
module is loaded, and it may be necessary to add the current user to a
special C<fuse> group.  See the documentation for your distribution and
L<http://fuse.sf.net> for further information.

The call to mount the libguestfs filesystem on a local directory is
L</guestfs_mount_local> (q.v.) followed by L</guestfs_mount_local_run>.  The
latter does not return until you unmount the filesystem.  The reason is that
the call enters the FUSE main loop and processes kernel requests, turning
them into libguestfs calls.  An alternative design would have been to create
a background thread to do this, but libguestfs doesn't require pthreads.
This way is also more flexible: for example the user can create another
thread for L</guestfs_mount_local_run>.

L</guestfs_mount_local> needs a certain amount of time to set up the
mountpoint.  The mountpoint is not ready to use until the call returns.  At
this point, accesses to the filesystem will block until the main loop is
entered (ie. L</guestfs_mount_local_run>).  So if you need to start another
process to access the filesystem, put the fork between
L</guestfs_mount_local> and L</guestfs_mount_local_run>.

=head3 MOUNT LOCAL COMPATIBILITY

Since local mounting was only added in libguestfs 1.18, and may not be
available even in these builds, you should consider writing code so that it
doesn't depend on this feature, and can fall back to using libguestfs file
system calls.

If libguestfs was compiled without support for L</guestfs_mount_local> then
calling it will return an error with errno set to C<ENOTSUP> (see
L</guestfs_last_errno>).

=head3 MOUNT LOCAL PERFORMANCE

Libguestfs on top of FUSE performs quite poorly.  For best performance do
not use it.  Use ordinary libguestfs filesystem calls, upload, download
etc. instead.

=head2 HOTPLUGGING

In libguestfs E<ge> 1.20, you may add drives and remove after calling
L</guestfs_launch>.  There are some restrictions, see below.  This is called
I<hotplugging>.

Only a subset of the backends support hotplugging (currently only the
libvirt backend has support).  It also requires that you use libvirt E<ge>
0.10.3 and qemu E<ge> 1.2.

To hot-add a disk, simply call L</guestfs_add_drive_opts> after
L</guestfs_launch>.  It is mandatory to specify the C<label> parameter so
that the newly added disk has a predictable name.  For example:

 if (guestfs_launch (g) == -1)
   error ("launch failed");
 
 if (guestfs_add_drive_opts (g, filename,
                             GUESTFS_ADD_DRIVE_OPTS_LABEL, "newdisk",
                             -1) == -1)
   error ("hot-add of disk failed");
 
 if (guestfs_part_disk ("/dev/disk/guestfs/newdisk", "mbr") == -1)
   error ("partitioning of hot-added disk failed");

To hot-remove a disk, call L</guestfs_remove_drive>.  You can call this
before or after L</guestfs_launch>.  You can only remove disks that were
previously added with a label.

Backends that support hotplugging do not require that you add E<ge> 1 disk
before calling launch.  When hotplugging is supported you don't need to add
any disks.

=head2 REMOTE STORAGE

=head3 CEPH

Libguestfs can access Ceph (librbd/RBD) disks.

To do this, set the optional C<protocol> and C<server> parameters of
L</guestfs_add_drive_opts> like this:

 char **servers = { "ceph1.example.org:3000", /* ... */, NULL };
 guestfs_add_drive_opts (g, "pool/image",
                         GUESTFS_ADD_DRIVE_OPTS_FORMAT, "raw",
                         GUESTFS_ADD_DRIVE_OPTS_PROTOCOL, "rbd",
                         GUESTFS_ADD_DRIVE_OPTS_SERVER, servers,
                         -1);

C<servers> (the C<server> parameter) is a list of one or more Ceph servers.
The server string is documented in L</guestfs_add_drive_opts>.

=head3 GLUSTER

Libguestfs can access Gluster disks.

To do this, set the optional C<protocol> and C<server> parameters of
L</guestfs_add_drive_opts> like this:

 char **servers = { "gluster.example.org:3000", NULL };
 guestfs_add_drive_opts (g, "volname/image",
                         GUESTFS_ADD_DRIVE_OPTS_FORMAT, "raw",
                         GUESTFS_ADD_DRIVE_OPTS_PROTOCOL, "gluster",
                         GUESTFS_ADD_DRIVE_OPTS_SERVER, servers,
                         -1);

C<servers> (the C<server> parameter) is a list which must have a single
element.  The single element is a string defining the Gluster server.  The
format of this string is documented in L</guestfs_add_drive_opts>.

=head3 NETWORK BLOCK DEVICE

Libguestfs can access Network Block Device (NBD) disks remotely.

To do this, set the optional C<protocol> and C<server> parameters of
L</guestfs_add_drive_opts> like this:

 char **server = { "nbd.example.org:3000", NULL };
 guestfs_add_drive_opts (g, "" /* export name - see below */,
                         GUESTFS_ADD_DRIVE_OPTS_FORMAT, "raw",
                         GUESTFS_ADD_DRIVE_OPTS_PROTOCOL, "nbd",
                         GUESTFS_ADD_DRIVE_OPTS_SERVER, server,
                         -1);

注:

=over 4

=item *

C<server> is in fact a list of servers.  For NBD you must always supply a
list with a single element.  (Other remote protocols require zero or more
than one server, hence the requirement for this parameter to be a list).

=item *

The C<server> string is documented in L</guestfs_add_drive_opts>.  To
connect to a local qemu-nbd instance over a Unix domain socket, use
C<"unix:/path/to/socket">.

=item *

The C<filename> parameter is the NBD export name.  Use an empty string to
mean the default export.  Many NBD servers, including qemu-nbd, do not
support export names.

=item *

If using qemu-nbd as your server, you should always specify the C<-t>
option.  The reason is that libguestfs may open several connections to the
server.

=item *

The libvirt backend requires that you set the C<format> parameter of
L</guestfs_add_drive_opts> accurately when you use writable NBD disks.

=item *

The libvirt backend has a bug that stops Unix domain socket connections from
working: L<https://bugzilla.redhat.com/show_bug.cgi?id=922888>

=item *

The direct backend does not support readonly connections because of a bug in
qemu: L<https://bugs.launchpad.net/qemu/+bug/1155677>

=back

=head3 SHEEPDOG

Libguestfs can access Sheepdog disks.

To do this, set the optional C<protocol> and C<server> parameters of
L</guestfs_add_drive_opts> like this:

 char **servers = { /* optional servers ... */ NULL };
 guestfs_add_drive_opts (g, "volume",
                         GUESTFS_ADD_DRIVE_OPTS_FORMAT, "raw",
                         GUESTFS_ADD_DRIVE_OPTS_PROTOCOL, "sheepdog",
                         GUESTFS_ADD_DRIVE_OPTS_SERVER, servers,
                         -1);

The optional list of C<servers> may be zero or more server addresses
(C<"hostname:port">).  The format of the server strings is documented in
L</guestfs_add_drive_opts>.

=head3 SSH

Libguestfs can access disks over a Secure Shell (SSH) connection.

To do this, set the C<protocol> and C<server> and (optionally)  C<username>
parameters of L</guestfs_add_drive_opts> like this:

 char **server = { "remote.example.com", NULL };
 guestfs_add_drive_opts (g, "/path/to/disk.img",
                         GUESTFS_ADD_DRIVE_OPTS_FORMAT, "raw",
                         GUESTFS_ADD_DRIVE_OPTS_PROTOCOL, "ssh",
                         GUESTFS_ADD_DRIVE_OPTS_SERVER, server,
                         GUESTFS_ADD_DRIVE_OPTS_USERNAME, "remoteuser",
                         -1);

The format of the server string is documented in L</guestfs_add_drive_opts>.

=head2 INSPECTION

Libguestfs has APIs for inspecting an unknown disk image to find out if it
contains operating systems, an install CD or a live CD.

Add all disks belonging to the unknown virtual machine and call
L</guestfs_launch> in the usual way.

Then call L</guestfs_inspect_os>.  This function uses other libguestfs calls
and certain heuristics, and returns a list of operating systems that were
found.  An empty list means none were found.  A single element is the root
filesystem of the operating system.  For dual- or multi-boot guests,
multiple roots can be returned, each one corresponding to a separate
operating system.  (Multi-boot virtual machines are extremely rare in the
world of virtualization, but since this scenario can happen, we have built
libguestfs to deal with it.)

For each root, you can then call various C<guestfs_inspect_get_*> functions
to get additional details about that operating system.  For example, call
L</guestfs_inspect_get_type> to return the string C<windows> or C<linux> for
Windows and Linux-based operating systems respectively.

Un*x-like and Linux-based operating systems usually consist of several
filesystems which are mounted at boot time (for example, a separate boot
partition mounted on C</boot>).  The inspection rules are able to detect how
filesystems correspond to mount points.  Call
C<guestfs_inspect_get_mountpoints> to get this mapping.  It might return a
hash table like this example:

 /boot => /dev/sda1
 /     => /dev/vg_guest/lv_root
 /usr  => /dev/vg_guest/lv_usr

The caller can then make calls to L</guestfs_mount> to mount the filesystems
as suggested.

Be careful to mount filesystems in the right order (eg. C</> before
C</usr>).  Sorting the keys of the hash by length, shortest first, should
work.

Inspection currently only works for some common operating systems.
Contributors are welcome to send patches for other operating systems that we
currently cannot detect.

暗号化ディスクは検査の前に開く必要があります。詳細はL</暗号化ディスク>を参照してください。L</guestfs_inspect_os>
関数はすべての暗号化デバイスを単に無視します。

A note on the implementation: The call L</guestfs_inspect_os> performs
inspection and caches the results in the guest handle.  Subsequent calls to
C<guestfs_inspect_get_*> return this cached information, but I<do not>
re-read the disks.  If you change the content of the guest disks, you can
redo inspection by calling L</guestfs_inspect_os> again.
(L</guestfs_inspect_list_applications2> works a little differently from the
other calls and does read the disks.  See documentation for that function
for details).

=head3 インストールディスクの検査方法

libguestfs (1.9.4以降) は、いくつかのインストールディスク、インストール CD、live CD などを検知できます。

Call L</guestfs_inspect_get_format> to return the format of the operating
system, which currently can be C<installed> (a regular operating system) or
C<installer> (some sort of install disk).

Further information is available about the operating system that can be
installed using the regular inspection APIs like
L</guestfs_inspect_get_product_name>, L</guestfs_inspect_get_major_version>
etc.

インストールディスクに指定するいくつかの追加情報は L</guestfs_inspect_is_live>,
L</guestfs_inspect_is_netinst> および L</guestfs_inspect_is_multipart>
呼び出しからも取得可能です。

=head2 SPECIAL CONSIDERATIONS FOR WINDOWS GUESTS

libguestfs は NTFS パーティションをマウントできます。そのためには L<http://www.ntfs-3g.org/>
ドライバーを使用します。

=head3 ドライブレターとパス

DOS and Windows still use drive letters, and the filesystems are always
treated as case insensitive by Windows itself, and therefore you might find
a Windows configuration file referring to a path like
C<c:\windows\system32>.  When the filesystem is mounted in libguestfs, that
directory might be referred to as C</WINDOWS/System32>.

Drive letter mappings can be found using inspection (see L</INSPECTION> and
L</guestfs_inspect_get_drive_mappings>)

Dealing with separator characters (backslash vs forward slash) is outside
the scope of libguestfs, but usually a simple character replacement will
work.

To resolve the case insensitivity of paths, call
L</guestfs_case_sensitive_path>.

=head3 LONG FILENAMES ON NTFS

NTFS supports filenames up to 255 characters long.  "Character" means a 2
byte UTF-16 codepoint which can encode the most common Unicode codepoints.

Most Linux filesystems support filenames up to 255 I<bytes>.  This means you
may get an error:

 File name too long

when you copy a file from NTFS to a Linux filesystem if the name, when
reencoded as UTF-8, would exceed 255 bytes in length.

This will most often happen when using non-ASCII names that are longer than
~127 characters (eg. Greek, Cyrillic) or longer than ~85 characters (Asian
languages).

A workaround is not to try to store such long filenames on Linux native
filesystems.  Since the L<tar(1)> format can store unlimited length
filenames, keep the files in a tarball.

=head3 Windows レジストリのアクセス方法

Libguestfs also provides some help for decoding Windows Registry "hive"
files, through a separate C library called L<hivex(3)>.

Before libguestfs 1.19.35 you had to download the hive file, operate on it
locally using hivex, and upload it again.  Since this version, we have
included the major hivex APIs directly in the libguestfs API (see
L</guestfs_hivex_open>).  This means that if you have opened a Windows
guest, you can read and write the registry directly.

L<virt-win-reg(1)> 参照。

=head3 NTFS-3G ファイルシステムにおけるシンボリックリンク

Ntfs-3g tries to rewrite "Junction Points" and NTFS "symbolic links" to
provide something which looks like a Linux symlink.  The way it tries to do
the rewriting is described here:

L<http://www.tuxera.com/community/ntfs-3g-advanced/junction-points-and-symbolic-links/>

The essential problem is that ntfs-3g simply does not have enough
information to do a correct job.  NTFS links can contain drive letters and
references to external device GUIDs that ntfs-3g has no way of resolving.
It is almost certainly the case that libguestfs callers should ignore what
ntfs-3g does (ie. don't use L</guestfs_readlink> on NTFS volumes).

Instead if you encounter a symbolic link on an ntfs-3g filesystem, use
L</guestfs_lgetxattr> to read the C<system.ntfs_reparse_data> extended
attribute, and read the raw reparse data from that (you can find the format
documented in various places around the web).

=head3 EXTENDED ATTRIBUTES ON NTFS-3G FILESYSTEMS

There are other useful extended attributes that can be read from ntfs-3g
filesystems (using L</guestfs_getxattr>).  See:

L<http://www.tuxera.com/community/ntfs-3g-advanced/extended-attributes/>

=head3 WINDOWS HIBERNATION AND WINDOWS 8 FAST STARTUP

Windows guests which have been hibernated (instead of fully shut down)
cannot be mounted.  This is a limitation of ntfs-3g.  You will see an error
like this:

 The disk contains an unclean file system (0, 0).
 Metadata kept in Windows cache, refused to mount.
 Failed to mount '/dev/sda2': Operation not permitted
 The NTFS partition is in an unsafe state. Please resume
 and shutdown Windows fully (no hibernation or fast
 restarting), or mount the volume read-only with the
 'ro' mount option.

Windows 8 では、シャットダウンボタンを押しても仮想マシンがシャットダウンしません。代わりに、仮想マシンが休止状態になります。これは
"高速スタートアップ" として知られています。

いくつかの推奨される回避策があります:

=over 4

=item *

読み込み専用でマウントします (例: L</guestfs_mount_ro>)。

=item *

On Windows 8, turn off fast startup.  It is in the Control Panel → Power
Options → Choose what the power buttons do → Change settings that are
currently unavailable → Turn on fast startup.

=item *

On Windows 7 and earlier, shut the guest off properly instead of hibernating
it.

=back

=head2 RESIZE2FS ERRORS

The L</guestfs_resize2fs>, L</guestfs_resize2fs_size> and
L</guestfs_resize2fs_M> calls are used to resize ext2/3/4 filesystems.

The underlying program (L<resize2fs(8)>) requires that the filesystem is
clean and recently fsck'd before you can resize it.  Also, if the resize
operation fails for some reason, then you had to call fsck the filesystem
again to fix it.

In libguestfs C<lt> 1.17.14, you usually had to call L</guestfs_e2fsck_f>
before the resize.  However, in C<ge> 1.17.14, L<e2fsck(8)> is called
automatically before the resize, so you no longer need to do this.

The L<resize2fs(8)> program can still fail, in which case it prints an error
message similar to:

 容量変更の操作を中断した後、ファイルシステムを
 修復するために 'e2fsck -fy <device>' を実行してください。

You can do this by calling L</guestfs_e2fsck> with the C<forceall> option.
However in the context of disk images, it is usually better to avoid this
situation, eg. by rolling back to an earlier snapshot, or by copying and
resizing and on failure going back to the original.

=head2 USING LIBGUESTFS WITH OTHER PROGRAMMING LANGUAGES

Although we don't want to discourage you from using the C API, we will
mention here that the same API is also available in other languages.

The API is broadly identical in all supported languages.  This means that
the C call C<guestfs_add_drive_ro(g,file)> is C<$g-E<gt>add_drive_ro($file)>
in Perl, C<g.add_drive_ro(file)> in Python, and C<g#add_drive_ro file> in
OCaml.  In other words, a straightforward, predictable isomorphism between
each language.

Error messages are automatically transformed into exceptions if the language
supports it.

We don't try to "object orientify" parts of the API in OO languages,
although contributors are welcome to write higher level APIs above what we
provide in their favourite languages if they wish.

=over 4

=item B<C++>

C++ プログラムから I<guestfs.h> ヘッダーファイルを使用できます。 C++ API は C API と同一です。 C++
のクラスと例外は使用されません。

=item B<C#>

C# バインディングは非常に実験的です。 C<csharp/Libguestfs.cs> の一番最初にある警告を参照してください。

=item B<Erlang>

L<guestfs-erlang(3)> 参照。

=item B<GObject>

Experimental GObject bindings (with GObject Introspection support) are
available.  See the C<gobject> directory in the source.

=item B<Haskell>

This language binding is working but incomplete:

=over 4

=item *

Functions with optional arguments are not bound.  Implementing optional
arguments in Haskell seems to be very complex.

=item *

Events are not bound.

=item *

Functions with the following return types are not bound:

=over 4

=item *

Any function returning a struct.

=item *

Any function returning a list of structs.

=item *

A few functions that return fixed length buffers (specifically ones declared
C<RBufferOut> in the generator).

=item *

A tiny number of obscure functions that return constant strings
(specifically ones declared C<RConstOptString> in the generator).

=back

=back

=item B<Java>

Full documentation is contained in the Javadoc which is distributed with
libguestfs.  For examples, see L<guestfs-java(3)>.

=item B<Lua>

L<guestfs-lua(3)> 参照。

=item B<OCaml>

L<guestfs-ocaml(3)> 参照。

=item B<Perl>

L<guestfs-perl(3)> および L<Sys::Guestfs(3)> 参照。

=item B<PHP>

For documentation see C<README-PHP> supplied with libguestfs sources or in
the php-libguestfs package for your distribution.

PHP バインドは 64 ビットマシンにおいてのみ正しく動作します。

=item B<Python>

L<guestfs-python(3)> 参照。

=item B<Ruby>

L<guestfs-ruby(3)> 参照。

JRuby に対しては Java バインドを使用します。

=item B<シェルスクリプト>

L<guestfish(1)> 参照。

=back

=head2 LIBGUESTFS GOTCHAS

L<http://en.wikipedia.org/wiki/Gotcha_(programming)>: "A feature of a system
[...] that works in the way it is documented but is counterintuitive and
almost invites mistakes."

Since we developed libguestfs and the associated tools, there are several
things we would have designed differently, but are now stuck with for
backwards compatibility or other reasons.  If there is ever a libguestfs 2.0
release, you can expect these to change.  Beware of them.

=over 4

=item 初期値は読み込み専用です。

L<guestfish(3)> では、 I<--ro> が初期値です。イメージを変更したいならば I<--rw> を指定する必要があります。

これにより、動作中の仮想マシンのイメージを破壊する可能性を減らします。

Note that many filesystems change the disk when you just mount and unmount,
even if you didn't perform any writes.  You need to use
L</guestfs_add_drive_ro> to guarantee that the disk is not changed.

=item guestfish コマンドラインは使うのが難しいです。

C<guestfish disk.img> doesn't do what people expect (open C<disk.img> for
examination).  It tries to run a guestfish command C<disk.img> which doesn't
exist, so it fails.  In earlier versions of guestfish the error message was
also unintuitive, but we have corrected this since.  Like the Bourne shell,
we should have used C<guestfish -c command> to run commands.

=item guestfish megabyte modifiers don't work right on all commands

In recent guestfish you can use C<1M> to mean 1 megabyte (and similarly for
other modifiers).  What guestfish actually does is to multiply the number
part by the modifier part and pass the result to the C API.  However this
doesn't work for a few APIs which aren't expecting bytes, but are already
expecting some other unit (eg. megabytes).

最も一般的な L</guestfs_lvcreate> です。 guestfish コマンド:

 lvcreate LV VG 100M

does not do what you might expect.  Instead because L</guestfs_lvcreate> is
already expecting megabytes, this tries to create a 100 I<terabyte> (100
megabytes * megabytes) logical volume.  The error message you get from this
is also a little obscure.

This could be fixed in the generator by specially marking parameters and
return values which take bytes or other units.

=item Ambiguity between devices and paths

There is a subtle ambiguity in the API between a device name
(eg. C</dev/sdb2>) and a similar pathname.  A file might just happen to be
called C<sdb2> in the directory C</dev> (consider some non-Unix VM image).

In the current API we usually resolve this ambiguity by having two separate
calls, for example L</guestfs_checksum> and L</guestfs_checksum_device>.
Some API calls are ambiguous and (incorrectly) resolve the problem by
detecting if the path supplied begins with C</dev/>.

To avoid both the ambiguity and the need to duplicate some calls, we could
make paths/devices into structured names.  One way to do this would be to
use a notation like grub (C<hd(0,0)>), although nobody really likes this
aspect of grub.  Another way would be to use a structured type, equivalent
to this OCaml type:

 type path = Path of string | Device of int | Partition of int * int

which would allow you to pass arguments like:

 Path "/foo/bar"
 Device 1            (* /dev/sdb, または場合によると /dev/sda *)
 Partition (1, 2)    (* /dev/sdb2 (または /dev/sda2 や /dev/sdb3?) *)
 Path "/dev/sdb2"    (* デバイスではありません *)

As you can see there are still problems to resolve even with this
representation.  Also consider how it might work in guestfish.

=back

=head2 キーとパスフレーズ

特定の libguestfs 呼び出しは、C 文字列のように渡される、秘密を扱うキーの材料を含むパラメーターをとります。

In the future we would hope to change the libguestfs implementation so that
keys are L<mlock(2)>-ed into physical RAM, and thus can never end up in
swap.  However this is I<not> done at the moment, because of the complexity
of such an implementation.

Therefore you should be aware that any key parameter you pass to libguestfs
might end up being written out to the swap partition.  If this is a concern,
scrub the swap partition or don't use libguestfs on encrypted devices.

=head2 MULTIPLE HANDLES AND MULTIPLE THREADS

All high-level libguestfs actions are synchronous.  If you want to use
libguestfs asynchronously then you must create a thread.

Only use the handle from a single thread.  Either use the handle exclusively
from one thread, or provide your own mutex so that two threads cannot issue
calls on the same handle at the same time.  Even apparently innocent
functions like L</guestfs_get_trace> are I<not> safe to be called from
multiple threads without a mutex.

See the graphical program guestfs-browser for one possible architecture for
multithreaded programs using libvirt and libguestfs.

=head2 パス

Libguestfs needs a supermin appliance, which it finds by looking along an
internal path.

デフォルトで、ディレクトリー C<$libdir/guestfs> にあるこれらに対して見えます (例:
C</usr/local/lib/guestfs> または C</usr/lib64/guestfs>)。

Use L</guestfs_set_path> or set the environment variable L</LIBGUESTFS_PATH>
to change the directories that libguestfs will search in.  The value is a
colon-separated list of paths.  The current directory is I<not> searched
unless the path contains an empty element or C<.>.  For example
C<LIBGUESTFS_PATH=:/usr/lib/guestfs> would search the current directory and
then C</usr/lib/guestfs>.

=head2 QEMU ラッパー

自身の QEMU をコンパイルしたい、非標準の場所から QEMU を実行したい、または追加の引数を QEMU に渡したいならば、QEMU
のシェルスクリプト・ラッパーを書けます。

There is one important rule to remember: you I<must C<exec qemu>> as the
last command in the shell script (so that qemu replaces the shell and
becomes the direct child of the libguestfs-using program).  If you don't do
this, then the qemu process won't be cleaned up correctly.

Here is an example of a wrapper, where I have built my own copy of qemu from
source:

 #!/bin/sh -
 qemudir=/home/rjones/d/qemu
 exec $qemudir/x86_64-softmmu/qemu-system-x86_64 -L $qemudir/pc-bios "$@"

Save this script as C</tmp/qemu.wrapper> (or wherever), C<chmod +x>, and
then use it by setting the LIBGUESTFS_QEMU environment variable.  For
example:

 LIBGUESTFS_QEMU=/tmp/qemu.wrapper guestfish

Note that libguestfs also calls qemu with the -help and -version options in
order to determine features.

Wrappers can also be used to edit the options passed to qemu.  In the
following example, the C<-machine ...> option (C<-machine> and the following
argument) are removed from the command line and replaced with C<-machine
pc,accel=tcg>.  The while loop iterates over the options until it finds the
right one to remove, putting the remaining options into the C<args> array.

 #!/bin/bash -
 
 i=0
 while [ $# -gt 0 ]; do
     case "$1" in
     -machine)
         shift 2;;
     *)
         args[i]="$1"
         (( i++ ))
         shift ;;
     esac
 done
 
 exec qemu-kvm -machine pc,accel=tcg "${args[@]}"

<<<<<<< HEAD
=head2 ATTACH METHOD

The attach method controls how libguestfs creates and/or connects to the
back-end daemon, eg. by starting qemu directly, or by using libvirt to
manage an appliance, or connecting to an already running daemon.

You can set the attach method by calling L</guestfs_set_attach_method>, or
by setting the environment variable C<LIBGUESTFS_ATTACH_METHOD>.

Possible attach methods are described below:

=over 4

=======
=begin HTML

<!-- old anchor for the next section --> <a name="attach-method"/>

=end HTML

=head2 BACKEND

The backend (previously known as the "attach method") controls how
libguestfs creates and/or connects to the backend daemon, eg. by starting
qemu directly, or by using libvirt to manage an appliance, or connecting to
an already running daemon.

You can set the backend by calling L</guestfs_set_backend>, or by setting
the environment variable C<LIBGUESTFS_BACKEND>.

Possible backends are described below:

=over 4

=item C<direct>

>>>>>>> 919110f7
=item C<appliance>

Run qemu directly to launch an appliance.

<<<<<<< HEAD
=======
C<direct> and C<appliance> are synonyms.

>>>>>>> 919110f7
This is the ordinary method and normally the default, but see the note
below.

=item C<libvirt>

=item C<libvirt:I<URI>>

Use libvirt to launch and manage the appliance.

The optional I<URI> is the libvirt connection URI to use (see
<<<<<<< HEAD
L<http://libvirt.org/uri.html>).  The typical libvirt attach method with a
URI would be C<libvirt:qemu:///session>

The libvirt attach method supports more features, including hotplugging (see
=======
L<http://libvirt.org/uri.html>).  The typical libvirt backend with a URI
would be C<libvirt:qemu:///session>

The libvirt backend supports more features, including hotplugging (see
>>>>>>> 919110f7
L</HOTPLUGGING>) and sVirt.

=item C<unix:I<path>>

Unix ドメイン・ソケット I<path> に接続します。

This method lets you connect to an existing daemon or (using virtio-serial)
to a live guest.  For more information, see L</ATTACHING TO RUNNING
DAEMONS>.

=back

<<<<<<< HEAD
C<appliance> is usually the default attach method.  However since libguestfs
E<ge> 1.19.24, libguestfs can be built with a different default by doing:

 ./configure --with-default-attach-method=...

To find out if libguestfs was compiled with a different default attach
method, do:

 unset LIBGUESTFS_ATTACH_METHOD
 guestfish get-attach-method
=======
C<direct> is usually the default backend.  However since libguestfs E<ge>
1.19.24, libguestfs can be built with a different default by doing:

 ./configure --with-default-backend=...

To find out if libguestfs was compiled with a different default backend, do:

 unset LIBGUESTFS_BACKEND
 guestfish get-backend
>>>>>>> 919110f7

=head2 ATTACHING TO RUNNING DAEMONS

I<Note (1):> This is B<highly experimental> and has a tendency to eat
babies.  Use with caution.

I<Note (2):> This section explains how to attach to a running daemon from a
low level perspective.  For most users, simply using virt tools such as
L<guestfish(1)> with the I<--live> option will "just work".

=head3 Using guestfs_set_backend

By calling L</guestfs_set_backend> you can change how the library connects
to the C<guestfsd> daemon in L</guestfs_launch> (read L</ARCHITECTURE> for
some background).

The normal backend is C<direct>, where a small appliance is created
containing the daemon, and then the library connects to this.  C<libvirt> or
C<libvirt:I<URI>> are alternatives that use libvirt to start the appliance.

Setting the backend to C<unix:I<path>> (where I<path> is the path of a Unix
domain socket) causes L</guestfs_launch> to connect to an existing daemon
over the Unix domain socket.

The normal use for this is to connect to a running virtual machine that
contains a C<guestfsd> daemon, and send commands so you can read and write
files inside the live virtual machine.

=head3 live フラグを用いた guestfs_add_domain の使用方法

L</guestfs_add_domain> provides some help for getting the correct backend.
If you pass the C<live> option to this function, then (if the virtual
machine is running) it will examine the libvirt XML looking for a
virtio-serial channel to connect to:

 <domain>
   ...
   <devices>
     ...
     <channel type='unix'>
       <source mode='bind' path='/path/to/socket'/>
       <target type='virtio' name='org.libguestfs.channel.0'/>
     </channel>
     ...
   </devices>
 </domain>

L</guestfs_add_domain> extracts C</path/to/socket> and sets the backend to
C<unix:/path/to/socket>.

Some of the libguestfs tools (including guestfish) support a I<--live>
option which is passed through to L</guestfs_add_domain> thus allowing you
to attach to and modify live virtual machines.

The virtual machine needs to have been set up beforehand so that it has the
virtio-serial channel and so that guestfsd is running inside it.

=head2 ABI 保証

We guarantee the libguestfs ABI (binary interface), for public, high-level
actions as outlined in this section.  Although we will deprecate some
actions, for example if they get replaced by newer calls, we will keep the
old actions forever.  This allows you the developer to program in confidence
against the libguestfs API.

=head2 ブロックデバイスの命名法

In the kernel there is now quite a profusion of schemata for naming block
devices (in this context, by I<block device> I mean a physical or virtual
hard drive).  The original Linux IDE driver used names starting with
C</dev/hd*>.  SCSI devices have historically used a different naming scheme,
C</dev/sd*>.  When the Linux kernel I<libata> driver became a popular
replacement for the old IDE driver (particularly for SATA devices) those
devices also used the C</dev/sd*> scheme.  Additionally we now have virtual
machines with paravirtualized drivers.  This has created several different
naming systems, such as C</dev/vd*> for virtio disks and C</dev/xvd*> for
Xen PV disks.

As discussed above, libguestfs uses a qemu appliance running an embedded
Linux kernel to access block devices.  We can run a variety of appliances
based on a variety of Linux kernels.

This causes a problem for libguestfs because many API calls use device or
partition names.  Working scripts and the recipe (example) scripts that we
make available over the internet could fail if the naming scheme changes.

Therefore libguestfs defines C</dev/sd*> as the I<standard naming scheme>.
Internally C</dev/sd*> names are translated, if necessary, to other names as
required.  For example, under RHEL 5 which uses the C</dev/hd*> scheme, any
device parameter C</dev/sda2> is translated to C</dev/hda2> transparently.

Note that this I<only> applies to parameters.  The L</guestfs_list_devices>,
L</guestfs_list_partitions> and similar calls return the true names of the
devices and partitions as known to the appliance, but see
L</guestfs_canonical_device_name>.

=head3 ディスクラベル

In libguestfs E<ge> 1.20, you can give a label to a disk when you add it,
using the optional C<label> parameter to L</guestfs_add_drive_opts>.  (Note
that disk labels are different from and not related to filesystem labels).

Not all versions of libguestfs support setting a disk label, and when it is
supported, it is limited to 20 ASCII characters C<[a-zA-Z]>.

When you add a disk with a label, it can either be addressed using
C</dev/sd*>, or using C</dev/disk/guestfs/I<label>>.  Partitions on the disk
can be addressed using C</dev/disk/guestfs/I<label>I<partnum>>.

Listing devices (L</guestfs_list_devices>) and partitions
(L</guestfs_list_partitions>) returns the raw block device name.  However
you can use L</guestfs_list_disk_labels> to map disk labels to raw block
device and partition names.

=head3 ALGORITHM FOR BLOCK DEVICE NAME TRANSLATION

Usually this translation is transparent.  However in some (very rare)  cases
you may need to know the exact algorithm.  Such cases include where you use
L</guestfs_config> to add a mixture of virtio and IDE devices to the
qemu-based appliance, so have a mixture of C</dev/sd*> and C</dev/vd*>
devices.

The algorithm is applied only to I<parameters> which are known to be either
device or partition names.  Return values from functions such as
L</guestfs_list_devices> are never changed.

=over 4

=item *

Is the string a parameter which is a device or partition name?

=item *

文字列が C</dev/sd> で始まっていますか？

=item *

名前付きのデバイスが存在しますか？そうならば、そのデバイスを使用します。しかし、そうで I<なければ> 、この手順を続けます。

=item *

最初の C</dev/sd> 文字列を C</dev/hd> で置き換えます。

たとえば、 C</dev/sda2> を C</dev/hda2> に変更します。

名前付きデバイスが存在すれば、それを使用します。なければ、続けます。

=item *

最初の C</dev/sd> 文字列を C</dev/vd> で置き換えます。

名前付きデバイスが存在すれば、それを使用します。なければ、エラーを返します。

=back

=head3 PORTABILITY CONCERNS WITH BLOCK DEVICE NAMING

Although the standard naming scheme and automatic translation is useful for
simple programs and guestfish scripts, for larger programs it is best not to
rely on this mechanism.

Where possible for maximum future portability programs using libguestfs
should use these future-proof techniques:

=over 4

=item *

実際のデバイス名を一覧表示するには L</guestfs_list_devices> または L</guestfs_list_partitions>
を使用します。そして、それらの名前を直接使用します。

それらのデバイス名が定義により存在しているので、それらは変換されません。

=item *

LVM 名、UUID およびファイルシステムのラベルのように、ファイルシステムを識別するための高レベルの方法を使用します。

=back

=head2 NULL DISKS

When adding a disk using, eg., L</guestfs_add_drive>, you can set the
filename to C<"/dev/null">.  This string is treated specially by libguestfs,
causing it to add a "null disk".

A null disk has the following properties:

=over 4

=item *

A null disk will appear as a normal device, eg. in calls to
L</guestfs_list_devices>.

=item *

You may add C<"/dev/null"> multiple times.

=item *

You should not try to access a null disk in any way.  For example, you
shouldn't try to read it or mount it.

=back

Null disks are used for three main purposes:

=over 4

=item 1.

Performance testing of libguestfs (see L<guestfs-performance(1)>).

=item 2.

The internal test suite.

=item 3.

If you want to use libguestfs APIs that don't refer to disks, since
libguestfs requires that at least one disk is added, you should add a null
disk.

たとえば、機能が利用可能であるかを確認するために、このようなコードを使用します:

 guestfs_h *g;
 char **groups = [ "btrfs", NULL ];
 
 g = guestfs_create ();
 guestfs_add_drive (g, "/dev/null");
 guestfs_launch (g);
 if (guestfs_available (g, groups) == 0) {
   // group(s) are available
 } else {
   // group(s) are not available
 }
 guestfs_close (g);

=back

=head2 DISK IMAGE FORMATS

Virtual disks come in a variety of formats.  Some common formats are listed
below.

Note that libguestfs itself is not responsible for handling the disk format:
this is done using L<qemu(1)>.  If support for a particular format is
missing or broken, this has to be fixed in qemu.

=head3 COMMON VIRTUAL DISK IMAGE FORMATS

=over 4

=item I<raw>

Raw format is simply a dump of the sequential bytes of the virtual hard
disk.  There is no header, container, compression or processing of any sort.

Since raw format requires no translation to read or write, it is both fast
and very well supported by qemu and all other hypervisors.  You can consider
it to be a universal format that any hypervisor can access.

Raw format files are not compressed and so take up the full space of the
original disk image even when they are empty.  A variation (on Linux/Unix at
least) is to not store ranges of all-zero bytes by storing the file as a
sparse file.  This "variant format" is sometimes called I<raw sparse>.  Many
utilities, including L<virt-sparsify(1)>, can make raw disk images sparse.

=item I<qcow2>

Qcow2 is the native disk image format used by qemu.  Internally it uses a
two-level directory structure so that only blocks containing data are stored
in the file.  It also has many other features such as compression, snapshots
and backing files.

There are at least two distinct variants of this format, although qemu (and
hence libguestfs) handles both transparently to the user.

=item I<vmdk>

VMDK is VMware's native disk image format.  There are many variations.
Modern qemu (hence libguestfs) supports most variations, but you should be
aware that older versions of qemu had some very bad data-corrupting bugs in
this area.

Note that VMware ESX exposes files with the name C<guest-flat.vmdk>.  These
are not VMDK.  They are raw format files which happen to have a C<.vmdk>
extension.

=item I<vdi>

VDI は VirtualBox のネイティブなディスクイメージ形式です。QEMU (つまり libguestfs)
は全体的にこれをよくサポートしています。

=item I<vpc>

=item I<vhd>

VPC (旧) と VHD (新) は Microsoft (および、以前の Connectix) Virtual PC および Hyper-V
のネイティブなディスクイメージ形式です。

=item 推奨されない形式

The following formats are obsolete and should not be used: I<qcow> (aka
I<qcow1>), I<cow>, I<bochs>.

=back

=head3 DETECTING THE FORMAT OF A DISK IMAGE

Firstly note there is a security issue with auto-detecting the format of a
disk image.  It may or may not apply in your use case.  Read
L</CVE-2010-3851> below.

Libguestfs offers an API to get the format of a disk image
(L</guestfs_disk_format>, and it is safest to use this.

I<Don't> be tempted to try parsing the text / human-readable output of
C<qemu-img> since it cannot be parsed reliably and securely.  Also do not
use the C<file> command since the output of that changes over time.

=head1 セキュリティ

このセクションは libguestfs
を使用するときのセキュリティ実装、とくに信頼されない、または悪意のある仮想マシンやディスクイメージを用いる場合について議論します。

=head2 ファイルシステムのマウントに関するセキュリティ

You should never mount an untrusted guest filesystem directly on your host
kernel (eg. using loopback or kpartx).

When you mount a filesystem, mistakes in the kernel filesystem (VFS)  can be
escalated into exploits by attackers creating a malicious filesystem.  These
exploits are very severe for two reasons.  Firstly there are very many
filesystem drivers in the kernel, and many of them are infrequently used and
not much developer attention has been paid to the code.  Linux userspace
helps potential crackers by detecting the filesystem type and automatically
choosing the right VFS driver, even if that filesystem type is unexpected.
Secondly, a kernel-level exploit is like a local root exploit (worse in some
ways), giving immediate and total access to the system right down to the
hardware level.

These exploits can be present in the kernel for a very long time
(L<https://lwn.net/Articles/538898/>).

Libguestfs provides a layered approach to protecting you from exploits:

   untrusted filesystem
 --------------------------------------
   appliance kernel
 --------------------------------------
   qemu process running as non-root
 --------------------------------------
   sVirt [if using libvirt + SELinux]
 --------------------------------------
   host kernel

We run a Linux kernel inside a qemu virtual machine, usually running as a
non-root user.  The attacker would need to write a filesystem which first
exploited the kernel, and then exploited either qemu virtualization (eg. a
faulty qemu driver) or the libguestfs protocol, and finally to be as serious
as the host kernel exploit it would need to escalate its privileges to
root.  Additionally if you use the libvirt back end and SELinux, sVirt is
used to confine the qemu process.  This multi-step escalation, performed by
a static piece of data, is thought to be extremely hard to do, although we
never say 'never' about security issues.

Callers can also reduce the attack surface by forcing the filesystem type
when mounting (use L</guestfs_mount_vfs>).

=head2 一般的なセキュリティ考慮事項

Be careful with any files or data that you download from a guest (by
"download" we mean not just the L</guestfs_download> command but any command
that reads files, filenames, directories or anything else from a disk
image).  An attacker could manipulate the data to fool your program into
doing the wrong thing.  Consider cases such as:

=over 4

=item *

データ（ファイルなど）が存在しない場合

=item *

存在するが空の場合

=item *

通常よりもかなり大きい場合

=item *

任意の 8 ビットのデータを含む場合

=item *

予期しない文字エンコードを使用している場合

=item *

同型異義語を含む場合

=back

=head2 プロトコルセキュリティ

プロトコルは、定義されたメッセージ上限容量を持つ RFC 4506 (XDR)
に基づき、セキュアであるように設計されています。しかしながら、libguestfs を使用するプログラムは気をつけなければいけません -
たとえば、ディスクイメージからバイナリーをダウンロードして、ローカルに実行するプログラムを書くことができます。また、多くのプロトコルセキュリティは結果からあなたを保護しません。

=head2 INSPECTION SECURITY

Parts of the inspection API (see L</INSPECTION>) return untrusted strings
directly from the guest, and these could contain any 8 bit data.  Callers
should be careful to escape these before printing them to a structured file
(for example, use HTML escaping if creating a web page).

Guest configuration may be altered in unusual ways by the administrator of
the virtual machine, and may not reflect reality (particularly for untrusted
or actively malicious guests).  For example we parse the hostname from
configuration files like C</etc/sysconfig/network> that we find in the
guest, but the guest administrator can easily manipulate these files to
provide the wrong hostname.

The inspection API parses guest configuration using two external libraries:
Augeas (Linux configuration) and hivex (Windows Registry).  Both are
designed to be robust in the face of malicious data, although denial of
service attacks are still possible, for example with oversized configuration
files.

=head2 RUNNING UNTRUSTED GUEST COMMANDS

Be very cautious about running commands from the guest.  By running a
command in the guest, you are giving CPU time to a binary that you do not
control, under the same user account as the library, albeit wrapped in qemu
virtualization.  More information and alternatives can be found in the
section L</RUNNING COMMANDS>.

=head2 CVE-2010-3851

L<https://bugzilla.redhat.com/642934>

このセキュリティバグは、QEMU のディスクイメージでないことをディスクの自動フォーマット検出に関するものです。

A raw disk image is just the raw bytes, there is no header.  Other disk
images like qcow2 contain a special header.  Qemu deals with this by looking
for one of the known headers, and if none is found then assuming the disk
image must be raw.

This allows a guest which has been given a raw disk image to write some
other header.  At next boot (or when the disk image is accessed by
libguestfs) qemu would do autodetection and think the disk image format was,
say, qcow2 based on the header written by the guest.

This in itself would not be a problem, but qcow2 offers many features, one
of which is to allow a disk image to refer to another image (called the
"backing disk").  It does this by placing the path to the backing disk into
the qcow2 header.  This path is not validated and could point to any host
file (eg. "/etc/passwd").  The backing disk is then exposed through "holes"
in the qcow2 disk image, which of course is completely under the control of
the attacker.

In libguestfs this is rather hard to exploit except under two circumstances:

=over 4

=item 1.

ネットワークを有効化しているか、もしくは書き込みモードでディスクを開いています。

=item 2.

You are also running untrusted code from the guest (see L</RUNNING
COMMANDS>).

=back

The way to avoid this is to specify the expected disk format when adding
disks (the optional C<format> option to L</guestfs_add_drive_opts>).  You
should always do this if the disk is raw format, and it's a good idea for
other cases too.  (See also L</DISK IMAGE FORMATS>).

For disks added from libvirt using calls like L</guestfs_add_domain>, the
format is fetched from libvirt and passed through.

For libguestfs tools, use the I<--format> command line parameter as
appropriate.

=head1 CONNECTION MANAGEMENT

=head2 guestfs_h *

C<guestfs_h> is the opaque type representing a connection handle.  Create a
handle by calling L</guestfs_create> or L</guestfs_create_flags>.  Call
L</guestfs_close> to free the handle and release all resources used.

For information on using multiple handles and threads, see the section
L</MULTIPLE HANDLES AND MULTIPLE THREADS> above.

=head2 guestfs_create

 guestfs_h *guestfs_create (void);

接続ハンドルを作成します。

On success this returns a non-NULL pointer to a handle.  On error it returns
NULL.

You have to "configure" the handle after creating it.  This includes calling
L</guestfs_add_drive_opts> (or one of the equivalent calls) on the handle at
least once.

ハンドルを設定後、 L</guestfs_launch> を呼び出す必要があります。

You may also want to configure error handling for the handle.  See the
L</ERROR HANDLING> section below.

=head2 guestfs_create_flags

 guestfs_h *guestfs_create_flags (unsigned flags [, ...]);

Create a connection handle, supplying extra flags and extra arguments to
control how the handle is created.

On success this returns a non-NULL pointer to a handle.  On error it returns
NULL.

L</guestfs_create> is equivalent to calling C<guestfs_create_flags(0)>.

The following flags may be logically ORed together.  (Currently no extra
arguments are used).

=over 4

=item C<GUESTFS_CREATE_NO_ENVIRONMENT>

Don't parse any environment variables (such as C<LIBGUESTFS_DEBUG> etc).

You can call L</guestfs_parse_environment> or
L</guestfs_parse_environment_list> afterwards to parse environment
variables.  Alternately, I<don't> call these functions if you want the
handle to be unaffected by environment variables.  See the example below.

The default (if this flag is not given) is to implicitly call
L</guestfs_parse_environment>.

=item C<GUESTFS_CREATE_NO_CLOSE_ON_EXIT>

Don't try to close the handle in an L<atexit(3)> handler if the program
exits without explicitly closing the handle.

The default (if this flag is not given) is to install such an atexit
handler.

=back

=head3 C<GUESTFS_CREATE_NO_ENVIRONMENT> の使用法

You might use C<GUESTFS_CREATE_NO_ENVIRONMENT> and an explicit call to
L</guestfs_parse_environment> like this:

 guestfs_h *g;
 int r;
 
 g = guestfs_create_flags (GUESTFS_CREATE_NO_ENVIRONMENT);
 if (!g) {
   perror ("guestfs_create_flags");
   exit (EXIT_FAILURE);
 }
 r = guestfs_parse_environment (g);
 if (r == -1)
   exit (EXIT_FAILURE);

Or to create a handle which is unaffected by environment variables, omit the
call to C<guestfs_parse_environment> from the above code.

The above code has another advantage which is that any errors from parsing
the environment are passed through the error handler, whereas
C<guestfs_create> prints errors on stderr and ignores them.

=head2 guestfs_close

 void guestfs_close (guestfs_h *g);

This closes the connection handle and frees up all resources used.  If a
close callback was set on the handle, then it is called.

ハンドルを閉じる正しい方法は次のとおりです:

 if (guestfs_shutdown (g) == -1) {
   /* ここで書き込みエラーを処理する */
 }
 guestfs_close (g);

L</guestfs_shutdown> は以下の B<すべて> が成り立つ場合のみ必要です:

=over 4

=item 1

一つ以上のディスクを読み書きモードで追加した、I<かつ>

=item 2

guestfs_launch が呼び出された、I<かつ>

=item 3

何か変更を実施した、I<かつ>

=item 4

you have a way to handle write errors (eg. by exiting with an error code or
reporting something to the user).

=back

=head1 エラー処理

API 関数はエラーを返します。たとえば、ほとんどすべての C<int> を返す関数はエラーを意味するために C<-1> を返します。

エラーに関する追加の情報が利用可能です: 失敗したものがシステムコールならば、エラーメッセージ文字列およびオプションのエラー番号（errno）です。

You can get at the additional information about the last error on the handle
by calling L</guestfs_last_error>, L</guestfs_last_errno>, and/or by setting
up an error handler with L</guestfs_set_error_handler>.

When the handle is created, a default error handler is installed which
prints the error message string to C<stderr>.  For small short-running
command line programs it is sufficient to do:

 if (guestfs_launch (g) == -1)
   exit (EXIT_FAILURE);

since the default error handler will ensure that an error message has been
printed to C<stderr> before the program exits.

For other programs the caller will almost certainly want to install an
alternate error handler or do error handling in-line as in the example
below.  The non-C language bindings all install NULL error handlers and turn
errors into exceptions using code similar to this:

 const char *msg;
 int errnum;
 
 /* これは標準エラーにエラーを表示するときの
    デフォルトの動作を無効化します。 */
 guestfs_set_error_handler (g, NULL, NULL);
 
 if (guestfs_launch (g) == -1) {
   /* エラーメッセージを検査する、表示する、例外を投げるなど */
   msg = guestfs_last_error (g);
   errnum = guestfs_last_errno (g);
 
   fprintf (stderr, "%s", msg);
   if (errnum != 0)
     fprintf (stderr, ": %s", strerror (errnum));
   fprintf (stderr, "\n");
 
   /* ... */
 }

L</guestfs_create> returns C<NULL> if the handle cannot be created, and
because there is no handle if this happens there is no way to get additional
error information.  Since libguestfs E<ge> 1.20, you can use
L</guestfs_create_flags> to properly deal with errors during handle
creation, although the vast majority of programs can continue to use
L</guestfs_create> and not worry about this situation.

Out of memory errors are handled differently.  The default action is to call
L<abort(3)>.  If this is undesirable, then you can set a handler using
L</guestfs_set_out_of_memory_handler>.

=head2 guestfs_last_error

 const char *guestfs_last_error (guestfs_h *g);

This returns the last error message that happened on C<g>.  If there has not
been an error since the handle was created, then this returns C<NULL>.

Note the returned string does I<not> have a newline character at the end.
Most error messages are single lines.  Some are split over multiple lines
and contain C<\n> characters within the string but not at the end.

The lifetime of the returned string is until the next error occurs on the
same handle, or L</guestfs_close> is called.  If you need to keep it longer,
copy it.

=head2 guestfs_last_errno

 int guestfs_last_errno (guestfs_h *g);

これは C<g> において発生した最後のエラー番号（errno）を返します。

もし成功すると、0 以外のエラー番号の整数が返されます。

In many cases the special errno C<ENOTSUP> is returned if you tried to call
a function or use a feature which is not supported.

If no error number is available, this returns 0.  This call can return 0 in
three situations:

=over 4

=item 1.

ハンドルにおいて何もエラーがありませんでした。

=item 2.

エラーがありましたが、エラー番号に意味がありませんでした。エラーがシステムコールの失敗により発生しましたが、何か他の理由による場合に対応します。

=item 3.

エラーがシステムコールの失敗により発生しましたが、エラー番号が何らかの理由により捕捉されず返されました。これは通常 libguestfs
のバグを意味します。

=back

Libguestfs tries to convert the errno from inside the applicance into a
corresponding errno for the caller (not entirely trivial: the appliance
might be running a completely different operating system from the library
and error numbers are not standardized across Un*xen).  If this could not be
done, then the error is translated to C<EINVAL>.  In practice this should
only happen in very rare circumstances.

=head2 guestfs_set_error_handler

 typedef void (*guestfs_error_handler_cb) (guestfs_h *g,
                                           void *opaque,
                                           const char *msg);
 void guestfs_set_error_handler (guestfs_h *g,
                                 guestfs_error_handler_cb cb,
                                 void *opaque);

The callback C<cb> will be called if there is an error.  The parameters
passed to the callback are an opaque data pointer and the error message
string.

C<errno> is not passed to the callback.  To get that the callback must call
L</guestfs_last_errno>.

Note that the message string C<msg> is freed as soon as the callback
function returns, so if you want to stash it somewhere you must make your
own copy.

標準のハンドラーは C<stderr> にメッセージを表示します。

C<cb> を C<NULL> に設定すると、 I<no> ハンドラーが呼び出されます。

=head2 guestfs_get_error_handler

 guestfs_error_handler_cb guestfs_get_error_handler (guestfs_h *g,
                                                     void **opaque_rtn);

現在のエラーハンドラのコールバックを返します。

=head2 guestfs_push_error_handler

 void guestfs_push_error_handler (guestfs_h *g,
                                  guestfs_error_handler_cb cb,
                                  void *opaque);

This is the same as L</guestfs_set_error_handler>, except that the old error
handler is stashed away in a stack inside the handle.  You can restore the
previous error handler by calling L</guestfs_pop_error_handler>.

Use the following code to temporarily disable errors around a function:

 guestfs_push_error_handler (g, NULL, NULL);
 guestfs_mkdir (g, "/foo"); /* We don't care if this fails. */
 guestfs_pop_error_handler (g);

=head2 guestfs_pop_error_handler

 void guestfs_pop_error_handler (guestfs_h *g);

Restore the previous error handler (see L</guestfs_push_error_handler>).

If you pop the stack too many times, then the default error handler is
restored.

=head2 guestfs_set_out_of_memory_handler

 typedef void (*guestfs_abort_cb) (void);
 void guestfs_set_out_of_memory_handler (guestfs_h *g,
                                         guestfs_abort_cb);

メモリー不足になると、コールバック C<cb> が呼び出されます。 I<このコールバックは戻ってこない可能性があることに注意してください>。

デフォルトでは L<abort(3)> を呼び出します。

C<cb> を C<NULL> に設定できません。メモリー不足の状況を無視できません。

=head2 guestfs_get_out_of_memory_handler

 guestfs_abort_fn guestfs_get_out_of_memory_handler (guestfs_h *g);

アウトオブメモリーハンドラーを返します。

=head1 API 呼び出し

__ACTIONS__

=head1 構造

__STRUCTS__

=head1 可用性

=head2 アプライアンスの機能のグループ

I<この関数は推奨されません。> 新しいコードでは、代わりに L</part_add> を使用してください。

__AVAILABILITY__

=head2 利用可能なファイルシステム

The L</guestfs_filesystem_available> call tests whether a filesystem type is
supported by the appliance kernel.

This is mainly useful as a negative test.  If this returns true, it doesn't
mean that a particular filesystem can be mounted, since filesystems can fail
for other reasons such as it being a later version of the filesystem, or
having incompatible features.

=head2 guestfish がサポートするコマンド

In L<guestfish(3)> there is a handy interactive command C<supported> which
prints out the available groups and whether they are supported by this build
of libguestfs.  Note however that you have to do C<run> first.

=head2 SINGLE CALLS AT COMPILE TIME

バージョン 1.5.8 から C<E<lt>guestfs.hE<gt>> に定義されたシンボルの C API
関数があります。次のようなものがあります:

 #define GUESTFS_HAVE_DD 1

L</guestfs_dd> が利用可能な場合。

Before version 1.5.8, if you needed to test whether a single libguestfs
function is available at compile time, we recommended using build tools such
as autoconf or cmake.  For example in autotools you could use:

 AC_CHECK_LIB([guestfs],[guestfs_create])
 AC_CHECK_FUNCS([guestfs_dd])

which would result in C<HAVE_GUESTFS_DD> being either defined or not defined
in your program.

=head2 SINGLE CALLS AT RUN TIME

I<この関数は推奨されません。> 新しいコードでは、代わりに L</part_list> を使用してください。

I<この関数は推奨されません。> 新しいコードでは、代わりに L</write> を使用してください。

 #include <stdio.h>
 #include <stdlib.h>
 #include <unistd.h>
 #include <dlfcn.h>
 #include <guestfs.h>
 
 main ()
 {
 #ifdef GUESTFS_HAVE_DD
   void *dl;
   int has_function;
 
   /* guestfs_dd 関数が本当に利用可能かを確認します。 */
   dl = dlopen (NULL, RTLD_LAZY);
   if (!dl) {
     fprintf (stderr, "dlopen: %s\n", dlerror ());
     exit (EXIT_FAILURE);
   }
   has_function = dlsym (dl, "guestfs_dd") != NULL;
   dlclose (dl);
 
   if (!has_function)
     printf ("この libguestfs.so は guestfs_dd 関数がありません\n");
   else {
     printf ("この libguestfs.so は guestfs_dd 関数があります\n");
     /* Now it's safe to call
     guestfs_dd (g, "foo", "bar");
     */
   }
 #else
   printf ("guestfs_dd 関数がコンパイル時に見つかりませんでした\n");
 #endif
  }

You may think the above is an awful lot of hassle, and it is.  There are
other ways outside of the C linking system to ensure that this kind of
incompatibility never arises, such as using package versioning:

 Requires: libguestfs >= 1.0.80

=head1 CALLS WITH OPTIONAL ARGUMENTS

A recent feature of the API is the introduction of calls which take optional
arguments.  In C these are declared 3 ways.  The main way is as a call which
takes variable arguments (ie. C<...>), as in this example:

 int guestfs_add_drive_opts (guestfs_h *g, const char *filename, ...);

Call this with a list of optional arguments, terminated by C<-1>.  So to
call with no optional arguments specified:

 guestfs_add_drive_opts (g, filename, -1);

単一の引数の場合:

 guestfs_add_drive_opts (g, filename,
                         GUESTFS_ADD_DRIVE_OPTS_FORMAT, "qcow2",
                         -1);

2つの引数の場合:

 guestfs_add_drive_opts (g, filename,
                         GUESTFS_ADD_DRIVE_OPTS_FORMAT, "qcow2",
                         GUESTFS_ADD_DRIVE_OPTS_READONLY, 1,
                         -1);

and so forth.  Don't forget the terminating C<-1> otherwise Bad Things will
happen!

=head2 USING va_list FOR OPTIONAL ARGUMENTS

I<この関数は推奨されません。> 新しいコードでは、代わりに L</guestfs_add_drive_opts> を使用してください。

 int guestfs_add_drive_opts_va (guestfs_h *g, const char *filename,
                                va_list args);

=head2 オプション引数の構築

The third variant is useful where you need to construct these calls.  You
pass in a structure where you fill in the optional fields.  The structure
has a bitmask as the first element which you must set to indicate which
fields you have filled in.  For our example function the structure and call
are declared:

 struct guestfs_add_drive_opts_argv {
   uint64_t bitmask;
   int readonly;
   const char *format;
   /* ... */
 };
 int guestfs_add_drive_opts_argv (guestfs_h *g, const char *filename,
              const struct guestfs_add_drive_opts_argv *optargs);

次のように呼び出すことができます。

 struct guestfs_add_drive_opts_argv optargs = {
   .bitmask = GUESTFS_ADD_DRIVE_OPTS_READONLY_BITMASK |
              GUESTFS_ADD_DRIVE_OPTS_FORMAT_BITMASK,
   .readonly = 1,
   .format = "qcow2"
 };
 
 guestfs_add_drive_opts_argv (g, filename, &optargs);

注:

=over 4

=item *

The C<_BITMASK> suffix on each option name when specifying the bitmask.

=item *

You do not need to fill in all fields of the structure.

=item *

There must be a one-to-one correspondence between fields of the structure
that are filled in, and bits set in the bitmask.

=back

=head2 OPTIONAL ARGUMENTS IN OTHER LANGUAGES

In other languages, optional arguments are expressed in the way that is
natural for that language.  We refer you to the language-specific
documentation for more details on that.

guestfish は L<guestfish(1)/OPTIONAL ARGUMENTS> を参照してください。

=head1 イベント

=head2 SETTING CALLBACKS TO HANDLE EVENTS

B<Note:> This section documents the generic event mechanism introduced in
libguestfs 1.10, which you should use in new code if possible.  The old
functions C<guestfs_set_log_message_callback>,
C<guestfs_set_subprocess_quit_callback>,
C<guestfs_set_launch_done_callback>, C<guestfs_set_close_callback> and
C<guestfs_set_progress_callback> are no longer documented in this manual
page.  Because of the ABI guarantee, the old functions continue to work.

Handles generate events when certain things happen, such as log messages
being generated, progress messages during long-running operations, or the
handle being closed.  The API calls described below let you register a
callback to be called when events happen.  You can register multiple
callbacks (for the same, different or overlapping sets of events), and
individually remove callbacks.  If callbacks are not removed, then they
remain in force until the handle is closed.

In the current implementation, events are only generated synchronously: that
means that events (and hence callbacks) can only happen while you are in the
middle of making another libguestfs call.  The callback is called in the
same thread.

Events may contain a payload, usually nothing (void), an array of 64 bit
unsigned integers, or a message buffer.  Payloads are discussed later on.

=head2 イベントのクラス

=over 4

=item GUESTFS_EVENT_CLOSE (ペイロード形式: void)

The callback function will be called while the handle is being closed
(synchronously from L</guestfs_close>).

I<この関数は推奨されません。> 新しいコードでは、代わりに L</guestfs_fallocate64> を使用してください。

If no callback is registered: the handle is closed without any callback
being invoked.

=item GUESTFS_EVENT_SUBPROCESS_QUIT (ペイロード形式: void)

The callback function will be called when the child process quits, either
asynchronously or if killed by L</guestfs_kill_subprocess>.  (This
corresponds to a transition from any state to the CONFIG state).

If no callback is registered: the event is ignored.

=item GUESTFS_EVENT_LAUNCH_DONE (ペイロード形式: void)

The callback function will be called when the child process becomes ready
first time after it has been launched.  (This corresponds to a transition
from LAUNCHING to the READY state).

If no callback is registered: the event is ignored.

=item GUESTFS_EVENT_PROGRESS (ペイロード形式: 4 x uint64_t の配列)

Some long-running operations can generate progress messages.  If this
callback is registered, then it will be called each time a progress message
is generated (usually two seconds after the operation started, and three
times per second thereafter until it completes, although the frequency may
change in future versions).

The callback receives in the payload four unsigned 64 bit numbers which are
(in order): C<proc_nr>, C<serial>, C<position>, C<total>.

The units of C<total> are not defined, although for some operations C<total>
may relate in some way to the amount of data to be transferred (eg. in bytes
or megabytes), and C<position> may be the portion which has been
transferred.

The only defined and stable parts of the API are:

=over 4

=item *

The callback can display to the user some type of progress bar or indicator
which shows the ratio of C<position>:C<total>.

=item *

0 E<lt>= C<position> E<lt>= C<total>

=item *

If any progress notification is sent during a call, then a final progress
notification is always sent when C<position> = C<total> (I<unless> the call
fails with an error).

This is to simplify caller code, so callers can easily set the progress
indicator to "100%" at the end of the operation, without requiring special
code to detect this case.

=item *

For some calls we are unable to estimate the progress of the call, but we
can still generate progress messages to indicate activity.  This is known as
"pulse mode", and is directly supported by certain progress bar
implementations (eg. GtkProgressBar).

For these calls, zero or more progress messages are generated with
C<position = 0> and C<total = 1>, followed by a final message with
C<position = total = 1>.

As noted above, if the call fails with an error then the final message may
not be generated.

=back

The callback also receives the procedure number (C<proc_nr>) and serial
number (C<serial>) of the call.  These are only useful for debugging
protocol issues, and the callback can normally ignore them.  The callback
may want to print these numbers in error messages or debugging messages.

If no callback is registered: progress messages are discarded.

=item GUESTFS_EVENT_APPLIANCE (ペイロード形式: メッセージバッファー)

The callback function is called whenever a log message is generated by qemu,
the appliance kernel, guestfsd (daemon), or utility programs.

If the verbose flag (L</guestfs_set_verbose>) is set before launch
(L</guestfs_launch>) then additional debug messages are generated.

If no callback is registered: the messages are discarded unless the verbose
flag is set in which case they are sent to stderr.  You can override the
printing of verbose messages to stderr by setting up a callback.

=item GUESTFS_EVENT_LIBRARY (payload type: message buffer)

The callback function is called whenever a log message is generated by the
library part of libguestfs.

If the verbose flag (L</guestfs_set_verbose>) is set then additional debug
messages are generated.

If no callback is registered: the messages are discarded unless the verbose
flag is set in which case they are sent to stderr.  You can override the
printing of verbose messages to stderr by setting up a callback.

=item GUESTFS_EVENT_TRACE (ペイロード形式: メッセージバッファー)

The callback function is called whenever a trace message is generated.  This
only applies if the trace flag (L</guestfs_set_trace>) is set.

If no callback is registered: the messages are sent to stderr.  You can
override the printing of trace messages to stderr by setting up a callback.

=item GUESTFS_EVENT_ENTER (payload type: function name)

The callback function is called whenever a libguestfs function is entered.

The payload is a string which contains the name of the function that we are
entering (not including C<guestfs_> prefix).

Note that libguestfs functions can call themselves, so you may see many
events from a single call.  A few libguestfs functions do not generate this
event.

If no callback is registered: the event is ignored.

=item GUESTFS_EVENT_LIBVIRT_AUTH (payload type: libvirt URI)

For any API function that opens a libvirt connection, this event may be
generated to indicate that libvirt demands authentication information.  See
L</LIBVIRT AUTHENTICATION> below.

If no callback is registered: C<virConnectAuthPtrDefault> is used (suitable
for command-line programs only).

=back

=head2 イベント API

=head3 guestfs_set_event_callback

 int guestfs_set_event_callback (guestfs_h *g,
                                 guestfs_event_callback cb,
                                 uint64_t event_bitmask,
                                 int flags,
                                 void *opaque);

This function registers a callback (C<cb>) for all event classes in the
C<event_bitmask>.

For example, to register for all log message events, you could call this
function with the bitmask C<GUESTFS_EVENT_APPLIANCE|GUESTFS_EVENT_LIBRARY>.
To register a single callback for all possible classes of events, use
C<GUESTFS_EVENT_ALL>.

C<flags> should always be passed as 0.

C<opaque> is an opaque pointer which is passed to the callback.  You can use
it for any purpose.

The return value is the event handle (an integer) which you can use to
delete the callback (see below).

If there is an error, this function returns C<-1>, and sets the error in the
handle in the usual way (see L</guestfs_last_error> etc.)

Callbacks remain in effect until they are deleted, or until the handle is
closed.

In the case where multiple callbacks are registered for a particular event
class, all of the callbacks are called.  The order in which multiple
callbacks are called is not defined.

=head3 guestfs_delete_event_callback

 void guestfs_delete_event_callback (guestfs_h *g, int event_handle);

Delete a callback that was previously registered.  C<event_handle> should be
the integer that was returned by a previous call to
C<guestfs_set_event_callback> on the same handle.

=head3 guestfs_event_to_string

 char *guestfs_event_to_string (uint64_t event);

C<event> is either a single event or a bitmask of events.  This returns a
string representation (useful for debugging or printing events).

A single event is returned as the name in lower case, eg. C<"close">.

A bitmask of several events is returned as a comma-separated list,
eg. C<"close,progress">.

If zero is passed, then the empty string C<""> is returned.

On success this returns a string.  On error it returns NULL and sets
C<errno>.

The returned string must be freed by the caller.

=head3 guestfs_event_callback

 typedef void (*guestfs_event_callback) (
                  guestfs_h *g,
                  void *opaque,
                  uint64_t event,
                  int event_handle,
                  int flags,
                  const char *buf, size_t buf_len,
                  const uint64_t *array, size_t array_len);

This is the type of the event callback function that you have to provide.

The basic parameters are: the handle (C<g>), the opaque user pointer
(C<opaque>), the event class (eg. C<GUESTFS_EVENT_PROGRESS>), the event
handle, and C<flags> which in the current API you should ignore.

The remaining parameters contain the event payload (if any).  Each event may
contain a payload, which usually relates to the event class, but for future
proofing your code should be written to handle any payload for any event
class.

C<buf> and C<buf_len> contain a message buffer (if C<buf_len == 0>, then
there is no message buffer).  Note that this message buffer can contain
arbitrary 8 bit data, including NUL bytes.

C<array> and C<array_len> is an array of 64 bit unsigned integers.  At the
moment this is only used for progress messages.

=head2 EXAMPLE: CAPTURING LOG MESSAGES

A working program demonstrating this can be found in
C<examples/debug-logging.c> in the source of libguestfs.

One motivation for the generic event API was to allow GUI programs to
capture debug and other messages.  In libguestfs E<le> 1.8 these were sent
unconditionally to C<stderr>.

Events associated with log messages are: C<GUESTFS_EVENT_LIBRARY>,
C<GUESTFS_EVENT_APPLIANCE> and C<GUESTFS_EVENT_TRACE>.  (Note that error
messages are not events; you must capture error messages separately).

Programs have to set up a callback to capture the classes of events of
interest:

 int eh =
   guestfs_set_event_callback
     (g, message_callback,
      GUESTFS_EVENT_LIBRARY|GUESTFS_EVENT_APPLIANCE|
      GUESTFS_EVENT_TRACE,
      0, NULL) == -1)
 if (eh == -1) {
   // 通常の方法でエラー処理します
 }

The callback can then direct messages to the appropriate place.  In this
example, messages are directed to syslog:

 static void
 message_callback (
         guestfs_h *g,
         void *opaque,
         uint64_t event,
         int event_handle,
         int flags,
         const char *buf, size_t buf_len,
         const uint64_t *array, size_t array_len)
 {
   const int priority = LOG_USER|LOG_INFO;
   if (buf_len > 0)
     syslog (priority, "event 0x%lx: %s", event, buf);
 }

=head2 libvirt 認証

Some libguestfs API calls can open libvirt connections.  Currently the only
ones are L</guestfs_add_domain>; and L</guestfs_launch> if the libvirt
backend has been selected.  Libvirt connections may require authentication,
for example if they need to access a remote server or to access root
services from non-root.  Libvirt authentication happens via a callback
mechanism, see
L<http://libvirt.org/guide/html/Application_Development_Guide-Connections.html>

You may provide libvirt authentication data by registering a callback for
events of type C<GUESTFS_EVENT_LIBVIRT_AUTH>.

If no such event is registered, then libguestfs uses a libvirt function that
provides command-line prompts (C<virConnectAuthPtrDefault>).  This is only
suitable for command-line libguestfs programs.

To provide authentication, first call
L</guestfs_set_libvirt_supported_credentials> with the list of credentials
your program knows how to provide.  Second, register a callback for the
C<GUESTFS_EVENT_LIBVIRT_AUTH> event.  The event handler will be called when
libvirt is requesting authentication information.

In the event handler, call L</guestfs_get_libvirt_requested_credentials> to
get a list of the credentials that libvirt is asking for.  You then need to
ask (eg. the user) for each credential, and call
L</guestfs_set_libvirt_requested_credential> with the answer.  Note that for
each credential, additional information may be available via the calls
L</guestfs_get_libvirt_requested_credential_prompt>,
L</guestfs_get_libvirt_requested_credential_challenge> or
L</guestfs_get_libvirt_requested_credential_defresult>.

The example program below should make this clearer.

There is also a more substantial working example program supplied with the
libguestfs sources, called C<libvirt-auth.c>.

 main ()
 {
   guestfs_h *g;
   char *creds[] = { "authname", "passphrase", NULL };
   int r, eh;
 
   g = guestfs_create ();
   if (!g) exit (EXIT_FAILURE);
 
   /* プログラムがサポートするクレデンシャルを libvirt に伝える。 */
   r = guestfs_set_libvirt_supported_credentials (g, creds);
   if (r == -1)
     exit (EXIT_FAILURE);
 
   /* イベントハンドラーをセットアップする。 */
   eh = guestfs_set_event_callback (
       g, do_auth,
       GUESTFS_EVENT_LIBVIRT_AUTH, 0, NULL);
   if (eh == -1)
     exit (EXIT_FAILURE);
 
   /* An example of a call that may ask for credentials. */
   r = guestfs_add_domain (
       g, "dom",
       GUESTFS_ADD_DOMAIN_LIBVIRTURI, "qemu:///system",
       -1);
   if (r == -1)
     exit (EXIT_FAILURE);
 
   exit (EXIT_SUCCESS);
 }
 
 static void
 do_auth (guestfs_h *g,
          void *opaque,
          uint64_t event,
          int event_handle,
          int flags,
          const char *buf, size_t buf_len,
          const uint64_t *array, size_t array_len)
 {
   char **creds;
   size_t i;
   char *prompt;
   char *reply;
   size_t replylen;
   int r;
 
   // buf will be the libvirt URI.  buf_len may be ignored.
   printf ("Authentication required for libvirt conn '%s'\n",
           buf);
 
   // Ask libguestfs what credentials libvirt is demanding.
   creds = guestfs_get_libvirt_requested_credentials (g);
   if (creds == NULL)
     exit (EXIT_FAILURE);
 
   // Now ask the user for answers.
   for (i = 0; creds[i] != NULL; ++i)
   {
     if (strcmp (creds[i], "authname") == 0 ||
         strcmp (creds[i], "passphrase") == 0)
     {
       prompt =
         guestfs_get_libvirt_requested_credential_prompt (g, i);
       if (prompt && strcmp (prompt, "") != 0)
         printf ("%s: ", prompt);
       free (prompt);
 
       // Some code here to ask for the credential.
       // ...
       // Put the reply in 'reply', length 'replylen' (bytes).
 
      r = guestfs_set_libvirt_requested_credential (g, i,
          reply, replylen);
      if (r == -1)
        exit (EXIT_FAILURE);
     }
 
     free (creds[i]);
   }
 
   free (creds);
 }

=head1 CANCELLING LONG TRANSFERS

Some operations can be cancelled by the caller while they are in progress.
Currently only operations that involve uploading or downloading data can be
cancelled (technically: operations that have C<FileIn> or C<FileOut>
parameters in the generator).

To cancel the transfer, call L</guestfs_user_cancel>.  For more information,
read the description of L</guestfs_user_cancel>.

=head1 プライベートデータ領域

You can attach named pieces of private data to the libguestfs handle, fetch
them by name, and walk over them, for the lifetime of the handle.  This is
called the private data area and is only available from the C API.

データの名前付き部分を接続するには、以下の呼び出しを使用します:

 void guestfs_set_private (guestfs_h *g, const char *key, void *data);

C<key> is the name to associate with this data, and C<data> is an arbitrary
pointer (which can be C<NULL>).  Any previous item with the same key is
overwritten.

You can use any C<key> string you want, but avoid keys beginning with an
underscore character (libguestfs uses those for its own internal purposes,
such as implementing language bindings).  It is recommended that you prefix
the key with some unique string to avoid collisions with other users.

ポインターを取り出すには、次を使用します:

 void *guestfs_get_private (guestfs_h *g, const char *key);

I<この関数は推奨されません。> 新しいコードでは、代わりに L</guestfs_vfs_label> を使用してください。

Libguestfs does not try to look at or interpret the C<data> pointer in any
way.  As far as libguestfs is concerned, it need not be a valid pointer at
all.  In particular, libguestfs does I<not> try to free the data when the
handle is closed.  If the data must be freed, then the caller must either
free it before calling L</guestfs_close> or must set up a close callback to
do it (see L</GUESTFS_EVENT_CLOSE>).

To walk over all entries, use these two functions:

 void *guestfs_first_private (guestfs_h *g, const char **key_rtn);

 void *guestfs_next_private (guestfs_h *g, const char **key_rtn);

C<guestfs_first_private> returns the first key, pointer pair ("first" does
not have any particular meaning -- keys are not returned in any defined
order).  A pointer to the key is returned in C<*key_rtn> and the
corresponding data pointer is returned from the function.  C<NULL> is
returned if there are no keys stored in the handle.

C<guestfs_next_private> returns the next key, pointer pair.  The return
value of this function is C<NULL> if there are no further entries to return.

Notes about walking over entries:

=over 4

=item *

You must not call C<guestfs_set_private> while walking over the entries.

=item *

The handle maintains an internal iterator which is reset when you call
C<guestfs_first_private>.  This internal iterator is invalidated when you
call C<guestfs_set_private>.

=item *

If you have set the data pointer associated with a key to C<NULL>, ie:

 guestfs_set_private (g, key, NULL);

then that C<key> is not returned when walking.

=item *

C<*key_rtn> is only valid until the next call to C<guestfs_first_private>,
C<guestfs_next_private> or C<guestfs_set_private>.

=back

The following example code shows how to print all keys and data pointers
that are associated with the handle C<g>:

 const char *key;
 void *data = guestfs_first_private (g, &key);
 while (data != NULL)
   {
     printf ("key = %s, data = %p\n", key, data);
     data = guestfs_next_private (g, &key);
   }

More commonly you are only interested in keys that begin with an
application-specific prefix C<foo_>.  Modify the loop like so:

 const char *key;
 void *data = guestfs_first_private (g, &key);
 while (data != NULL)
   {
     if (strncmp (key, "foo_", strlen ("foo_")) == 0)
       printf ("key = %s, data = %p\n", key, data);
     data = guestfs_next_private (g, &key);
   }

If you need to modify keys while walking, then you have to jump back to the
beginning of the loop.  For example, to delete all keys prefixed with
C<foo_>:

  const char *key;
  void *data;
 again:
  data = guestfs_first_private (g, &key);
  while (data != NULL)
    {
      if (strncmp (key, "foo_", strlen ("foo_")) == 0)
        {
          guestfs_set_private (g, key, NULL);
          /* note that 'key' pointer is now invalid, and so is
             the internal iterator */
          goto again;
        }
      data = guestfs_next_private (g, &key);
    }

Note that the above loop is guaranteed to terminate because the keys are
being deleted, but other manipulations of keys within the loop might not
terminate unless you also maintain an indication of which keys have been
visited.

=head1 SYSTEMTAP

The libguestfs C library can be probed using systemtap or DTrace.  This is
true of any library, not just libguestfs.  However libguestfs also contains
static markers to help in probing internal operations.

You can list all the static markers by doing:

 stap -l 'process("/usr/lib*/libguestfs.so.0")
              .provider("guestfs").mark("*")'

B<Note:> These static markers are I<not> part of the stable API and may
change in future versions.

=head2 SYSTEMTAP SCRIPT EXAMPLE

This script contains examples of displaying both the static markers and some
ordinary C entry points:

 global last;
 
 function display_time () {
       now = gettimeofday_us ();
       delta = 0;
       if (last > 0)
             delta = now - last;
       last = now;
 
       printf ("%d (+%d):", now, delta);
 }
 
 probe begin {
       last = 0;
       printf ("ready\n");
 }
 
 /* Display all calls to static markers. */
 probe process("/usr/lib*/libguestfs.so.0")
           .provider("guestfs").mark("*") ? {
       display_time();
       printf ("\t%s %s\n", $$name, $$parms);
 }
 
 /* guestfs_mkfs* 関数へのすべての呼び出しを一覧表示します。 */
 probe process("/usr/lib*/libguestfs.so.0")
           .function("guestfs_mkfs*") ? {
       display_time();
       printf ("\t%s %s\n", probefunc(), $$parms);
 }

The script above can be saved to C<test.stap> and run using the L<stap(1)>
program.  Note that you either have to be root, or you have to add yourself
to several special stap groups.  Consult the systemtap documentation for
more information.

 # stap /tmp/test.stap
 ready

他の端末において、このように guestfish コマンドを実行します:

 guestfish -N fs

In the first terminal, stap trace output similar to this is shown:

 1318248056692655 (+0):	launch_start
 1318248056692850 (+195):       launch_build_appliance_start
 1318248056818285 (+125435):    launch_build_appliance_end
 1318248056838059 (+19774):     launch_run_qemu
 1318248061071167 (+4233108):   launch_end
 1318248061280324 (+209157):    guestfs_mkfs g=0x1024ab0 fstype=0x46116f device=0x1024e60

=begin HTML

<!-- old anchor for the next section --> <a
name="state_machine_and_low_level_event_api"/>

=end HTML

=head1 アーキテクチャー

内部的に、libguestfs は L<qemu(1)>
を使用してアプライアンス（特別な形式の小さな仮想マシン）を実行することにより実装されます。QEMU はメインプログラムの子プロセスとして実行します。

  ___________________
 /                   \
 | main program      |
 |                   |
 |                   |           child process / appliance
 |                   |           __________________________
 |                   |          / qemu                     \
 +-------------------+   RPC    |      +-----------------+ |
 | libguestfs     <--------------------> guestfsd        | |
 |                   |          |      +-----------------+ |
 \___________________/          |      | Linux kernel    | |
                                |      +--^--------------+ |
                                \_________|________________/
                                          |
                                   _______v______
                                  /              \
                                  | Device or    |
                                  | disk image   |
                                  \______________/

The library, linked to the main program, creates the child process and hence
the appliance in the L</guestfs_launch> function.

Inside the appliance is a Linux kernel and a complete stack of userspace
tools (such as LVM and ext2 programs) and a small controlling daemon called
L</guestfsd>.  The library talks to L</guestfsd> using remote procedure
calls (RPC).  There is a mostly one-to-one correspondence between libguestfs
API calls and RPC calls to the daemon.  Lastly the disk image(s) are
attached to the qemu process which translates device access by the
appliance's Linux kernel into accesses to the image.

A common misunderstanding is that the appliance "is" the virtual machine.
Although the disk image you are attached to might also be used by some
virtual machine, libguestfs doesn't know or care about this.  (But you will
care if both libguestfs's qemu process and your virtual machine are trying
to update the disk image at the same time, since these usually results in
massive disk corruption).

=head1 状態マシン

libguestfs は子プロセスをモデル化するために状態マシンを使用します:

                         |
          guestfs_create / guestfs_create_flags
                         |
                         |
                     ____V_____
                    /          \
                    |   設定   |
                    \__________/
                       ^   ^  \
                       |    \  \ guestfs_launch
                       |    _\__V______
                       |   /           \
                       |   |  起動中   |
                       |   \___________/
                       |       /
                       |  guestfs_launch
                       |     /
                  _____|____V
                 /        \
                 | 準備完了  |
                 \___________/
The normal transitions are (1) CONFIG (when the handle is created, but there
is no child process), (2) LAUNCHING (when the child process is booting up),
(3) READY meaning the appliance is up, actions can be issued to, and carried
out by, the child process.

仮想マシンは L</guestfs_kill_subprocess>
により強制停止されるかもしれません。または、いつでも非同期的に停止するかもしれません（例: いくつかの内部エラーのため）、状態を設定 (CONFIG)
に切り戻します。

Configuration commands for qemu such as L</guestfs_set_path> can only be
issued when in the CONFIG state.

The API offers one call that goes from CONFIG through LAUNCHING to READY.
L</guestfs_launch> blocks until the child process is READY to accept
commands (or until some failure or timeout).  L</guestfs_launch> internally
moves the state from CONFIG to LAUNCHING while it is running.

API actions such as L</guestfs_mount> can only be issued when in the READY
state.  These API calls block waiting for the command to be carried out.
There are no non-blocking versions, and no way to issue more than one
command per handle at the same time.

Finally, the child process sends asynchronous messages back to the main
program, such as kernel log messages.  You can register a callback to
receive these messages.

=head1 内部構造

=head2 アプライアンスの起動プロセス

このプロセスは進化してきました。そして、進化し続けます。ここの記述は現在のバージョンの libguestfs
にのみ対応していて、参考情報としてのみ提供されます。

以下に関係する段階に従うには libguestfs デバッグを有効にします（環境変数 C<LIBGUESTFS_DEBUG=1> を設定します）。

=over 4

=item アプライアンスを作成します

C<supermin-helper> is invoked to create the kernel, a small initrd and the
appliance.

The appliance is cached in C</var/tmp/.guestfs-E<lt>UIDE<gt>> (or in another
directory if C<LIBGUESTFS_CACHEDIR> or C<TMPDIR> are set).

For a complete description of how the appliance is created and cached, read
the L<supermin(8)> and L<supermin-helper(8)> man pages.

=item QEMU を開始してカーネルを起動します

カーネルを起動するために QEMU が呼び出されます。

=item initrd を実行します

C<supermin-helper> builds a small initrd.  The initrd is not the appliance.
The purpose of the initrd is to load enough kernel modules in order that the
appliance itself can be mounted and started.

initrd は C</var/tmp/.guestfs-E<lt>UIDE<gt>/initrd> という cpio アーカイブです。

initrd が起動したとき、カーネルモジュールが読み込まれたことを示すこのようなメッセージが表示されます:

 supermin: ext2 mini initrd starting up
 supermin: mounting /sys
 supermin: internal insmod libcrc32c.ko
 supermin: internal insmod crc32c-intel.ko

=item アプライアンスデバイスを検索およびマウントします

The appliance is a sparse file containing an ext2 filesystem which contains
a familiar (although reduced in size) Linux operating system.  It would
normally be called C</var/tmp/.guestfs-E<lt>UIDE<gt>/root>.

The regular disks being inspected by libguestfs are the first devices
exposed by qemu (eg. as C</dev/vda>).

The last disk added to qemu is the appliance itself (eg. C</dev/vdb> if
there was only one regular disk).

Thus the final job of the initrd is to locate the appliance disk, mount it,
and switch root into the appliance, and run C</init> from the appliance.

If this works successfully you will see messages such as:

 supermin: picked /sys/block/vdb/dev as root device
 supermin: creating /dev/root as block special 252:16
 supermin: mounting new root on /root
 supermin: chroot
 Starting /init script ...

Note that C<Starting /init script ...> indicates that the appliance's init
script is now running.

=item アプライアンスを初期化します

The appliance itself now initializes itself.  This involves starting certain
processes like C<udev>, possibly printing some debug information, and
finally running the daemon (C<guestfsd>).

=item デーモン

Finally the daemon (C<guestfsd>) runs inside the appliance.  If it runs you
should see:

 verbose daemon enabled

The daemon expects to see a named virtio-serial port exposed by qemu and
connected on the other end to the library.

The daemon connects to this port (and hence to the library) and sends a four
byte message C<GUESTFS_LAUNCH_FLAG>, which initiates the communication
protocol (see below).

=back

=head2 COMMUNICATION PROTOCOL

Don't rely on using this protocol directly.  This section documents how it
currently works, but it may change at any time.

The protocol used to talk between the library and the daemon running inside
the qemu virtual machine is a simple RPC mechanism built on top of XDR (RFC
1014, RFC 1832, RFC 4506).

The detailed format of structures is in C<src/guestfs_protocol.x> (note:
this file is automatically generated).

There are two broad cases, ordinary functions that don't have any C<FileIn>
and C<FileOut> parameters, which are handled with very simple request/reply
messages.  Then there are functions that have any C<FileIn> or C<FileOut>
parameters, which use the same request and reply messages, but they may also
be followed by files sent using a chunked encoding.

=head3 ORDINARY FUNCTIONS (NO FILEIN/FILEOUT PARAMS)

For ordinary functions, the request message is:

 total length (header + arguments,
      but not including the length word itself)
 struct guestfs_message_header (encoded as XDR)
 struct guestfs_<foo>_args (encoded as XDR)

The total length field allows the daemon to allocate a fixed size buffer
into which it slurps the rest of the message.  As a result, the total length
is limited to C<GUESTFS_MESSAGE_MAX> bytes (currently 4MB), which means the
effective size of any request is limited to somewhere under this size.

Note also that many functions don't take any arguments, in which case the
C<guestfs_I<foo>_args> is completely omitted.

The header contains the procedure number (C<guestfs_proc>) which is how the
receiver knows what type of args structure to expect, or none at all.

For functions that take optional arguments, the optional arguments are
encoded in the C<guestfs_I<foo>_args> structure in the same way as ordinary
arguments.  A bitmask in the header indicates which optional arguments are
meaningful.  The bitmask is also checked to see if it contains bits set
which the daemon does not know about (eg. if more optional arguments were
added in a later version of the library), and this causes the call to be
rejected.

The reply message for ordinary functions is:

 total length (header + ret,
      but not including the length word itself)
 struct guestfs_message_header (encoded as XDR)
 struct guestfs_<foo>_ret (encoded as XDR)

As above the C<guestfs_I<foo>_ret> structure may be completely omitted for
functions that return no formal return values.

As above the total length of the reply is limited to C<GUESTFS_MESSAGE_MAX>.

In the case of an error, a flag is set in the header, and the reply message
is slightly changed:

 total length (header + error,
      but not including the length word itself)
 struct guestfs_message_header (encoded as XDR)
 struct guestfs_message_error (encoded as XDR)

C<guestfs_message_error> の構造は、文字列としてエラーメッセージを含みます。

=head3 FUNCTIONS THAT HAVE FILEIN PARAMETERS

A C<FileIn> parameter indicates that we transfer a file I<into> the guest.
The normal request message is sent (see above).  However this is followed by
a sequence of file chunks.

 total length (header + arguments,
      but not including the length word itself,
      and not including the chunks)
 struct guestfs_message_header (encoded as XDR)
 struct guestfs_<foo>_args (encoded as XDR)
 sequence of chunks for FileIn param #0
 sequence of chunks for FileIn param #1 etc.

The "sequence of chunks" is:

 length of chunk (not including length word itself)
 struct guestfs_chunk (encoded as XDR)
 length of chunk
 struct guestfs_chunk (encoded as XDR)
   ...
 length of chunk
 struct guestfs_chunk (with data.data_len == 0)

The final chunk has the C<data_len> field set to zero.  Additionally a flag
is set in the final chunk to indicate either successful completion or early
cancellation.

At time of writing there are no functions that have more than one FileIn
parameter.  However this is (theoretically) supported, by sending the
sequence of chunks for each FileIn parameter one after another (from left to
right).

Both the library (sender) I<and> the daemon (receiver) may cancel the
transfer.  The library does this by sending a chunk with a special flag set
to indicate cancellation.  When the daemon sees this, it cancels the whole
RPC, does I<not> send any reply, and goes back to reading the next request.

The daemon may also cancel.  It does this by writing a special word
C<GUESTFS_CANCEL_FLAG> to the socket.  The library listens for this during
the transfer, and if it gets it, it will cancel the transfer (it sends a
cancel chunk).  The special word is chosen so that even if cancellation
happens right at the end of the transfer (after the library has finished
writing and has started listening for the reply), the "spurious" cancel flag
will not be confused with the reply message.

This protocol allows the transfer of arbitrary sized files (no 32 bit
limit), and also files where the size is not known in advance (eg. from
pipes or sockets).  However the chunks are rather small
(C<GUESTFS_MAX_CHUNK_SIZE>), so that neither the library nor the daemon need
to keep much in memory.

=head3 FUNCTIONS THAT HAVE FILEOUT PARAMETERS

The protocol for FileOut parameters is exactly the same as for FileIn
parameters, but with the roles of daemon and library reversed.

 total length (header + ret,
      but not including the length word itself,
      and not including the chunks)
 struct guestfs_message_header (encoded as XDR)
 struct guestfs_<foo>_ret (encoded as XDR)
 sequence of chunks for FileOut param #0
 sequence of chunks for FileOut param #1 etc.

=head3 初期メッセージ

When the daemon launches it sends an initial word (C<GUESTFS_LAUNCH_FLAG>)
which indicates that the guest and daemon is alive.  This is what
L</guestfs_launch> waits for.

=head3 PROGRESS NOTIFICATION MESSAGES

The daemon may send progress notification messages at any time.  These are
distinguished by the normal length word being replaced by
C<GUESTFS_PROGRESS_FLAG>, followed by a fixed size progress message.

The library turns them into progress callbacks (see
L</GUESTFS_EVENT_PROGRESS>) if there is a callback registered, or discards
them if not.

The daemon self-limits the frequency of progress messages it sends (see
C<daemon/proto.c:notify_progress>).  Not all calls generate progress
messages.

=head1 LIBGUESTFS VERSION NUMBERS

Since April 2010, libguestfs has started to make separate development and
stable releases, along with corresponding branches in our git repository.
These separate releases can be identified by version number:

                 偶数は安定版: 1.2.x, 1.4.x, ...
       .-------- 奇数は開発版: 1.3.x, 1.5.x, ...
       |
       v
 1  .  3  .  5
 ^           ^
 |           |
 |           `-------- サブバージョン
 |
 `------ ABI を変更しないので、必ず '1' です

このように "1.3.5" は開発ブランチ "1.3" の 5 番目のアップデートです。

As time passes we cherry pick fixes from the development branch and backport
those into the stable branch, the effect being that the stable branch should
get more stable and less buggy over time.  So the stable releases are ideal
for people who don't need new features but would just like the software to
work.

バックポートする変更に対する私たちの基準は次のとおりです:

=over 4

=item *

コードに何も影響しないドキュメントの変更は、ドキュメントが安定版にない将来の機能を参照していなければ、バックポートされます。

=item *

議論の余地がなく、明らかな問題を修正する、十分にテストされたバグ修正はバックポートされます。

=item *

Simple rearrangements of code which shouldn't affect how it works get
backported.  This is so that the code in the two branches doesn't get too
far out of step, allowing us to backport future fixes more easily.

=item *

We I<don't> backport new features, new APIs, new tools etc, except in one
exceptional case: the new feature is required in order to implement an
important bug fix.

=back

A new stable branch starts when we think the new features in development are
substantial and compelling enough over the current stable branch to warrant
it.  When that happens we create new stable and development versions 1.N.0
and 1.(N+1).0 [N is even].  The new dot-oh release won't necessarily be so
stable at this point, but by backporting fixes from development, that branch
will stabilize over time.

=head1 EXTENDING LIBGUESTFS

This section is for hackers who want to extend libguestfs itself.

=head2 OVERVIEW OF THE SOURCE CODE

Libguestfs source is located in the github repository
L<https://github.com/libguestfs/libguestfs>

Large amounts of boilerplate code in libguestfs (RPC, bindings,
documentation) are generated.  This means that many source files will appear
to be missing from a straightforward git checkout.  You have to run the
generator (C<./autogen.sh && make -C generator>) in order to create those
files.

Libguestfs uses an autotools-based build system, with the main files being
C<configure.ac> and C<Makefile.am>.  The C<generator> subdirectory contains
the generator, plus files describing the API.  The C<src> subdirectory
contains source for the library.  The C<appliance> and C<daemon>
subdirectories contain the source for the code that builds the appliance,
and the code that runs in the appliance respectively.  Other directories are
covered in the section L<SOURCE CODE SUBDIRECTORIES> below.

Apart from the fact that all API entry points go via some generated code,
the library is straightforward.  (In fact, even the generated code is
designed to be readable, and should be read as ordinary code).  Some actions
run entirely in the library, and are written as C functions in files under
C<src>.  Others are forwarded to the daemon where (after some generated RPC
marshalling) they appear as C functions in files under C<daemon>.

To build from source, first read the C<README> file.

=head2 C<local*> ファイル

Files in the top source directory that begin with the prefix C<local*> are
ignored by git.  These files can contain local configuration or scripts that
you need to build libguestfs.

By convention, I have a file called C<localconfigure> which is a simple
wrapper around C<autogen.sh> containing local configure customizations that
I need:

 . localenv
 ./autogen.sh \
     --with-default-backend=libvirt \
     --enable-gcc-warnings \
     --enable-gtk-doc \
     -C \
     "$@"

So I can use this to build libguestfs:

 ./localconfigure && make

If there is a file in the top build directory called C<localenv>, then it
will be sourced by C<make>.  This file can contain any local environment
variables needed, eg. for skipping tests:

 # 代替の python バイナリを使用します。
 export PYTHON=python3
 # このテストを飛ばします。これは壊れています。
 export SKIP_TEST_BTRFS_FSCK=1

Note that C<localenv> is included by the top Makefile (so it's a Makefile
fragment).  But if it is also sourced by your C<localconfigure> script then
it is used as a shell script.

=head2 ADDING A NEW API ACTION

Because large amounts of boilerplate code in libguestfs are generated, this
makes it easy to extend the libguestfs API.

To add a new API action there are two changes:

=over 4

=item 1.

You need to add a description of the call (name, parameters, return type,
tests, documentation) to C<generator/actions.ml>.

There are two sorts of API action, depending on whether the call goes
through to the daemon in the appliance, or is serviced entirely by the
library (see L</ARCHITECTURE> above).  L</guestfs_sync> is an example of the
former, since the sync is done in the appliance.  L</guestfs_set_trace> is
an example of the latter, since a trace flag is maintained in the handle and
all tracing is done on the library side.

Most new actions are of the first type, and get added to the
C<daemon_functions> list.  Each function has a unique procedure number used
in the RPC protocol which is assigned to that action when we publish
libguestfs and cannot be reused.  Take the latest procedure number and
increment it.

For library-only actions of the second type, add to the
C<non_daemon_functions> list.  Since these functions are serviced by the
library and do not travel over the RPC mechanism to the daemon, these
functions do not need a procedure number, and so the procedure number is set
to C<-1>.

=item 2.

Implement the action (in C):

For daemon actions, implement the function C<do_E<lt>nameE<gt>> in the
C<daemon/> directory.

For library actions, implement the function C<guestfs__E<lt>nameE<gt>>
(note: double underscore) in the C<src/> directory.

In either case, use another function as an example of what to do.

=back

これらの変更をした後、コンパイルするために C<make> を使用してください。

Note that you don't need to implement the RPC, language bindings, manual
pages or anything else.  It's all automatically generated from the OCaml
description.

=head2 ADDING TESTS FOR AN API ACTION

You can supply zero or as many tests as you want per API call.  The tests
can either be added as part of the API description
(C<generator/actions.ml>), or in some rarer cases you may want to drop a
script into C<tests/*/>.  Note that adding a script to C<tests/*/> is
slower, so if possible use the first method.

The following describes the test environment used when you add an API test
in C<actions.ml>.

テスト環境は 4 個のブロックデバイスを持ちます:

=over 4

=item C</dev/sda> 500MB

テスト用の一般的なブロックデバイス。

=item C</dev/sdb> 50MB

C</dev/sdb1> はファイルシステムの書き込み操作をテストするために使用される ext2 ファイルシステムです。

=item C</dev/sdc> 10MB

2 つのブロックデバイスが必要となるいくつかのテストにおいて使用されます。

=item C</dev/sdd>

固定的な内容を持つ ISO (C<images/test.iso> 参照)。

=back

To be able to run the tests in a reasonable amount of time, the libguestfs
appliance and block devices are reused between tests.  So don't try testing
L</guestfs_kill_subprocess> :-x

Each test starts with an initial scenario, selected using one of the
C<Init*> expressions, described in C<generator/types.ml>.  These initialize
the disks mentioned above in a particular way as documented in C<types.ml>.
You should not assume anything about the previous contents of other disks
that are not initialized.

You can add a prerequisite clause to any individual test.  This is a
run-time check, which, if it fails, causes the test to be skipped.  Useful
if testing a command which might not work on all variations of libguestfs
builds.  A test that has prerequisite of C<Always> means to run
unconditionally.

In addition, packagers can skip individual tests by setting environment
variables before running C<make check>.

 SKIP_TEST_<CMD>_<NUM>=1

例: C<SKIP_TEST_COMMAND_3=1> は L</guestfs_command> のテスト #3 をスキップします。

または:

 SKIP_TEST_<CMD>=1

例: C<SKIP_TEST_ZEROFREE=1> はすべての L</guestfs_zerofree> テストをスキップします。

Packagers can run only certain tests by setting for example:

 TEST_ONLY="vfs_type zerofree"

これらの環境変数がどのように機能するかに関する詳細は C<tests/c-api/tests.c> を参照してください。

=head2 DEBUGGING NEW API ACTIONS

Test new actions work before submitting them.

新しいコマンドを試すために guestfish を使うことができます。

Debugging the daemon is a problem because it runs inside a minimal
environment.  However you can fprintf messages in the daemon to stderr, and
they will show up if you use C<guestfish -v>.

=head2 FORMATTING CODE

Our C source code generally adheres to some basic code-formatting
conventions.  The existing code base is not totally consistent on this
front, but we do prefer that contributed code be formatted similarly.  In
short, use spaces-not-TABs for indentation, use 2 spaces for each
indentation level, and other than that, follow the K&R style.

If you use Emacs, add the following to one of one of your start-up files
(e.g., ~/.emacs), to help ensure that you get indentation right:

 ;;; In libguestfs, indent with spaces everywhere (not TABs).
 ;;; Exceptions: Makefile and ChangeLog modes.
 (add-hook 'find-file-hook
     '(lambda () (if (and buffer-file-name
                          (string-match "/libguestfs\\>"
                              (buffer-file-name))
                          (not (string-equal mode-name "Change Log"))
                          (not (string-equal mode-name "Makefile")))
                     (setq indent-tabs-mode nil))))
 
 ;;; When editing C sources in libguestfs, use this style.
 (defun libguestfs-c-mode ()
   "C mode with adjusted defaults for use with libguestfs."
   (interactive)
   (c-set-style "K&R")
   (setq c-indent-level 2)
   (setq c-basic-offset 2))
 (add-hook 'c-mode-hook
           '(lambda () (if (string-match "/libguestfs\\>"
                               (buffer-file-name))
                           (libguestfs-c-mode))))

=head2 変更のテスト方法

コンパイル時に警告を有効にします（そして、これは見つけた問題をすべて修正します）:

 ./configure --enable-gcc-warnings

有用なターゲットは次のとおりです:

=over 4

=item C<make check>

一般的なテスト群を実行します。

=item C<make syntax-check -j1 -k>

さまざまなコードにおける構文および形式の問題を確認します。

=item C<make check-valgrind>

valgrind にあるテスト群のサブセットを実行します。

=item C<make check-valgrind-local-guests>

ローカルにインストールされた libvirt 仮想マシン (読み込み専用) を使用して、valgrind にあるテスト群のサブセットを実行します。

=item C<make check-with-appliance>

Runs all tests using default appliance back-end.  This only has any effect
if a non-default backend was selected using C<./configure
--with-default-backend=...>

=item C<make check-valgrind-with-appliance>

Run a subset of the test suite under valgrind using the default appliance
back-end.

=item C<make check-valgrind-with-appliance>

Run a subset of the test suite under valgrind using the default appliance
back-end.

=item C<make check-with-upstream-qemu>

Runs all tests using a local qemu binary.  It looks for the qemu binary in
QEMUDIR (defaults to C<$HOME/d/qemu>), but you can set this to another
directory on the command line, eg:

 make check-with-upstream-qemu QEMUDIR=/usr/src/qemu

=item C<make check-with-upstream-libvirt>

Runs all tests using a local libvirt.  This only has any effect if the
libvirt backend was selected using C<./configure
--with-default-backend=libvirt>

It looks for libvirt in LIBVIRTDIR (defaults to C<$HOME/d/libvirt>), but you
can set this to another directory on the command line, eg:

 make check-with-upstream-libvirt LIBVIRTDIR=/usr/src/libvirt

=item C<make check-slow>

Runs some slow/long-running tests which are not run by default.

=item C<make extra-tests>

Equivalent to running all C<make check-*> rules (but not C<make check>).

=back

=head2 DAEMON CUSTOM PRINTF FORMATTERS

In the daemon code we have created custom printf formatters C<%Q> and C<%R>,
which are used to do shell quoting.

=over 4

=item %Q

シンプルなシェルクオート文字列。すべての空白と他のシェル文字がエスケープされます。

=item %R

Same as C<%Q> except the string is treated as a path which is prefixed by
the sysroot.

=back

例:

 asprintf (&cmd, "cat %R", path);

C<cat /sysroot/some\ path\ with\ spaces> を生成します

I<Note:> Do I<not> use these when you are passing parameters to the
C<command{,r,v,rv}()> functions.  These parameters do NOT need to be quoted
because they are not passed via the shell (instead, straight to exec).  You
probably want to use the C<sysroot_path()> function however.

=head2 新しい API アクションの提出方法

パッチをメーリングリストに提出します: L<http://www.redhat.com/mailman/listinfo/libguestfs> および
L<rjones@redhat.com> (Cc)。

=head2 国際化 (i18n) サポート

We support i18n (gettext anyhow) in the library.

However many messages come from the daemon, and we don't translate those at
the moment.  One reason is that the appliance generally has all locale files
removed from it, because they take up a lot of space.  So we'd have to readd
some of those, as well as copying our PO files into the appliance.

Debugging messages are never translated, since they are intended for the
programmers.

=head2 ソースコードのサブディレクトリー

=over 4

=item C<align>

L<virt-alignment-scan(1)> のコマンドおよびドキュメント。

=item C<appliance>

libguestfs アプライアンス、スクリプトなどを構築します。

=item C<bash>

Bash tab-completion scripts.

=item C<build-aux>

autotools により使用されるさまざまなビルドスクリプト。

=item C<cat>

L<virt-cat(1)>, L<virt-filesystems(1)> および L<virt-ls(1)> のコマンドおよびドキュメント。

=item C<contrib>

外部の貢献、実験的な部分です。

=item C<daemon>

libguestfs アプライアンスの中で実行され、アクションを実行しているデーモン。

=item C<df>

L<virt-df(1)> のコマンドおよびドキュメント。

=item C<edit>

L<virt-edit(1)> のコマンドおよびドキュメント。

=item C<examples>

C API のコード例。

=item C<fish>

L<guestfish(1)> コマンドラインシェル、および L<virt-copy-in(1)>, L<virt-copy-out(1)>,
L<virt-tar-in(1)>, L<virt-tar-out(1)> のようなさまざまなシェルスクリプト。

=item C<format>

L<virt-format(1)> のコマンドおよびドキュメント。

=item C<fuse>

L<guestmount(1)>, libguestfs の上に組み立てられた FUSE (ユーザー空間ファイルシステム)。

=item C<generator>

The crucially important generator, used to automatically generate large
amounts of boilerplate C code for things like RPC and bindings.

=item C<gnulib>

gnulib はポートブルなライブラリとして使用されます。gnulib のコピーがこの下に含まれます。

=item C<html>

生成された HTML マニュアルページ。

=item C<inspector>

L<virt-inspector(1)>, 仮想マシンイメージ検査ツール。

=item C<logo>

Logo used on the website.  The fish is called Arthur by the way.

=item C<m4>

autoconf により使用される M4 マクロ。

=item C<po>

シンプルな gettext 文字列の翻訳。

=item C<po-docs>

The build infrastructure and PO files for translations of manpages and POD
files.  Eventually this will be combined with the C<po> directory, but that
is rather complicated.

=item C<rescue>

L<virt-rescue(1)> のコマンドおよびドキュメント。

=item C<resize>

L<virt-resize(1)> のコマンドおよびドキュメント。

=item C<sparsify>

L<virt-sparsify(1)> のコマンドおよびドキュメント。

=item C<src>

C ライブラリーのソースコード。

=item C<sysprep>

L<virt-sysprep(1)> コマンドおよびドキュメント。

=item C<tests>

テストします。

=item C<test-tool>

エンドユーザーが QEMU/カーネルの組み合わせが libguestfs で動作するかどうかを確認するためのテストツールです。

=item C<tmp>

テストを実行するときに一時ファイルのために使用されます (C</tmp>
などの代わり)。この理由は、一連のテストが他者により作成されたアプライアンスを上書きすることなく、複数の libguestfs
並行テストを実行できるようにするためです。

=item C<tools>

Perl で書かれたコマンドラインツール (L<virt-win-reg(1)> および他の多くのもの)。

=item C<csharp>

=item C<erlang>

=item C<gobject>

=item C<haskell>

=item C<java>

=item C<lua>

=item C<ocaml>

=item C<php>

=item C<perl>

=item C<python>

=item C<ruby>

言語バインディング。

=back

=head2 MAKING A STABLE RELEASE

When we make a stable release, there are several steps documented here.  See
L</LIBGUESTFS VERSION NUMBERS> for general information about the stable
branch policy.

=over 4

=item *

Check C<make && make check> works on at least Fedora, Debian and Ubuntu.

=item *

C<guestfs-release-notes.pod> をファイナライズします。

=item *

ロードマップを更新します。

=item *

C<src/api-support/update-from-tarballs.sh> を実行します。

=item *

Transifex からのプッシュおよびプル。

次を実行します:

 tx push -s

最新の POT ファイルを Transifex にプッシュします。そして、次を実行します:

 ./tx-pull.sh

これは最新の翻訳された C<*.po> ファイルを取り出すためのラッパーです。

=item *

Consider updating gnulib to latest upstream version.

=item *

L<http://libguestfs.org/download> の下に新しい安定版および開発版のディレクトリーを作成します。

=item *

Edit C<index.html.in> on website.

=item *

git に分岐を作成します:

 git tag -a 1.XX.0 -m "Version 1.XX.0 (安定版)"
 git tag -a 1.YY.0 -m "Version 1.YY.0 (開発版)"
 git branch stable-1.XX
 git push origin tag 1.XX.0 1.YY.0 stable-1.XX

=back

=head1 制限

=head2 プロトコル制限

Internally libguestfs uses a message-based protocol to pass API calls and
their responses to and from a small "appliance" (see L</INTERNALS> for
plenty more detail about this).  The maximum message size used by the
protocol is slightly less than 4 MB.  For some API calls you may need to be
aware of this limit.  The API calls which may be affected are individually
documented, with a link back to this section of the documentation.

In libguestfs E<lt> 1.19.32, several calls had to encode either their entire
argument list or their entire return value (or sometimes both)  in a single
protocol message, and this gave them an arbitrary limitation on how much
data they could handle.  For example, L</guestfs_cat> could only download a
file if it was less than around 4 MB in size.  In later versions of
libguestfs, some of these limits have been removed.  The APIs which were
previously limited but are now unlimited (except perhaps by available
memory) are listed below.  To find out if a specific API is subject to
protocol limits, check for the warning in the API documentation which links
to this section, and remember to check the version of the documentation that
matches the version of libguestfs you are using.

L</guestfs_cat>, L</guestfs_find>, L</guestfs_read_file>,
L</guestfs_read_lines>, L</guestfs_write>, L</guestfs_write_append>,
L</guestfs_lstatlist>, L</guestfs_lxattrlist>, L</guestfs_readlinklist>,
L</guestfs_ls>.

See also L</UPLOADING> and L</DOWNLOADING> for further information about
copying large amounts of data into or out of a filesystem.

=head2 ディスクの最大数

In libguestfs E<ge> 1.19.7, you can query the maximum number of disks that
may be added by calling L</guestfs_max_disks>.  In earlier versions of
libguestfs (ie. where this call is not available) you should assume the
maximum is 25.

The rest of this section covers implementation details, which could change
in future.

virtio-scsi ディスク (QEMU において利用可能ならば初期値) を使用しているとき、現在の制限は B<255>
個のディスクです。virtio-blk (古い初期値) を使用しているとき、約 B<27>
個のディスクです。しかし、実装の詳細やネットワークが有効化されているかどうかにより、変化する可能性があります。

libguestfs により使用される virtio-scsi はディスクあたり一つのターゲットを使用するよう設定されます。256
個のターゲットが利用可能です。

virtio-blk はディスクあたり 1 仮想 PCI を消費します。PCI は 31
スロットに制限されます。これらのいくつかは他の目的のために使用されます。

一つの仮想ディスクが libguestfs により内部的に使用されます。

libguestfs 1.19.7 以前、ディスク名は 1 文字である必要がありました (例: C</dev/sda> から
C</dev/sdz>)。そして、一つのディスクが予約されるので、その制限は 25 でした。これはそれ以降のバージョンにおいて修正されました。

libguestfs E<ge> 1.20 はディスクの活性挿入をできます。 L</HOTPLUGGING> 参照。

=head2 ディスクあたりの最大パーティション数

virtio はディスクあたりの最大パーティション数を B<15> に制限します。

これはマイナーデバイス番号のために 4 ビットを予約しているからです（つまり C</dev/vda>、および C</dev/vda1> から
C</dev/vda15> まで）。

15 よりも多くのパーティションを持つディスクを接続すると、追加のパーティションは libguestfs により無視されます。

=head2 ディスクの最大容量

制限はおそらく 2**63-1 から 2**64-1 バイトの間です。

We have tested block devices up to 1 exabyte (2**60 or
1,152,921,504,606,846,976 bytes) using sparse files backed by an XFS host
filesystem.

Although libguestfs probably does not impose any limit, the underlying host
storage will.  If you store disk images on a host ext4 filesystem, then the
maximum size will be limited by the maximum ext4 file size (currently 16
TB).  If you store disk images as host logical volumes then you are limited
by the maximum size of an LV.

For the hugest disk image files, we recommend using XFS on the host for
storage.

=head2 パーティションの最大容量

The MBR (ie. classic MS-DOS) partitioning scheme uses 32 bit sector
numbers.  Assuming a 512 byte sector size, this means that MBR cannot
address a partition located beyond 2 TB on the disk.

It is recommended that you use GPT partitions on disks which are larger than
this size.  GPT uses 64 bit sector numbers and so can address partitions
which are theoretically larger than the largest disk we could support.

=head2 ファイルシステム、ファイル、ディレクトリーの最大容量

This depends on the filesystem type.  libguestfs itself does not impose any
known limit.  Consult Wikipedia or the filesystem documentation to find out
what these limits are.

=head2 最大アップロード数およびダウンロード数

API 関数 L</guestfs_upload>, L</guestfs_download>, L</guestfs_tar_in>,
L</guestfs_tar_out> および類似のものは、アップロードとダウンロードの数量に制限がありません。

=head2 検査の制限

The inspection code has several arbitrary limits on things like the size of
Windows Registry hive it will read, and the length of product name.  These
are intended to stop a malicious guest from consuming arbitrary amounts of
memory and disk space on the host, and should not be reached in practice.
See the source code for more information.

=head1 環境変数

=over 4

=item FEBOOTSTRAP_KERNEL

=item FEBOOTSTRAP_MODULES

When using supermin E<ge> 4.1.0, these have been renamed L</SUPERMIN_KERNEL>
and L</SUPERMIN_MODULES>.

=item LIBGUESTFS_APPEND

仮想マシンのカーネルに追加のオプションを渡します。

=item LIBGUESTFS_ATTACH_METHOD

<<<<<<< HEAD
Choose the default way to create the appliance.  See
L</guestfs_set_attach_method> and L</ATTACH METHOD>.
=======
This is the old way to set C<LIBGUESTFS_BACKEND>.

=item LIBGUESTFS_BACKEND

Choose the default way to create the appliance.  See L</guestfs_set_backend>
and L</BACKEND>.
>>>>>>> 919110f7

=item LIBGUESTFS_CACHEDIR

The location where libguestfs will cache its appliance, when using a
supermin appliance.  The appliance is cached and shared between all handles
which have the same effective user ID.

If C<LIBGUESTFS_CACHEDIR> is not set, then C<TMPDIR> is used.  If C<TMPDIR>
is not set, then C</var/tmp> is used.

See also L</LIBGUESTFS_TMPDIR>, L</guestfs_set_cachedir>.

=item LIBGUESTFS_DEBUG

Set C<LIBGUESTFS_DEBUG=1> to enable verbose messages.  This has the same
effect as calling C<guestfs_set_verbose (g, 1)>.

=item LIBGUESTFS_MEMSIZE

Set the memory allocated to the qemu process, in megabytes.  For example:

 LIBGUESTFS_MEMSIZE=700

=item LIBGUESTFS_PATH

Set the path that libguestfs uses to search for a supermin appliance.  See
the discussion of paths in section L</PATH> above.

=item LIBGUESTFS_QEMU

Set the default qemu binary that libguestfs uses.  If not set, then the qemu
which was found at compile time by the configure script is used.

上の L</QEMU WRAPPERS> 参照。

=item LIBGUESTFS_TMPDIR

The location where libguestfs will store temporary files used by each
handle.

If C<LIBGUESTFS_TMPDIR> is not set, then C<TMPDIR> is used.  If C<TMPDIR> is
not set, then C</tmp> is used.

See also L</LIBGUESTFS_CACHEDIR>, L</guestfs_set_tmpdir>.

=item LIBGUESTFS_TRACE

コマンドトレースを有効にするには C<LIBGUESTFS_TRACE=1> を設定します。これは C<guestfs_set_trace (g,
1)> の呼び出しと同じ効果があります。

=item パス

Libguestfs may run some external programs, and relies on C<$PATH> being set
<<<<<<< HEAD
to a reasonable value.  If using the libvirt attach-method, libvirt will not
work at all unless C<$PATH> contains the path of qemu/KVM.  Note that PHP by
=======
to a reasonable value.  If using the libvirt backend, libvirt will not work
at all unless C<$PATH> contains the path of qemu/KVM.  Note that PHP by
>>>>>>> 919110f7
default removes C<$PATH> from the environment which tends to break
everything.

=item SUPERMIN_KERNEL

=item SUPERMIN_MODULES

These two environment variables allow the kernel that libguestfs uses in the
appliance to be selected.  If C<$SUPERMIN_KERNEL> is not set, then the most
recent host kernel is chosen.  For more information about kernel selection,
see L<supermin-helper(8)>.  This feature is only available in supermin /
febootstrap E<ge> 3.8.

=item TMPDIR

See L</LIBGUESTFS_CACHEDIR>, L</LIBGUESTFS_TMPDIR>.

=back

=head1 関連項目

L<guestfs-examples(3)>, L<guestfs-erlang(3)>, L<guestfs-java(3)>,
L<guestfs-lua(3)>, L<guestfs-ocaml(3)>, L<guestfs-perl(3)>,
L<guestfs-python(3)>, L<guestfs-ruby(3)>, L<guestfish(1)>, L<guestmount(1)>,
L<virt-alignment-scan(1)>, L<virt-cat(1)>, L<virt-copy-in(1)>,
L<virt-copy-out(1)>, L<virt-df(1)>, L<virt-edit(1)>, L<virt-filesystems(1)>,
L<virt-format(1)>, L<virt-inspector(1)>, L<virt-list-filesystems(1)>,
L<virt-list-partitions(1)>, L<virt-ls(1)>, L<virt-make-fs(1)>,
L<virt-rescue(1)>, L<virt-resize(1)>, L<virt-sparsify(1)>,
L<virt-sysprep(1)>, L<virt-tar(1)>, L<virt-tar-in(1)>, L<virt-tar-out(1)>,
L<virt-win-reg(1)>, L<guestfs-faq(1)>, L<guestfs-performance(1)>,
L<guestfs-release-notes(1)>, L<guestfs-testing(1)>,
L<libguestfs-test-tool(1)>, L<libguestfs-make-fixed-appliance(1)>,
L<supermin(8)>, L<supermin-helper(8)>, L<qemu(1)>, L<hivex(3)>, L<stap(1)>,
L<http://libguestfs.org/>.

同じ目的を持つツール: L<fdisk(8)>, L<parted(8)>, L<kpartx(8)>, L<lvm(8)>,
L<disktype(1)>.

=head1 著者

Richard W.M. Jones (C<rjones at redhat dot com>)

=head1 COPYRIGHT

Copyright (C) 2009-2013 Red Hat Inc.
<|MERGE_RESOLUTION|>--- conflicted
+++ resolved
@@ -1215,21 +1215,6 @@
  
  exec qemu-kvm -machine pc,accel=tcg "${args[@]}"
 
-<<<<<<< HEAD
-=head2 ATTACH METHOD
-
-The attach method controls how libguestfs creates and/or connects to the
-back-end daemon, eg. by starting qemu directly, or by using libvirt to
-manage an appliance, or connecting to an already running daemon.
-
-You can set the attach method by calling L</guestfs_set_attach_method>, or
-by setting the environment variable C<LIBGUESTFS_ATTACH_METHOD>.
-
-Possible attach methods are described below:
-
-=over 4
-
-=======
 =begin HTML
 
 <!-- old anchor for the next section --> <a name="attach-method"/>
@@ -1252,16 +1237,12 @@
 
 =item C<direct>
 
->>>>>>> 919110f7
 =item C<appliance>
 
 Run qemu directly to launch an appliance.
 
-<<<<<<< HEAD
-=======
 C<direct> and C<appliance> are synonyms.
 
->>>>>>> 919110f7
 This is the ordinary method and normally the default, but see the note
 below.
 
@@ -1272,17 +1253,10 @@
 Use libvirt to launch and manage the appliance.
 
 The optional I<URI> is the libvirt connection URI to use (see
-<<<<<<< HEAD
-L<http://libvirt.org/uri.html>).  The typical libvirt attach method with a
-URI would be C<libvirt:qemu:///session>
-
-The libvirt attach method supports more features, including hotplugging (see
-=======
 L<http://libvirt.org/uri.html>).  The typical libvirt backend with a URI
 would be C<libvirt:qemu:///session>
 
 The libvirt backend supports more features, including hotplugging (see
->>>>>>> 919110f7
 L</HOTPLUGGING>) and sVirt.
 
 =item C<unix:I<path>>
@@ -1295,18 +1269,6 @@
 
 =back
 
-<<<<<<< HEAD
-C<appliance> is usually the default attach method.  However since libguestfs
-E<ge> 1.19.24, libguestfs can be built with a different default by doing:
-
- ./configure --with-default-attach-method=...
-
-To find out if libguestfs was compiled with a different default attach
-method, do:
-
- unset LIBGUESTFS_ATTACH_METHOD
- guestfish get-attach-method
-=======
 C<direct> is usually the default backend.  However since libguestfs E<ge>
 1.19.24, libguestfs can be built with a different default by doing:
 
@@ -1316,7 +1278,6 @@
 
  unset LIBGUESTFS_BACKEND
  guestfish get-backend
->>>>>>> 919110f7
 
 =head2 ATTACHING TO RUNNING DAEMONS
 
@@ -3616,11 +3577,6 @@
 Run a subset of the test suite under valgrind using the default appliance
 back-end.
 
-=item C<make check-valgrind-with-appliance>
-
-Run a subset of the test suite under valgrind using the default appliance
-back-end.
-
 =item C<make check-with-upstream-qemu>
 
 Runs all tests using a local qemu binary.  It looks for the qemu binary in
@@ -4043,17 +3999,12 @@
 
 =item LIBGUESTFS_ATTACH_METHOD
 
-<<<<<<< HEAD
-Choose the default way to create the appliance.  See
-L</guestfs_set_attach_method> and L</ATTACH METHOD>.
-=======
 This is the old way to set C<LIBGUESTFS_BACKEND>.
 
 =item LIBGUESTFS_BACKEND
 
 Choose the default way to create the appliance.  See L</guestfs_set_backend>
 and L</BACKEND>.
->>>>>>> 919110f7
 
 =item LIBGUESTFS_CACHEDIR
 
@@ -4107,13 +4058,8 @@
 =item パス
 
 Libguestfs may run some external programs, and relies on C<$PATH> being set
-<<<<<<< HEAD
-to a reasonable value.  If using the libvirt attach-method, libvirt will not
-work at all unless C<$PATH> contains the path of qemu/KVM.  Note that PHP by
-=======
 to a reasonable value.  If using the libvirt backend, libvirt will not work
 at all unless C<$PATH> contains the path of qemu/KVM.  Note that PHP by
->>>>>>> 919110f7
 default removes C<$PATH> from the environment which tends to break
 everything.
 
