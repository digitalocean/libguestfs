--- conflicted
+++ resolved
@@ -91,22 +91,12 @@
 
 =head1 TRYING OUT A DIFFERENT VERSION OF LIBVIRT
 
-<<<<<<< HEAD
-To find out which attach-method is the default in your libguestfs package,
-do:
-
- unset LIBGUESTFS_ATTACH_METHOD
- guestfish get-attach-method
-
-If you are using the libvirt attach-method, then you can try out a different
-=======
 To find out which backend is the default in your libguestfs package, do:
 
  unset LIBGUESTFS_BACKEND
  guestfish get-backend
 
 If you are using the libvirt backend, then you can try out a different
->>>>>>> 919110f7
 (eg. upstream) version of libvirt by running these commands (I<not> as
 root):
 
@@ -120,34 +110,6 @@
 
 =head1 TRYING OUT WITH / WITHOUT LIBVIRT
 
-<<<<<<< HEAD
-To find out which attach-method is the default in your libguestfs package,
-do:
-
- unset LIBGUESTFS_ATTACH_METHOD
- guestfish get-attach-method
-
-If you are using the libvirt attach-method, you can try without
-(ie. libguestfs directly launching qemu) by doing:
-
- export LIBGUESTFS_ATTACH_METHOD=appliance
-
-Or if you are using the default (appliance) attach-method, then you can try
-libvirt:
-
- export LIBGUESTFS_ATTACH_METHOD=libvirt
-
-or with libvirt and a specific L<libvirt URI|http://libvirt.org/uri.html>:
-
- export LIBGUESTFS_ATTACH_METHOD=libvirt:qemu:///session
-
-=head1 TRYING OUT DIFFERENT SELINUX SETTINGS
-
-To find out which attach-method is the default in your libguestfs package,
-do:
-
- LIBGUESTFS_ATTACH_METHOD= guestfish get-attach-method
-=======
 To find out which backend is the default in your libguestfs package, do:
 
  unset LIBGUESTFS_BACKEND
@@ -172,7 +134,6 @@
 
  unset LIBGUESTFS_BACKEND
  guestfish get-backend
->>>>>>> 919110f7
 
 To find out if SELinux is being used, do:
 
