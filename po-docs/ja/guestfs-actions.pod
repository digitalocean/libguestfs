=encoding utf8

=head2 guestfs_acl_delete_def_file

 int
 guestfs_acl_delete_def_file (guestfs_h *g,
                              const char *dir);

この関数はディレクトリー C<dir> に設定されている標準の POSIX アクセス制御リスト (ACL: Access Control List)
を削除します。

この関数は、成功のとき 0 を、エラーのとき -1 を返します。

(Added in 1.19.63)

=head2 guestfs_acl_get_file

 char *
 guestfs_acl_get_file (guestfs_h *g,
                       const char *path,
                       const char *acltype);

This function returns the POSIX Access Control List (ACL) attached to
C<path>.  The ACL is returned in "long text form" (see L<acl(5)>).

The C<acltype> parameter may be:

=over 4

=item C<access>

Return the ordinary (access) ACL for any file, directory or other filesystem
object.

=item C<default>

Return the default ACL.  Normally this only makes sense if C<path> is a
directory.

=back

この関数は文字列を返します。エラー時は NULL です。 I<呼び出し元は使用後に返された文字列を開放する必要があります>。

(Added in 1.19.63)

=head2 guestfs_acl_set_file

 int
 guestfs_acl_set_file (guestfs_h *g,
                       const char *path,
                       const char *acltype,
                       const char *acl);

This function sets the POSIX Access Control List (ACL) attached to C<path>.
The C<acl> parameter is the new ACL in either "long text form" or "short
text form" (see L<acl(5)>).

The C<acltype> parameter may be:

=over 4

=item C<access>

Set the ordinary (access) ACL for any file, directory or other filesystem
object.

=item C<default>

Set the default ACL.  Normally this only makes sense if C<path> is a
directory.

=back

この関数は、成功のとき 0 を、エラーのとき -1 を返します。

(Added in 1.19.63)

=head2 guestfs_add_cdrom

 int
 guestfs_add_cdrom (guestfs_h *g,
                    const char *filename);

I<This function is deprecated.> In new code, use the L</guestfs_add_drive>
call instead.

Deprecated functions will not be removed from the API, but the fact that
they are deprecated indicates that there are problems with correct use of
these functions.

この関数は仮想 CD-ROM ディスクイメージを仮想マシンに追加します。

B<Do not use this function!> ISO files are just ordinary read-only disk
images.  Use C<guestfs_add_drive_ro> instead.

この関数は、成功のとき 0 を、エラーのとき -1 を返します。

(0.3 において追加)

=head2 guestfs_add_domain

 int
 guestfs_add_domain (guestfs_h *g,
                     const char *dom,
                     ...);

You may supply a list of optional arguments to this call.  Use zero or more
of the following pairs of parameters, and terminate the list with C<-1> on
its own.  See L</CALLS WITH OPTIONAL ARGUMENTS>.

 GUESTFS_ADD_DOMAIN_LIBVIRTURI, const char *libvirturi,
 GUESTFS_ADD_DOMAIN_READONLY, int readonly,
 GUESTFS_ADD_DOMAIN_IFACE, const char *iface,
 GUESTFS_ADD_DOMAIN_LIVE, int live,
 GUESTFS_ADD_DOMAIN_ALLOWUUID, int allowuuid,
 GUESTFS_ADD_DOMAIN_READONLYDISK, const char *readonlydisk,

This function adds the disk(s) attached to the named libvirt domain C<dom>.
It works by connecting to libvirt, requesting the domain and domain XML from
libvirt, parsing it for disks, and calling C<guestfs_add_drive_opts> on each
one.

The number of disks added is returned.  This operation is atomic: if an
error is returned, then no disks are added.

This function does some minimal checks to make sure the libvirt domain is
not running (unless C<readonly> is true).  In a future version we will try
to acquire the libvirt lock on each disk.

Disks must be accessible locally.  This often means that adding disks from a
remote libvirt connection (see L<http://libvirt.org/remote.html>)  will fail
unless those disks are accessible via the same device path locally too.

The optional C<libvirturi> parameter sets the libvirt URI (see
L<http://libvirt.org/uri.html>).  If this is not set then we connect to the
default libvirt URI (or one set through an environment variable, see the
libvirt documentation for full details).

The optional C<live> flag controls whether this call will try to connect to
a running virtual machine C<guestfsd> process if it sees a suitable
E<lt>channelE<gt> element in the libvirt XML definition.  The default (if
the flag is omitted) is never to try.  See L<guestfs(3)/ATTACHING TO RUNNING
DAEMONS> for more information.

If the C<allowuuid> flag is true (default is false) then a UUID I<may> be
passed instead of the domain name.  The C<dom> string is treated as a UUID
first and looked up, and if that lookup fails then we treat C<dom> as a name
as usual.

The optional C<readonlydisk> parameter controls what we do for disks which
are marked E<lt>readonly/E<gt> in the libvirt XML.  Possible values are:

=over 4

=item readonlydisk = "error"

C<readonly> が偽ならば:

The whole call is aborted with an error if any disk with the
E<lt>readonly/E<gt> flag is found.

C<readonly> が真ならば:

E<lt>readonly/E<gt> フラグを持つディスクは読み込み専用で追加されます。

=item readonlydisk = "read"

C<readonly> が偽ならば:

E<lt>readonly/E<gt> フラグを持つディスクは読み込み専用で追加されます。他のディスクは読み書き用で追加されます。

C<readonly> が真ならば:

E<lt>readonly/E<gt> フラグを持つディスクは読み込み専用で追加されます。

=item readonlydisk = "write" (デフォルト)

C<readonly> が偽ならば:

E<lt>readonly/E<gt> フラグを持つディスクは読み書き用で追加されます。

C<readonly> が真ならば:

E<lt>readonly/E<gt> フラグを持つディスクは読み込み専用で追加されます。

=item readonlydisk = "ignore"

C<readonly> が真または偽ならば:

E<lt>readonly/E<gt> フラグのあるディスクはスキップされます

=back

The other optional parameters are passed directly through to
C<guestfs_add_drive_opts>.

この関数はエラーのとき -1 を返します。

(1.7.4 において追加)

=head2 guestfs_add_domain_va

 int
 guestfs_add_domain_va (guestfs_h *g,
                        const char *dom,
                        va_list args);

これは L</guestfs_add_domain> の "va_list variant" です。

L</CALLS WITH OPTIONAL ARGUMENTS> 参照。

=head2 guestfs_add_domain_argv

 int
 guestfs_add_domain_argv (guestfs_h *g,
                          const char *dom,
                          const struct guestfs_add_domain_argv *optargs);

これは L</guestfs_add_domain> の "argv variant" です。

L</CALLS WITH OPTIONAL ARGUMENTS> 参照。

=head2 guestfs_add_drive

 int
 guestfs_add_drive (guestfs_h *g,
                    const char *filename);

This function is provided for backwards compatibility with earlier versions
of libguestfs.  It simply calls L</guestfs_add_drive_opts> with no optional
arguments.

(0.3 において追加)



=head2 guestfs_add_drive_opts

 int
 guestfs_add_drive_opts (guestfs_h *g,
                         const char *filename,
                         ...);

You may supply a list of optional arguments to this call.  Use zero or more
of the following pairs of parameters, and terminate the list with C<-1> on
its own.  See L</CALLS WITH OPTIONAL ARGUMENTS>.

 GUESTFS_ADD_DRIVE_OPTS_READONLY, int readonly,
 GUESTFS_ADD_DRIVE_OPTS_FORMAT, const char *format,
 GUESTFS_ADD_DRIVE_OPTS_IFACE, const char *iface,
 GUESTFS_ADD_DRIVE_OPTS_NAME, const char *name,
 GUESTFS_ADD_DRIVE_OPTS_LABEL, const char *label,
 GUESTFS_ADD_DRIVE_OPTS_PROTOCOL, const char *protocol,
 GUESTFS_ADD_DRIVE_OPTS_SERVER, char *const *server,
 GUESTFS_ADD_DRIVE_OPTS_USERNAME, const char *username,

This function adds a disk image called C<filename> to the handle.
C<filename> may be a regular host file or a host device.

When this function is called before C<guestfs_launch> (the usual case) then
the first time you call this function, the disk appears in the API as
C</dev/sda>, the second time as C</dev/sdb>, and so on.

In libguestfs E<ge> 1.20 you can also call this function after launch (with
some restrictions).  This is called "hotplugging".  When hotplugging, you
must specify a C<label> so that the new disk gets a predictable name.  For
more information see L<guestfs(3)/HOTPLUGGING>.

You don't necessarily need to be root when using libguestfs.  However you
obviously do need sufficient permissions to access the filename for whatever
operations you want to perform (ie. read access if you just want to read the
image or write access if you want to modify the image).

この呼び出しは C<filename> が存在するかを確認します。

C<filename> may be the special string C<"/dev/null">.  See L<guestfs(3)/NULL
DISKS>.

オプション引数は次のとおりです:

=over 4

=item C<readonly>

If true then the image is treated as read-only.  Writes are still allowed,
but they are stored in a temporary snapshot overlay which is discarded at
the end.  The disk that you add is not modified.

=item C<format>

This forces the image format.  If you omit this (or use C<guestfs_add_drive>
or C<guestfs_add_drive_ro>) then the format is automatically detected.
Possible formats include C<raw> and C<qcow2>.

Automatic detection of the format opens you up to a potential security hole
when dealing with untrusted raw-format images.  See CVE-2010-3851 and
RHBZ#642934.  Specifying the format closes this security hole.

=item C<iface>

This rarely-used option lets you emulate the behaviour of the deprecated
C<guestfs_add_drive_with_if> call (q.v.)

=item C<name>

The name the drive had in the original guest, e.g. C</dev/sdb>.  This is
used as a hint to the guest inspection process if it is available.

=item C<label>

Give the disk a label.  The label should be a unique, short string using
I<only> ASCII characters C<[a-zA-Z]>.  As well as its usual name in the API
(such as C</dev/sda>), the drive will also be named
C</dev/disk/guestfs/I<label>>.

L<guestfs(3)/ディスクラベル>を参照してください。

=item C<protocol>

The optional protocol argument can be used to select an alternate source
protocol.

See also: L<guestfs(3)/REMOTE STORAGE>.

=over 4

=item C<protocol = "file">

C<filename> is interpreted as a local file or device.  This is the default
if the optional protocol parameter is omitted.

=item C<protocol = "gluster">

Connect to the GlusterFS server.  The C<server> parameter must also be
supplied - see below.

See also: L<guestfs(3)/GLUSTER>

=item C<protocol = "nbd">

Connect to the Network Block Device server.  The C<server> parameter must
also be supplied - see below.

See also: L<guestfs(3)/NETWORK BLOCK DEVICE>.

=item C<protocol = "rbd">

Connect to the Ceph (librbd/RBD) server.  The C<server> parameter must also
be supplied - see below.

See also: L<guestfs(3)/CEPH>.

=item C<protocol = "sheepdog">

Connect to the Sheepdog server.  The C<server> parameter may also be
supplied - see below.

See also: L<guestfs(3)/SHEEPDOG>.

=item C<protocol = "ssh">

Connect to the Secure Shell (ssh) server.

The C<server> parameter must be supplied.  The C<username> parameter may be
supplied.  See below.

See also: L<guestfs(3)/SSH>.

=back

=item C<server>

For protocols which require access to a remote server, this is a list of
server(s).

 Protocol       Number of servers required
 --------       --------------------------
 file           List must be empty or param not used at all
 gluster        Exactly one
 nbd            Exactly one
 rbd            One or more
 sheepdog       Zero or more
 ssh            Exactly one

Each list element is a string specifying a server.  The string must be in
one of the following formats:

 hostname
 hostname:port
 tcp:hostname
 tcp:hostname:port
 unix:/path/to/socket

If the port number is omitted, then the standard port number for the
protocol is used (see C</etc/services>).

=item C<username>

For the C<ssh> protocol only, this specifies the remote username.

If not given, then the local username is used.  But note this sometimes may
give unexpected results, for example if using the libvirt backend and if the
libvirt backend is configured to start the qemu appliance as a special user
such as C<qemu.qemu>.  If in doubt, specify the remote username you want.

=back

この関数は、成功のとき 0 を、エラーのとき -1 を返します。

(1.5.23 において追加)

=head2 guestfs_add_drive_opts_va

 int
 guestfs_add_drive_opts_va (guestfs_h *g,
                            const char *filename,
                            va_list args);

これは L</guestfs_add_drive_opts> の "va_list variant" です。

L</CALLS WITH OPTIONAL ARGUMENTS> 参照。

=head2 guestfs_add_drive_opts_argv

 int
 guestfs_add_drive_opts_argv (guestfs_h *g,
                              const char *filename,
                              const struct guestfs_add_drive_opts_argv *optargs);

これは L</guestfs_add_drive_opts> の "argv variant" です。

L</CALLS WITH OPTIONAL ARGUMENTS> 参照。

=head2 guestfs_add_drive_ro

 int
 guestfs_add_drive_ro (guestfs_h *g,
                       const char *filename);

I<この関数は推奨されません。> 新しいコードでは、代わりに L</guestfs_copy_device_to_device> を使用してください。

この関数は、成功のとき 0 を、エラーのとき -1 を返します。

(1.0.38 において追加)

=head2 guestfs_add_drive_ro_with_if

 int
 guestfs_add_drive_ro_with_if (guestfs_h *g,
                               const char *filename,
                               const char *iface);

I<This function is deprecated.> In new code, use the L</guestfs_add_drive>
call instead.

Deprecated functions will not be removed from the API, but the fact that
they are deprecated indicates that there are problems with correct use of
these functions.

This is the same as C<guestfs_add_drive_ro> but it allows you to specify the
QEMU interface emulation to use at run time.

この関数は、成功のとき 0 を、エラーのとき -1 を返します。

(1.0.84 において追加)

=head2 guestfs_add_drive_with_if

 int
 guestfs_add_drive_with_if (guestfs_h *g,
                            const char *filename,
                            const char *iface);

I<This function is deprecated.> In new code, use the L</guestfs_add_drive>
call instead.

Deprecated functions will not be removed from the API, but the fact that
they are deprecated indicates that there are problems with correct use of
these functions.

This is the same as C<guestfs_add_drive> but it allows you to specify the
QEMU interface emulation to use at run time.

この関数は、成功のとき 0 を、エラーのとき -1 を返します。

(1.0.84 において追加)

=head2 guestfs_aug_clear

 int
 guestfs_aug_clear (guestfs_h *g,
                    const char *augpath);

Set the value associated with C<path> to C<NULL>.  This is the same as the
L<augtool(1)> C<clear> command.

この関数は、成功のとき 0 を、エラーのとき -1 を返します。

(1.3.4 において追加)

=head2 guestfs_aug_close

 int
 guestfs_aug_close (guestfs_h *g);

Close the current Augeas handle and free up any resources used by it.  After
calling this, you have to call C<guestfs_aug_init> again before you can use
any other Augeas functions.

この関数は、成功のとき 0 を、エラーのとき -1 を返します。

(0.7 において追加)

=head2 guestfs_aug_defnode

 struct guestfs_int_bool *
 guestfs_aug_defnode (guestfs_h *g,
                      const char *name,
                      const char *expr,
                      const char *val);

Defines a variable C<name> whose value is the result of evaluating C<expr>.

If C<expr> evaluates to an empty nodeset, a node is created, equivalent to
calling C<guestfs_aug_set> C<expr>, C<value>.  C<name> will be the nodeset
containing that single node.

On success this returns a pair containing the number of nodes in the
nodeset, and a boolean flag if a node was created.

This function returns a C<struct guestfs_int_bool *>, or NULL if there was
an error.  I<The caller must call C<guestfs_free_int_bool> after use>.

(0.7 において追加)

=head2 guestfs_aug_defvar

 int
 guestfs_aug_defvar (guestfs_h *g,
                     const char *name,
                     const char *expr);

C<expr> を評価した結果の値である Augeas 変数 C<name> を定義します。 C<expr> が NULL ならば、 C<name>
が定義されません。

On success this returns the number of nodes in C<expr>, or C<0> if C<expr>
evaluates to something which is not a nodeset.

この関数はエラーのとき -1 を返します。

(0.7 において追加)

=head2 guestfs_aug_get

 char *
 guestfs_aug_get (guestfs_h *g,
                  const char *augpath);

Look up the value associated with C<path>.  If C<path> matches exactly one
node, the C<value> is returned.

この関数は文字列を返します。エラー時は NULL です。 I<呼び出し元は使用後に返された文字列を開放する必要があります>。

(0.7 において追加)

=head2 guestfs_aug_init

 int
 guestfs_aug_init (guestfs_h *g,
                   const char *root,
                   int flags);

Create a new Augeas handle for editing configuration files.  If there was
any previous Augeas handle associated with this guestfs session, then it is
closed.

あらゆる他の C<guestfs_aug_*> コマンドを使用する前に、これを呼び出す必要があります。

C<root> はファイルシステムのルートです。 C<root> は NULL にできません、代わりに C</> を使用します。

The flags are the same as the flags defined in E<lt>augeas.hE<gt>, the
logical I<or> of the following integers:

=over 4

=item C<AUG_SAVE_BACKUP> = 1

C<.augsave> 拡張子を付けて元のファイルを保持します。

=item C<AUG_SAVE_NEWFILE> = 2

拡張子 C<.augnew> を付けたファイルに変更点を保存し、元を上書きしません。C<AUG_SAVE_BACKUP> を上書きします。

=item C<AUG_TYPE_CHECK> = 4

Typecheck lenses.

This option is only useful when debugging Augeas lenses.  Use of this option
may require additional memory for the libguestfs appliance.  You may need to
set the C<LIBGUESTFS_MEMSIZE> environment variable or call
C<guestfs_set_memsize>.

=item C<AUG_NO_STDINC> = 8

モジュールの標準的な読み込みパスを使用しません。

=item C<AUG_SAVE_NOOP> = 16

Make save a no-op, just record what would have been changed.

=item C<AUG_NO_LOAD> = 32

C<guestfs_aug_init> にツリーを読み込みません。

=back

ハンドルを閉じるために C<guestfs_aug_close> を呼び出せます。

Augeas に関する詳細は L<http://augeas.net/> を参照してください。

この関数は、成功のとき 0 を、エラーのとき -1 を返します。

(0.7 において追加)

=head2 guestfs_aug_insert

 int
 guestfs_aug_insert (guestfs_h *g,
                     const char *augpath,
                     const char *label,
                     int before);

Create a new sibling C<label> for C<path>, inserting it into the tree before
or after C<path> (depending on the boolean flag C<before>).

C<path> must match exactly one existing node in the tree, and C<label> must
be a label, ie. not contain C</>, C<*> or end with a bracketed index C<[N]>.

この関数は、成功のとき 0 を、エラーのとき -1 を返します。

(0.7 において追加)

=head2 guestfs_aug_load

 int
 guestfs_aug_load (guestfs_h *g);

ファイルをツリーの中に読み込みます

See C<aug_load> in the Augeas documentation for the full gory details.

この関数は、成功のとき 0 を、エラーのとき -1 を返します。

(0.7 において追加)

=head2 guestfs_aug_ls

 char **
 guestfs_aug_ls (guestfs_h *g,
                 const char *augpath);

This is just a shortcut for listing C<guestfs_aug_match> C<path/*> and
sorting the resulting nodes into alphabetical order.

This function returns a NULL-terminated array of strings (like
L<environ(3)>), or NULL if there was an error.  I<The caller must free the
strings and the array after use>.

(0.8 において追加)

=head2 guestfs_aug_match

 char **
 guestfs_aug_match (guestfs_h *g,
                    const char *augpath);

Returns a list of paths which match the path expression C<path>.  The
returned paths are sufficiently qualified so that they match exactly one
node in the current tree.

This function returns a NULL-terminated array of strings (like
L<environ(3)>), or NULL if there was an error.  I<The caller must free the
strings and the array after use>.

(0.7 において追加)

=head2 guestfs_aug_mv

 int
 guestfs_aug_mv (guestfs_h *g,
                 const char *src,
                 const char *dest);

ノード C<src> を C<dest> に移動します。 C<src> はただ一つのノードである必要があります。 C<dest>
は存在すると上書きされます。

この関数は、成功のとき 0 を、エラーのとき -1 を返します。

(0.7 において追加)

=head2 guestfs_aug_rm

 int
 guestfs_aug_rm (guestfs_h *g,
                 const char *augpath);

C<path> とすべての子を削除します。

成功すると、これは削除された項目の数が返します。

この関数はエラーのとき -1 を返します。

(0.7 において追加)

=head2 guestfs_aug_save

 int
 guestfs_aug_save (guestfs_h *g);

これにより、すべての保留の変更がディスクに書き込まれます。

The flags which were passed to C<guestfs_aug_init> affect exactly how files
are saved.

この関数は、成功のとき 0 を、エラーのとき -1 を返します。

(0.7 において追加)

=head2 guestfs_aug_set

 int
 guestfs_aug_set (guestfs_h *g,
                  const char *augpath,
                  const char *val);

Set the value associated with C<path> to C<val>.

In the Augeas API, it is possible to clear a node by setting the value to
NULL.  Due to an oversight in the libguestfs API you cannot do that with
this call.  Instead you must use the C<guestfs_aug_clear> call.

この関数は、成功のとき 0 を、エラーのとき -1 を返します。

(0.7 において追加)

=head2 guestfs_available

 int
 guestfs_available (guestfs_h *g,
                    char *const *groups);

This command is used to check the availability of some groups of
functionality in the appliance, which not all builds of the libguestfs
appliance will be able to provide.

The libguestfs groups, and the functions that those groups correspond to,
are listed in L<guestfs(3)/AVAILABILITY>.  You can also fetch this list at
runtime by calling C<guestfs_available_all_groups>.

The argument C<groups> is a list of group names, eg: C<["inotify",
"augeas"]> would check for the availability of the Linux inotify functions
and Augeas (configuration file editing) functions.

The command returns no error if I<all> requested groups are available.

It fails with an error if one or more of the requested groups is unavailable
in the appliance.

If an unknown group name is included in the list of groups then an error is
always returned.

I<注記:>

=over 4

=item *

C<guestfs_feature_available> is the same as this call, but with a slightly
simpler to use API: that call returns a boolean true/false instead of
throwing an error.

=item *

この関数を呼び出す前に C<guestfs_launch> を呼び出す必要があります。

The reason is because we don't know what groups are supported by the
appliance/daemon until it is running and can be queried.

=item *

If a group of functions is available, this does not necessarily mean that
they will work.  You still have to check for errors when calling individual
API functions even if they are available.

=item *

It is usually the job of distro packagers to build complete functionality
into the libguestfs appliance.  Upstream libguestfs, if built from source
with all requirements satisfied, will support everything.

=item *

This call was added in version C<1.0.80>.  In previous versions of
libguestfs all you could do would be to speculatively execute a command to
find out if the daemon implemented it.  See also C<guestfs_version>.

=back

C<guestfs_filesystem_available> 参照。

この関数は、成功のとき 0 を、エラーのとき -1 を返します。

(1.0.80 において追加)

=head2 guestfs_available_all_groups

 char **
 guestfs_available_all_groups (guestfs_h *g);

This command returns a list of all optional groups that this daemon knows
about.  Note this returns both supported and unsupported groups.  To find
out which ones the daemon can actually support you have to call
C<guestfs_available> / C<guestfs_feature_available> on each member of the
returned list.

See also C<guestfs_available>, C<guestfs_feature_available> and
L<guestfs(3)/AVAILABILITY>.

This function returns a NULL-terminated array of strings (like
L<environ(3)>), or NULL if there was an error.  I<The caller must free the
strings and the array after use>.

(1.3.15 において追加)

=head2 guestfs_base64_in

 int
 guestfs_base64_in (guestfs_h *g,
                    const char *base64file,
                    const char *filename);

このコマンドは Base64 エンコードしたデータを C<base64file> から C<filename> にアップロードします。

この関数は、成功のとき 0 を、エラーのとき -1 を返します。

(1.3.5 において追加)

=head2 guestfs_base64_out

 int
 guestfs_base64_out (guestfs_h *g,
                     const char *filename,
                     const char *base64file);

This command downloads the contents of C<filename>, writing it out to local
file C<base64file> encoded as base64.

この関数は、成功のとき 0 を、エラーのとき -1 を返します。

(1.3.5 において追加)

=head2 guestfs_blkid

 char **
 guestfs_blkid (guestfs_h *g,
                const char *device);

This command returns block device attributes for C<device>. The following
fields are usually present in the returned hash. Other fields may also be
present.

=over 

=item C<UUID>

このデバイスのUUID。

=item C<LABEL>

このデバイスのラベル。

=item C<VERSION>

blkid コマンドのバージョン。

=item C<TYPE>

このデバイスのファイルシステム形式または RAID。

=item C<USAGE>

このデバイスの使用法です。たとえば、C<filesystem> や C<raid>。

=back

This function returns a NULL-terminated array of strings, or NULL if there
was an error.  The array of strings will always have length C<2n+1>, where
C<n> keys and values alternate, followed by the trailing NULL entry.  I<The
caller must free the strings and the array after use>.

(1.15.9 において追加)

=head2 guestfs_blockdev_flushbufs

 int
 guestfs_blockdev_flushbufs (guestfs_h *g,
                             const char *device);

This tells the kernel to flush internal buffers associated with C<device>.

これは L<blockdev(8)> コマンドを使用します。

この関数は、成功のとき 0 を、エラーのとき -1 を返します。

(0.9.3 において追加)

=head2 guestfs_blockdev_getbsz

 int
 guestfs_blockdev_getbsz (guestfs_h *g,
                          const char *device);

これはデバイスのブロック容量を返します。

(これは I<size in blocks> および I<filesystem block size> と異なることに注意してください。)

これは L<blockdev(8)> コマンドを使用します。

この関数はエラーのとき -1 を返します。

(0.9.3 において追加)

=head2 guestfs_blockdev_getro

 int
 guestfs_blockdev_getro (guestfs_h *g,
                         const char *device);

ブロックデバイスが読み込み専用であるかどうかを示す論理値を返します（読み込み専用ならば真、そうでなければ偽）。

これは L<blockdev(8)> コマンドを使用します。

This function returns a C truth value on success or -1 on error.

(0.9.3 において追加)

=head2 guestfs_blockdev_getsize64

 int64_t
 guestfs_blockdev_getsize64 (guestfs_h *g,
                             const char *device);

これはデバイスの容量をバイト単位で返します。

C<guestfs_blockdev_getsz> 参照。

これは L<blockdev(8)> コマンドを使用します。

この関数はエラーのとき -1 を返します。

(0.9.3 において追加)

=head2 guestfs_blockdev_getss

 int
 guestfs_blockdev_getss (guestfs_h *g,
                         const char *device);

これはブロックデバイスのセクター容量を返します。通常は 512 ですが、最近のデバイスはより大きいかもしれません。

(Note, this is not the size in sectors, use C<guestfs_blockdev_getsz> for
that).

これは L<blockdev(8)> コマンドを使用します。

この関数はエラーのとき -1 を返します。

(0.9.3 において追加)

=head2 guestfs_blockdev_getsz

 int64_t
 guestfs_blockdev_getsz (guestfs_h *g,
                         const char *device);

This returns the size of the device in units of 512-byte sectors (even if
the sectorsize isn't 512 bytes ... weird).

See also C<guestfs_blockdev_getss> for the real sector size of the device,
and C<guestfs_blockdev_getsize64> for the more useful I<size in bytes>.

これは L<blockdev(8)> コマンドを使用します。

この関数はエラーのとき -1 を返します。

(0.9.3 において追加)

=head2 guestfs_blockdev_rereadpt

 int
 guestfs_blockdev_rereadpt (guestfs_h *g,
                            const char *device);

C<device> のパーティションテーブルを再読み込みします。

これは L<blockdev(8)> コマンドを使用します。

この関数は、成功のとき 0 を、エラーのとき -1 を返します。

(0.9.3 において追加)

=head2 guestfs_blockdev_setbsz

 int
 guestfs_blockdev_setbsz (guestfs_h *g,
                          const char *device,
                          int blocksize);

デバイスのブロック容量を設定します。

(これは I<size in blocks> および I<filesystem block size> と異なることに注意してください。)

これは L<blockdev(8)> コマンドを使用します。

この関数は、成功のとき 0 を、エラーのとき -1 を返します。

(0.9.3 において追加)

=head2 guestfs_blockdev_setro

 int
 guestfs_blockdev_setro (guestfs_h *g,
                         const char *device);

C<device> という名前のブロックデバイスを読み込み専用に設定します。

これは L<blockdev(8)> コマンドを使用します。

この関数は、成功のとき 0 を、エラーのとき -1 を返します。

(0.9.3 において追加)

=head2 guestfs_blockdev_setrw

 int
 guestfs_blockdev_setrw (guestfs_h *g,
                         const char *device);

C<device> という名前のブロックデバイスを読み書きに設定します。

これは L<blockdev(8)> コマンドを使用します。

この関数は、成功のとき 0 を、エラーのとき -1 を返します。

(0.9.3 において追加)

=head2 guestfs_btrfs_device_add

 int
 guestfs_btrfs_device_add (guestfs_h *g,
                           char *const *devices,
                           const char *fs);

C<devices> にあるデバイスの一覧を C<fs> にマウントされた btrfs ファイルシステムに追加します。もし C<devices>
が空の一覧ならば、何もしません。

この関数は、成功のとき 0 を、エラーのとき -1 を返します。

(1.17.35 において追加)

=head2 guestfs_btrfs_device_delete

 int
 guestfs_btrfs_device_delete (guestfs_h *g,
                              char *const *devices,
                              const char *fs);

C<devices> にあるデバイスの一覧を C<fs> にマウントされた btrfs ファイルシステムから削除します。もし C<devices>
が空の一覧ならば、何もしません。

この関数は、成功のとき 0 を、エラーのとき -1 を返します。

(1.17.35 において追加)

=head2 guestfs_btrfs_filesystem_balance

 int
 guestfs_btrfs_filesystem_balance (guestfs_h *g,
                                   const char *fs);

Balance the chunks in the btrfs filesystem mounted at C<fs> across the
underlying devices.

この関数は、成功のとき 0 を、エラーのとき -1 を返します。

(1.17.35 において追加)

=head2 guestfs_btrfs_filesystem_resize

 int
 guestfs_btrfs_filesystem_resize (guestfs_h *g,
                                  const char *mountpoint,
                                  ...);

You may supply a list of optional arguments to this call.  Use zero or more
of the following pairs of parameters, and terminate the list with C<-1> on
its own.  See L</CALLS WITH OPTIONAL ARGUMENTS>.

 GUESTFS_BTRFS_FILESYSTEM_RESIZE_SIZE, int64_t size,

このコマンドは btrfs ファイルシステムの容量を変更します。

Note that unlike other resize calls, the filesystem has to be mounted and
the parameter is the mountpoint not the device (this is a requirement of
btrfs itself).

オプションのパラメーターは次のとおりです:

=over 4

=item C<size>

ファイルシステムの新しい容量（バイト単位）。省略されると、ファイルシステムは最大の容量に変更されます。

=back

L<btrfs(8)> 参照。

この関数は、成功のとき 0 を、エラーのとき -1 を返します。

(1.11.17 において追加)

=head2 guestfs_btrfs_filesystem_resize_va

 int
 guestfs_btrfs_filesystem_resize_va (guestfs_h *g,
                                     const char *mountpoint,
                                     va_list args);

これは L</guestfs_btrfs_filesystem_resize> の "va_list variant" です。

L</CALLS WITH OPTIONAL ARGUMENTS> 参照。

=head2 guestfs_btrfs_filesystem_resize_argv

 int
 guestfs_btrfs_filesystem_resize_argv (guestfs_h *g,
                                       const char *mountpoint,
                                       const struct guestfs_btrfs_filesystem_resize_argv *optargs);

これは L</guestfs_btrfs_filesystem_resize> の "argv variant" です。

L</CALLS WITH OPTIONAL ARGUMENTS> 参照。

=head2 guestfs_btrfs_filesystem_sync

 int
 guestfs_btrfs_filesystem_sync (guestfs_h *g,
                                const char *fs);

C<fs> にマウントされた btrfs ファイルシステムにおいて強制同期します。

この関数は、成功のとき 0 を、エラーのとき -1 を返します。

(1.17.35 において追加)

=head2 guestfs_btrfs_fsck

 int
 guestfs_btrfs_fsck (guestfs_h *g,
                     const char *device,
                     ...);

You may supply a list of optional arguments to this call.  Use zero or more
of the following pairs of parameters, and terminate the list with C<-1> on
its own.  See L</CALLS WITH OPTIONAL ARGUMENTS>.

 GUESTFS_BTRFS_FSCK_SUPERBLOCK, int64_t superblock,
 GUESTFS_BTRFS_FSCK_REPAIR, int repair,

btrfs ファイルシステムをチェックするために使用されると、C<device> はファイルシステムが保存されているデバイスファイルです。

この関数は、成功のとき 0 を、エラーのとき -1 を返します。

(1.17.43 において追加)

=head2 guestfs_btrfs_fsck_va

 int
 guestfs_btrfs_fsck_va (guestfs_h *g,
                        const char *device,
                        va_list args);

これは L</guestfs_btrfs_fsck> の "va_list variant" です。

L</CALLS WITH OPTIONAL ARGUMENTS> 参照。

=head2 guestfs_btrfs_fsck_argv

 int
 guestfs_btrfs_fsck_argv (guestfs_h *g,
                          const char *device,
                          const struct guestfs_btrfs_fsck_argv *optargs);

これは L</guestfs_btrfs_fsck> の "argv variant" です。

L</CALLS WITH OPTIONAL ARGUMENTS> 参照。

=head2 guestfs_btrfs_set_seeding

 int
 guestfs_btrfs_set_seeding (guestfs_h *g,
                            const char *device,
                            int seeding);

btrfs ファイルシステムを含むデバイスの seeding 機能を有効化または無効化します。

この関数は、成功のとき 0 を、エラーのとき -1 を返します。

(1.17.43 において追加)

=head2 guestfs_btrfs_subvolume_create

 int
 guestfs_btrfs_subvolume_create (guestfs_h *g,
                                 const char *dest);

btrfs サブツリーを作成します。The C<dest> 引数は、C</path/to/dest/name>
形式となる、スナップショットの宛先ディレクトリーおよび名前です。

この関数は、成功のとき 0 を、エラーのとき -1 を返します。

(1.17.35 において追加)

=head2 guestfs_btrfs_subvolume_delete

 int
 guestfs_btrfs_subvolume_delete (guestfs_h *g,
                                 const char *subvolume);

名前付き btrfs サブボリュームを削除します。

この関数は、成功のとき 0 を、エラーのとき -1 を返します。

(1.17.35 において追加)

=head2 guestfs_btrfs_subvolume_list

 struct guestfs_btrfssubvolume_list *
 guestfs_btrfs_subvolume_list (guestfs_h *g,
                               const char *fs);

C<fs> にマウントされている btrfs ファイルシステムの btrfs スナップショットとサブディレクトリーを一覧表示します。

この関数は C<struct guestfs_btrfssubvolume_list *> を返します。エラーが発生した場合、NULL が返されます。
I<呼び出し元は使用後に C<guestfs_free_btrfssubvolume_list> を呼び出す必要があります>。

(1.17.35 において追加)

=head2 guestfs_btrfs_subvolume_set_default

 int
 guestfs_btrfs_subvolume_set_default (guestfs_h *g,
                                      int64_t id,
                                      const char *fs);

Set the subvolume of the btrfs filesystem C<fs> which will be mounted by
default.  See C<guestfs_btrfs_subvolume_list> to get a list of subvolumes.

この関数は、成功のとき 0 を、エラーのとき -1 を返します。

(1.17.35 において追加)

=head2 guestfs_btrfs_subvolume_snapshot

 int
 guestfs_btrfs_subvolume_snapshot (guestfs_h *g,
                                   const char *source,
                                   const char *dest);

btrfs サブボリューム C<source> の書き込み可能なスナップショットを作成します。C<dest>
引数は、宛先ディレクトリーで、C</path/to/dest/name> 形式のスナップショットの名前です。

この関数は、成功のとき 0 を、エラーのとき -1 を返します。

(1.17.35 において追加)

=head2 guestfs_canonical_device_name

 char *
 guestfs_canonical_device_name (guestfs_h *g,
                                const char *device);

This utility function is useful when displaying device names to the user.
It takes a number of irregular device names and returns them in a consistent
format:

=over 4

=item C</dev/hdX>

=item C</dev/vdX>

These are returned as C</dev/sdX>.  Note this works for device names and
partition names.  This is approximately the reverse of the algorithm
described in L<guestfs(3)/BLOCK DEVICE NAMING>.

=item C</dev/mapper/VG-LV>

=item C</dev/dm-N>

C<guestfs_lvm_canonical_lvm_name> を使用して C</dev/VG/LV> 形式に変換します。

=back

他の文字列は修正されずに返されます。

この関数は文字列を返します。エラー時は NULL です。 I<呼び出し元は使用後に返された文字列を開放する必要があります>。

(1.19.7 において追加)

=head2 guestfs_cap_get_file

 char *
 guestfs_cap_get_file (guestfs_h *g,
                       const char *path);

This function returns the Linux capabilities attached to C<path>.  The
capabilities set is returned in text form (see L<cap_to_text(3)>).

この関数は文字列を返します。エラー時は NULL です。 I<呼び出し元は使用後に返された文字列を開放する必要があります>。

(Added in 1.19.63)

=head2 guestfs_cap_set_file

 int
 guestfs_cap_set_file (guestfs_h *g,
                       const char *path,
                       const char *cap);

This function sets the Linux capabilities attached to C<path>.  The
capabilities set C<cap> should be passed in text form (see
L<cap_from_text(3)>).

この関数は、成功のとき 0 を、エラーのとき -1 を返します。

(Added in 1.19.63)

=head2 guestfs_case_sensitive_path

 char *
 guestfs_case_sensitive_path (guestfs_h *g,
                              const char *path);

This can be used to resolve case insensitive paths on a filesystem which is
case sensitive.  The use case is to resolve paths which you have read from
Windows configuration files or the Windows Registry, to the true path.

The command handles a peculiarity of the Linux ntfs-3g filesystem driver
(and probably others), which is that although the underlying filesystem is
case-insensitive, the driver exports the filesystem to Linux as
case-sensitive.

One consequence of this is that special directories such as C<c:\windows>
may appear as C</WINDOWS> or C</windows> (or other things) depending on the
precise details of how they were created.  In Windows itself this would not
be a problem.

バグか機能か？次を見て決めてください:
L<http://www.tuxera.com/community/ntfs-3g-faq/#posixfilenames1>

This function resolves the true case of each element in the path and returns
the case-sensitive path.

Thus C<guestfs_case_sensitive_path> ("/Windows/System32")  might return
C<"/WINDOWS/system32"> (the exact return value would depend on details of
how the directories were originally created under Windows).

I<Note>: This function does not handle drive names, backslashes etc.

C<guestfs_realpath> 参照。

この関数は文字列を返します。エラー時は NULL です。 I<呼び出し元は使用後に返された文字列を開放する必要があります>。

(1.0.75 において追加)

=head2 guestfs_cat

 char *
 guestfs_cat (guestfs_h *g,
              const char *path);

C<path> という名前のファイルの内容を返します。

Because, in C, this function returns a C<char *>, there is no way to
differentiate between a C<\0> character in a file and end of string.  To
handle binary files, use the C<guestfs_read_file> or C<guestfs_download>
functions.

この関数は文字列を返します。エラー時は NULL です。 I<呼び出し元は使用後に返された文字列を開放する必要があります>。

(0.4 において追加)

=head2 guestfs_checksum

 char *
 guestfs_checksum (guestfs_h *g,
                   const char *csumtype,
                   const char *path);

この呼び出しは C<path> という名前のファイルの MD5, SHAx または CRC チェックサムを計算します。

計算するチェックサムの種類は、以下の値のどれかである C<csumtype> パラメーターにより与えられます:

=over 4

=item C<crc>

C<cksum> コマンドに対して POSIX により指定された巡回冗長検査 (CRC: cyclic redundancy check)
を計算します。

=item C<md5>

（C<md5sum> プログラムを用いて）MD5 ハッシュを計算します。

=item C<sha1>

（C<sha1sum> プログラムを用いて）SHA1 ハッシュを計算します。

=item C<sha224>

（C<sha224sum> プログラムを用いて）SHA224 ハッシュを計算します。

=item C<sha256>

（C<sha256sum> プログラムを用いて）SHA256 ハッシュを計算します。

=item C<sha384>

（C<sha384sum> プログラムを用いて）SHA384 ハッシュを計算します。

=item C<sha512>

（C<sha512sum> プログラムを用いて）SHA512 ハッシュを計算します。

=back

チェックサムは表示可能な文字列として返されます。

デバイスのチェックサムを取得するには C<guestfs_checksum_device> を使用します。

多くのファイルのチェックサムを取得するには C<guestfs_checksums_out> を使用します。

この関数は文字列を返します。エラー時は NULL です。 I<呼び出し元は使用後に返された文字列を開放する必要があります>。

(1.0.2 において追加)

=head2 guestfs_checksum_device

 char *
 guestfs_checksum_device (guestfs_h *g,
                          const char *csumtype,
                          const char *device);

This call computes the MD5, SHAx or CRC checksum of the contents of the
device named C<device>.  For the types of checksums supported see the
C<guestfs_checksum> command.

この関数は文字列を返します。エラー時は NULL です。 I<呼び出し元は使用後に返された文字列を開放する必要があります>。

(1.3.2 において追加)

=head2 guestfs_checksums_out

 int
 guestfs_checksums_out (guestfs_h *g,
                        const char *csumtype,
                        const char *directory,
                        const char *sumsfile);

This command computes the checksums of all regular files in C<directory> and
then emits a list of those checksums to the local output file C<sumsfile>.

This can be used for verifying the integrity of a virtual machine.  However
to be properly secure you should pay attention to the output of the checksum
command (it uses the ones from GNU coreutils).  In particular when the
filename is not printable, coreutils uses a special backslash syntax.  For
more information, see the GNU coreutils info file.

この関数は、成功のとき 0 を、エラーのとき -1 を返します。

(1.3.7 において追加)

=head2 guestfs_chmod

 int
 guestfs_chmod (guestfs_h *g,
                int mode,
                const char *path);

Change the mode (permissions) of C<path> to C<mode>.  Only numeric modes are
supported.

I<Note>: When using this command from guestfish, C<mode> by default would be
decimal, unless you prefix it with C<0> to get octal, ie. use C<0700> not
C<700>.

実際に設定されるモードは umask により影響されます。

この関数は、成功のとき 0 を、エラーのとき -1 を返します。

(0.8 において追加)

=head2 guestfs_chown

 int
 guestfs_chown (guestfs_h *g,
                int owner,
                int group,
                const char *path);

ファイルの所有者を C<owner> に、グループを C<group> に変更します。

Only numeric uid and gid are supported.  If you want to use names, you will
need to locate and parse the password file yourself (Augeas support makes
this relatively easy).

この関数は、成功のとき 0 を、エラーのとき -1 を返します。

(0.8 において追加)

=head2 guestfs_command

 char *
 guestfs_command (guestfs_h *g,
                  char *const *arguments);

This call runs a command from the guest filesystem.  The filesystem must be
mounted, and must contain a compatible operating system (ie. something
Linux, with the same or compatible processor architecture).

The single parameter is an argv-style list of arguments.  The first element
is the name of the program to run.  Subsequent elements are parameters.  The
list must be non-empty (ie. must contain a program name).  Note that the
command runs directly, and is I<not> invoked via the shell (see
C<guestfs_sh>).

The return value is anything printed to I<stdout> by the command.

If the command returns a non-zero exit status, then this function returns an
error message.  The error message string is the content of I<stderr> from
the command.

The C<$PATH> environment variable will contain at least C</usr/bin> and
C</bin>.  If you require a program from another location, you should provide
the full path in the first parameter.

Shared libraries and data files required by the program must be available on
filesystems which are mounted in the correct places.  It is the caller's
responsibility to ensure all filesystems that are needed are mounted at the
right locations.

この関数は文字列を返します。エラー時は NULL です。 I<呼び出し元は使用後に返された文字列を開放する必要があります>。

Because of the message protocol, there is a transfer limit of somewhere
between 2MB and 4MB.  See L<guestfs(3)/PROTOCOL LIMITS>.

(0.9.1 において追加)

=head2 guestfs_command_lines

 char **
 guestfs_command_lines (guestfs_h *g,
                        char *const *arguments);

This is the same as C<guestfs_command>, but splits the result into a list of
lines.

関連項目: C<guestfs_sh_lines>

This function returns a NULL-terminated array of strings (like
L<environ(3)>), or NULL if there was an error.  I<The caller must free the
strings and the array after use>.

Because of the message protocol, there is a transfer limit of somewhere
between 2MB and 4MB.  See L<guestfs(3)/PROTOCOL LIMITS>.

(0.9.1 において追加)

=head2 guestfs_compress_device_out

 int
 guestfs_compress_device_out (guestfs_h *g,
                              const char *ctype,
                              const char *device,
                              const char *zdevice,
                              ...);

You may supply a list of optional arguments to this call.  Use zero or more
of the following pairs of parameters, and terminate the list with C<-1> on
its own.  See L</CALLS WITH OPTIONAL ARGUMENTS>.

 GUESTFS_COMPRESS_DEVICE_OUT_LEVEL, int level,

This command compresses C<device> and writes it out to the local file
C<zdevice>.

C<ctype> およびオプションの C<level> パラメーターは C<guestfs_compress_out> におけるものと同じ意味です。

この関数は、成功のとき 0 を、エラーのとき -1 を返します。

(1.13.15 において追加)

=head2 guestfs_compress_device_out_va

 int
 guestfs_compress_device_out_va (guestfs_h *g,
                                 const char *ctype,
                                 const char *device,
                                 const char *zdevice,
                                 va_list args);

これは L</guestfs_compress_device_out> の "va_list variant" です。

L</CALLS WITH OPTIONAL ARGUMENTS> 参照。

=head2 guestfs_compress_device_out_argv

 int
 guestfs_compress_device_out_argv (guestfs_h *g,
                                   const char *ctype,
                                   const char *device,
                                   const char *zdevice,
                                   const struct guestfs_compress_device_out_argv *optargs);

これは L</guestfs_compress_device_out> の "argv variant" です。

L</CALLS WITH OPTIONAL ARGUMENTS> 参照。

=head2 guestfs_compress_out

 int
 guestfs_compress_out (guestfs_h *g,
                       const char *ctype,
                       const char *file,
                       const char *zfile,
                       ...);

You may supply a list of optional arguments to this call.  Use zero or more
of the following pairs of parameters, and terminate the list with C<-1> on
its own.  See L</CALLS WITH OPTIONAL ARGUMENTS>.

 GUESTFS_COMPRESS_OUT_LEVEL, int level,

This command compresses C<file> and writes it out to the local file
C<zfile>.

The compression program used is controlled by the C<ctype> parameter.
Currently this includes: C<compress>, C<gzip>, C<bzip2>, C<xz> or C<lzop>.
Some compression types may not be supported by particular builds of
libguestfs, in which case you will get an error containing the substring
"not supported".

The optional C<level> parameter controls compression level.  The meaning and
default for this parameter depends on the compression program being used.

この関数は、成功のとき 0 を、エラーのとき -1 を返します。

(1.13.15 において追加)

=head2 guestfs_compress_out_va

 int
 guestfs_compress_out_va (guestfs_h *g,
                          const char *ctype,
                          const char *file,
                          const char *zfile,
                          va_list args);

これは L</guestfs_compress_out> の "va_list variant" です。

L</CALLS WITH OPTIONAL ARGUMENTS> 参照。

=head2 guestfs_compress_out_argv

 int
 guestfs_compress_out_argv (guestfs_h *g,
                            const char *ctype,
                            const char *file,
                            const char *zfile,
                            const struct guestfs_compress_out_argv *optargs);

これは L</guestfs_compress_out> の "argv variant" です。

L</CALLS WITH OPTIONAL ARGUMENTS> 参照。

=head2 guestfs_config

 int
 guestfs_config (guestfs_h *g,
                 const char *qemuparam,
                 const char *qemuvalue);

This can be used to add arbitrary qemu command line parameters of the form
I<-param value>.  Actually it's not quite arbitrary - we prevent you from
setting some parameters which would interfere with parameters that we use.

The first character of C<qemuparam> string must be a C<-> (dash).

C<qemuvalue> は NULL の可能性があります。

この関数は、成功のとき 0 を、エラーのとき -1 を返します。

(0.3 において追加)

=head2 guestfs_copy_device_to_device

 int
 guestfs_copy_device_to_device (guestfs_h *g,
                                const char *src,
                                const char *dest,
                                ...);

You may supply a list of optional arguments to this call.  Use zero or more
of the following pairs of parameters, and terminate the list with C<-1> on
its own.  See L</CALLS WITH OPTIONAL ARGUMENTS>.

 GUESTFS_COPY_DEVICE_TO_DEVICE_SRCOFFSET, int64_t srcoffset,
 GUESTFS_COPY_DEVICE_TO_DEVICE_DESTOFFSET, int64_t destoffset,
 GUESTFS_COPY_DEVICE_TO_DEVICE_SIZE, int64_t size,
 GUESTFS_COPY_DEVICE_TO_DEVICE_SPARSE, int sparse,

4 つの呼び出し C<guestfs_copy_device_to_device>, C<guestfs_copy_device_to_file>,
C<guestfs_copy_file_to_device>, および C<guestfs_copy_file_to_file> は、ソース
(デバイス|ファイル) から宛先 (デバイス|ファイル) にコピーできます。

Partial copies can be made since you can specify optionally the source
offset, destination offset and size to copy.  These values are all specified
in bytes.  If not given, the offsets both default to zero, and the size
defaults to copying as much as possible until we hit the end of the source.

ソースと宛先は同じオブジェクトである可能性があります。しかしながら、重なり合う領域は正しくコピーされないかもしれません。

宛先がファイルならば、必要に応じて作成されます。宛先ファイルが十分に大きくなければ、拡張されます。

If the C<sparse> flag is true then the call avoids writing blocks that
contain only zeroes, which can help in some situations where the backing
disk is thin-provisioned.  Note that unless the target is already zeroed,
using this option will result in incorrect copying.

この関数は、成功のとき 0 を、エラーのとき -1 を返します。

This long-running command can generate progress notification messages so
that the caller can display a progress bar or indicator.  To receive these
messages, the caller must register a progress event callback.  See
L<guestfs(3)/GUESTFS_EVENT_PROGRESS>.

(1.13.25 において追加)

=head2 guestfs_copy_device_to_device_va

 int
 guestfs_copy_device_to_device_va (guestfs_h *g,
                                   const char *src,
                                   const char *dest,
                                   va_list args);

これは L</guestfs_copy_device_to_device> の "va_list variant" です。

L</CALLS WITH OPTIONAL ARGUMENTS> 参照。

=head2 guestfs_copy_device_to_device_argv

 int
 guestfs_copy_device_to_device_argv (guestfs_h *g,
                                     const char *src,
                                     const char *dest,
                                     const struct guestfs_copy_device_to_device_argv *optargs);

これは L</guestfs_copy_device_to_device> の "argv variant" です。

L</CALLS WITH OPTIONAL ARGUMENTS> 参照。

=head2 guestfs_copy_device_to_file

 int
 guestfs_copy_device_to_file (guestfs_h *g,
                              const char *src,
                              const char *dest,
                              ...);

You may supply a list of optional arguments to this call.  Use zero or more
of the following pairs of parameters, and terminate the list with C<-1> on
its own.  See L</CALLS WITH OPTIONAL ARGUMENTS>.

 GUESTFS_COPY_DEVICE_TO_FILE_SRCOFFSET, int64_t srcoffset,
 GUESTFS_COPY_DEVICE_TO_FILE_DESTOFFSET, int64_t destoffset,
 GUESTFS_COPY_DEVICE_TO_FILE_SIZE, int64_t size,
 GUESTFS_COPY_DEVICE_TO_FILE_SPARSE, int sparse,

この呼び出しの一般的な概要は C<guestfs_copy_device_to_device> を参照してください。

この関数は、成功のとき 0 を、エラーのとき -1 を返します。

This long-running command can generate progress notification messages so
that the caller can display a progress bar or indicator.  To receive these
messages, the caller must register a progress event callback.  See
L<guestfs(3)/GUESTFS_EVENT_PROGRESS>.

(1.13.25 において追加)

=head2 guestfs_copy_device_to_file_va

 int
 guestfs_copy_device_to_file_va (guestfs_h *g,
                                 const char *src,
                                 const char *dest,
                                 va_list args);

これは L</guestfs_copy_device_to_file> の "va_list variant" です。

L</CALLS WITH OPTIONAL ARGUMENTS> 参照。

=head2 guestfs_copy_device_to_file_argv

 int
 guestfs_copy_device_to_file_argv (guestfs_h *g,
                                   const char *src,
                                   const char *dest,
                                   const struct guestfs_copy_device_to_file_argv *optargs);

これは L</guestfs_copy_device_to_file> の "argv variant" です。

L</CALLS WITH OPTIONAL ARGUMENTS> 参照。

=head2 guestfs_copy_file_to_device

 int
 guestfs_copy_file_to_device (guestfs_h *g,
                              const char *src,
                              const char *dest,
                              ...);

You may supply a list of optional arguments to this call.  Use zero or more
of the following pairs of parameters, and terminate the list with C<-1> on
its own.  See L</CALLS WITH OPTIONAL ARGUMENTS>.

 GUESTFS_COPY_FILE_TO_DEVICE_SRCOFFSET, int64_t srcoffset,
 GUESTFS_COPY_FILE_TO_DEVICE_DESTOFFSET, int64_t destoffset,
 GUESTFS_COPY_FILE_TO_DEVICE_SIZE, int64_t size,
 GUESTFS_COPY_FILE_TO_DEVICE_SPARSE, int sparse,

この呼び出しの一般的な概要は C<guestfs_copy_device_to_device> を参照してください。

この関数は、成功のとき 0 を、エラーのとき -1 を返します。

This long-running command can generate progress notification messages so
that the caller can display a progress bar or indicator.  To receive these
messages, the caller must register a progress event callback.  See
L<guestfs(3)/GUESTFS_EVENT_PROGRESS>.

(1.13.25 において追加)

=head2 guestfs_copy_file_to_device_va

 int
 guestfs_copy_file_to_device_va (guestfs_h *g,
                                 const char *src,
                                 const char *dest,
                                 va_list args);

これは L</guestfs_copy_file_to_device> の "va_list variant" です。

L</CALLS WITH OPTIONAL ARGUMENTS> 参照。

=head2 guestfs_copy_file_to_device_argv

 int
 guestfs_copy_file_to_device_argv (guestfs_h *g,
                                   const char *src,
                                   const char *dest,
                                   const struct guestfs_copy_file_to_device_argv *optargs);

これは L</guestfs_copy_file_to_device> の "argv variant" です。

L</CALLS WITH OPTIONAL ARGUMENTS> 参照。

=head2 guestfs_copy_file_to_file

 int
 guestfs_copy_file_to_file (guestfs_h *g,
                            const char *src,
                            const char *dest,
                            ...);

You may supply a list of optional arguments to this call.  Use zero or more
of the following pairs of parameters, and terminate the list with C<-1> on
its own.  See L</CALLS WITH OPTIONAL ARGUMENTS>.

 GUESTFS_COPY_FILE_TO_FILE_SRCOFFSET, int64_t srcoffset,
 GUESTFS_COPY_FILE_TO_FILE_DESTOFFSET, int64_t destoffset,
 GUESTFS_COPY_FILE_TO_FILE_SIZE, int64_t size,
 GUESTFS_COPY_FILE_TO_FILE_SPARSE, int sparse,

この呼び出しの一般的な概要は C<guestfs_copy_device_to_device> を参照してください。

This is B<not> the function you want for copying files.  This is for copying
blocks within existing files.  See C<guestfs_cp>, C<guestfs_cp_a> and
C<guestfs_mv> for general file copying and moving functions.

この関数は、成功のとき 0 を、エラーのとき -1 を返します。

This long-running command can generate progress notification messages so
that the caller can display a progress bar or indicator.  To receive these
messages, the caller must register a progress event callback.  See
L<guestfs(3)/GUESTFS_EVENT_PROGRESS>.

(1.13.25 において追加)

=head2 guestfs_copy_file_to_file_va

 int
 guestfs_copy_file_to_file_va (guestfs_h *g,
                               const char *src,
                               const char *dest,
                               va_list args);

これは L</guestfs_copy_file_to_file> の "va_list variant" です。

L</CALLS WITH OPTIONAL ARGUMENTS> 参照。

=head2 guestfs_copy_file_to_file_argv

 int
 guestfs_copy_file_to_file_argv (guestfs_h *g,
                                 const char *src,
                                 const char *dest,
                                 const struct guestfs_copy_file_to_file_argv *optargs);

これは L</guestfs_copy_file_to_file> の "argv variant" です。

L</CALLS WITH OPTIONAL ARGUMENTS> 参照。

=head2 guestfs_copy_size

 int
 guestfs_copy_size (guestfs_h *g,
                    const char *src,
                    const char *dest,
                    int64_t size);

I<この関数は推奨されません。> 新しいコードでは、代わりに L</guestfs_copy_device_to_device> を使用してください。

Deprecated functions will not be removed from the API, but the fact that
they are deprecated indicates that there are problems with correct use of
these functions.

This command copies exactly C<size> bytes from one source device or file
C<src> to another destination device or file C<dest>.

Note this will fail if the source is too short or if the destination is not
large enough.

この関数は、成功のとき 0 を、エラーのとき -1 を返します。

This long-running command can generate progress notification messages so
that the caller can display a progress bar or indicator.  To receive these
messages, the caller must register a progress event callback.  See
L<guestfs(3)/GUESTFS_EVENT_PROGRESS>.

(1.0.87 において追加)

=head2 guestfs_cp

 int
 guestfs_cp (guestfs_h *g,
             const char *src,
             const char *dest);

ファイルを C<src> から C<dest> にコピーします。ここで C<dest> は宛先ファイル名または宛先ディレクトリです。

この関数は、成功のとき 0 を、エラーのとき -1 を返します。

(1.0.18 において追加)

=head2 guestfs_cp_a

 int
 guestfs_cp_a (guestfs_h *g,
               const char *src,
               const char *dest);

ファイルまたはディレクトリを C<src> から C<dest> に C<cp -a> コマンドを使用して再帰的にコピーします。

この関数は、成功のとき 0 を、エラーのとき -1 を返します。

(1.0.18 において追加)

=head2 guestfs_dd

 int
 guestfs_dd (guestfs_h *g,
             const char *src,
             const char *dest);

I<この関数は推奨されません。> 新しいコードでは、代わりに L</guestfs_copy_device_to_device> を使用してください。

Deprecated functions will not be removed from the API, but the fact that
they are deprecated indicates that there are problems with correct use of
these functions.

This command copies from one source device or file C<src> to another
destination device or file C<dest>.  Normally you would use this to copy to
or from a device or partition, for example to duplicate a filesystem.

If the destination is a device, it must be as large or larger than the
source file or device, otherwise the copy will fail.  This command cannot do
partial copies (see C<guestfs_copy_device_to_device>).

この関数は、成功のとき 0 を、エラーのとき -1 を返します。

(1.0.80 において追加)

=head2 guestfs_device_index

 int
 guestfs_device_index (guestfs_h *g,
                       const char *device);

この関数はデバイス名 (例: "/dev/sdb") を取得し、デバイスの一覧にあるデバイスのインデックスを返します。

Index numbers start from 0.  The named device must exist, for example as a
string returned from C<guestfs_list_devices>.

C<guestfs_list_devices>, C<guestfs_part_to_dev> 参照。

この関数はエラーのとき -1 を返します。

(1.19.7 において追加)

=head2 guestfs_df

 char *
 guestfs_df (guestfs_h *g);

このコマンドはディスク使用状況を報告するために C<df> コマンドを実行します。

This command is mostly useful for interactive sessions.  It is I<not>
intended that you try to parse the output string.  Use C<guestfs_statvfs>
from programs.

この関数は文字列を返します。エラー時は NULL です。 I<呼び出し元は使用後に返された文字列を開放する必要があります>。

(1.0.54 において追加)

=head2 guestfs_df_h

 char *
 guestfs_df_h (guestfs_h *g);

このコマンドはディスク使用状況を読みやすい形式で報告するために C<df -h> コマンドを実行します。

This command is mostly useful for interactive sessions.  It is I<not>
intended that you try to parse the output string.  Use C<guestfs_statvfs>
from programs.

この関数は文字列を返します。エラー時は NULL です。 I<呼び出し元は使用後に返された文字列を開放する必要があります>。

(1.0.54 において追加)

=head2 guestfs_disk_format

 char *
 guestfs_disk_format (guestfs_h *g,
                      const char *filename);

Detect and return the format of the disk image called C<filename>.
C<filename> can also be a host device, etc.  If the format of the image
could not be detected, then C<"unknown"> is returned.

Note that detecting the disk format can be insecure under some
circumstances.  See L<guestfs(3)/CVE-2010-3851>.

関連項目: L<guestfs(3)/ディスクイメージ形式>

この関数は文字列を返します。エラー時は NULL です。 I<呼び出し元は使用後に返された文字列を開放する必要があります>。

(1.19.38 において追加)

=head2 guestfs_disk_has_backing_file

 int
 guestfs_disk_has_backing_file (guestfs_h *g,
                                const char *filename);

Detect and return whether the disk image C<filename> has a backing file.

Note that detecting disk features can be insecure under some circumstances.
See L<guestfs(3)/CVE-2010-3851>.

This function returns a C truth value on success or -1 on error.

(1.19.39 にて追加)

=head2 guestfs_disk_virtual_size

 int64_t
 guestfs_disk_virtual_size (guestfs_h *g,
                            const char *filename);

C<filename> という名前のディスクイメージの仮想容量をバイト単位で検知および出力します。

Note that detecting disk features can be insecure under some circumstances.
See L<guestfs(3)/CVE-2010-3851>.

この関数はエラーのとき -1 を返します。

(1.19.39 にて追加)

=head2 guestfs_dmesg

 char *
 guestfs_dmesg (guestfs_h *g);

This returns the kernel messages (C<dmesg> output) from the guest kernel.
This is sometimes useful for extended debugging of problems.

Another way to get the same information is to enable verbose messages with
C<guestfs_set_verbose> or by setting the environment variable
C<LIBGUESTFS_DEBUG=1> before running the program.

この関数は文字列を返します。エラー時は NULL です。 I<呼び出し元は使用後に返された文字列を開放する必要があります>。

(1.0.18 において追加)

=head2 guestfs_download

 int
 guestfs_download (guestfs_h *g,
                   const char *remotefilename,
                   const char *filename);

ファイル C<remotefilename> をダウンロードし、ローカルマシンに C<filename> として保存します。

C<filename> は名前付きパイプを使えます。

C<guestfs_upload>, C<guestfs_cat> 参照。

この関数は、成功のとき 0 を、エラーのとき -1 を返します。

This long-running command can generate progress notification messages so
that the caller can display a progress bar or indicator.  To receive these
messages, the caller must register a progress event callback.  See
L<guestfs(3)/GUESTFS_EVENT_PROGRESS>.

(1.0.2 において追加)

=head2 guestfs_download_offset

 int
 guestfs_download_offset (guestfs_h *g,
                          const char *remotefilename,
                          const char *filename,
                          int64_t offset,
                          int64_t size);

ファイル C<remotefilename> をダウンロードし、ローカルマシンに C<filename> として保存します。

C<remotefilename> is read for C<size> bytes starting at C<offset> (this
region must be within the file or device).

Note that there is no limit on the amount of data that can be downloaded
with this call, unlike with C<guestfs_pread>, and this call always reads the
full amount unless an error occurs.

C<guestfs_download>, C<guestfs_pread> 参照。

この関数は、成功のとき 0 を、エラーのとき -1 を返します。

This long-running command can generate progress notification messages so
that the caller can display a progress bar or indicator.  To receive these
messages, the caller must register a progress event callback.  See
L<guestfs(3)/GUESTFS_EVENT_PROGRESS>.

(1.5.17 において追加)

=head2 guestfs_drop_caches

 int
 guestfs_drop_caches (guestfs_h *g,
                      int whattodrop);

This instructs the guest kernel to drop its page cache, and/or dentries and
inode caches.  The parameter C<whattodrop> tells the kernel what precisely
to drop, see L<http://linux-mm.org/Drop_Caches>

C<whattodrop> を 3 に設定することにより、すべてのものを破棄します。

This automatically calls L<sync(2)> before the operation, so that the
maximum guest memory is freed.

この関数は、成功のとき 0 を、エラーのとき -1 を返します。

(1.0.18 において追加)

=head2 guestfs_du

 int64_t
 guestfs_du (guestfs_h *g,
             const char *path);

このコマンドは C<path> のファイル空間使用量を見積もるために C<du -s> コマンドを実行します。

C<path> can be a file or a directory.  If C<path> is a directory then the
estimate includes the contents of the directory and all subdirectories
(recursively).

結果は I<キロバイト> (つまり 1024 バイトの単位) の見積もり容量です。

この関数はエラーのとき -1 を返します。

This long-running command can generate progress notification messages so
that the caller can display a progress bar or indicator.  To receive these
messages, the caller must register a progress event callback.  See
L<guestfs(3)/GUESTFS_EVENT_PROGRESS>.

(1.0.54 において追加)

=head2 guestfs_e2fsck

 int
 guestfs_e2fsck (guestfs_h *g,
                 const char *device,
                 ...);

You may supply a list of optional arguments to this call.  Use zero or more
of the following pairs of parameters, and terminate the list with C<-1> on
its own.  See L</CALLS WITH OPTIONAL ARGUMENTS>.

 GUESTFS_E2FSCK_CORRECT, int correct,
 GUESTFS_E2FSCK_FORCEALL, int forceall,

This runs the ext2/ext3 filesystem checker on C<device>.  It can take the
following optional arguments:

=over 4

=item C<correct>

Automatically repair the file system. This option will cause e2fsck to
automatically fix any filesystem problems that can be safely fixed without
human intervention.

This option may not be specified at the same time as the C<forceall> option.

=item C<forceall>

すべての質問に対して 'yes' の回答をすると仮定します。e2fsck が非対話的に使用できます。

このオプションは C<correct> オプションと同時に指定できません。

=back

この関数は、成功のとき 0 を、エラーのとき -1 を返します。

(1.15.17 において追加)

=head2 guestfs_e2fsck_va

 int
 guestfs_e2fsck_va (guestfs_h *g,
                    const char *device,
                    va_list args);

これは L</guestfs_e2fsck> の "va_list variant" です。 

L</CALLS WITH OPTIONAL ARGUMENTS> 参照。

=head2 guestfs_e2fsck_argv

 int
 guestfs_e2fsck_argv (guestfs_h *g,
                      const char *device,
                      const struct guestfs_e2fsck_argv *optargs);

これは L</guestfs_e2fsck> の "argv variant" です。

L</CALLS WITH OPTIONAL ARGUMENTS> 参照。

=head2 guestfs_e2fsck_f

 int
 guestfs_e2fsck_f (guestfs_h *g,
                   const char *device);

I<この関数は推奨されません。> 新しいコードでは、代わりに L</guestfs_e2fsck> を使用してください。

Deprecated functions will not be removed from the API, but the fact that
they are deprecated indicates that there are problems with correct use of
these functions.

This runs C<e2fsck -p -f device>, ie. runs the ext2/ext3 filesystem checker
on C<device>, noninteractively (I<-p>), even if the filesystem appears to be
clean (I<-f>).

この関数は、成功のとき 0 を、エラーのとき -1 を返します。

(1.0.29 において追加)

=head2 guestfs_echo_daemon

 char *
 guestfs_echo_daemon (guestfs_h *g,
                      char *const *words);

This command concatenates the list of C<words> passed with single spaces
between them and returns the resulting string.

You can use this command to test the connection through to the daemon.

C<guestfs_ping_daemon> 参照。

この関数は文字列を返します。エラー時は NULL です。 I<呼び出し元は使用後に返された文字列を開放する必要があります>。

(1.0.69 において追加)

=head2 guestfs_egrep

 char **
 guestfs_egrep (guestfs_h *g,
                const char *regex,
                const char *path);

I<この関数は推奨されません。> 新しいコードでは、代わりに L</guestfs_grep> を使用してください。

Deprecated functions will not be removed from the API, but the fact that
they are deprecated indicates that there are problems with correct use of
these functions.

これは外部の C<egrep> プログラムを呼び出し、一致した行を返します。

This function returns a NULL-terminated array of strings (like
L<environ(3)>), or NULL if there was an error.  I<The caller must free the
strings and the array after use>.

Because of the message protocol, there is a transfer limit of somewhere
between 2MB and 4MB.  See L<guestfs(3)/PROTOCOL LIMITS>.

(1.0.66 において追加)

=head2 guestfs_egrepi

 char **
 guestfs_egrepi (guestfs_h *g,
                 const char *regex,
                 const char *path);

I<この関数は推奨されません。> 新しいコードでは、代わりに L</guestfs_grep> を使用してください。

Deprecated functions will not be removed from the API, but the fact that
they are deprecated indicates that there are problems with correct use of
these functions.

これは外部の C<egrep -i> プログラムを呼び出し、一致した行を返します。

This function returns a NULL-terminated array of strings (like
L<environ(3)>), or NULL if there was an error.  I<The caller must free the
strings and the array after use>.

Because of the message protocol, there is a transfer limit of somewhere
between 2MB and 4MB.  See L<guestfs(3)/PROTOCOL LIMITS>.

(1.0.66 において追加)

=head2 guestfs_equal

 int
 guestfs_equal (guestfs_h *g,
                const char *file1,
                const char *file2);

これは 2 つのファイル C<file1> と C<file2> を比較します。内容が完全に同じならば真を、そうでなければ偽を返します。

外部の L<cmp(1)> プログラムが比較のために使用されます。

This function returns a C truth value on success or -1 on error.

(1.0.18 において追加)

=head2 guestfs_exists

 int
 guestfs_exists (guestfs_h *g,
                 const char *path);

This returns C<true> if and only if there is a file, directory (or anything)
with the given C<path> name.

C<guestfs_is_file>, C<guestfs_is_dir>, C<guestfs_stat> 参照。

This function returns a C truth value on success or -1 on error.

(0.8 において追加)

=head2 guestfs_extlinux

 int
 guestfs_extlinux (guestfs_h *g,
                   const char *directory);

Install the SYSLINUX bootloader on the device mounted at C<directory>.
Unlike C<guestfs_syslinux> which requires a FAT filesystem, this can be used
on an ext2/3/4 or btrfs filesystem.

The C<directory> parameter can be either a mountpoint, or a directory within
the mountpoint.

You also have to mark the partition as "active"
(C<guestfs_part_set_bootable>) and a Master Boot Record must be installed
(eg. using C<guestfs_pwrite_device>) on the first sector of the whole disk.
The SYSLINUX package comes with some suitable Master Boot Records.  See the
L<extlinux(1)> man page for further information.

Additional configuration can be supplied to SYSLINUX by placing a file
called C<extlinux.conf> on the filesystem under C<directory>.  For further
information about the contents of this file, see L<extlinux(1)>.

See also C<guestfs_syslinux>.

この関数は、成功のとき 0 を、エラーのとき -1 を返します。

=head2 guestfs_fallocate

 int
 guestfs_fallocate (guestfs_h *g,
                    const char *path,
                    int len);

I<この関数は推奨されません。> 新しいコードでは、代わりに L</guestfs_fallocate64> を使用してください。

Deprecated functions will not be removed from the API, but the fact that
they are deprecated indicates that there are problems with correct use of
these functions.

This command preallocates a file (containing zero bytes) named C<path> of
size C<len> bytes.  If the file exists already, it is overwritten.

Do not confuse this with the guestfish-specific C<alloc> command which
allocates a file in the host and attaches it as a device.

この関数は、成功のとき 0 を、エラーのとき -1 を返します。

(1.0.66 において追加)

=head2 guestfs_fallocate64

 int
 guestfs_fallocate64 (guestfs_h *g,
                      const char *path,
                      int64_t len);

This command preallocates a file (containing zero bytes) named C<path> of
size C<len> bytes.  If the file exists already, it is overwritten.

Note that this call allocates disk blocks for the file.  To create a sparse
file use C<guestfs_truncate_size> instead.

The deprecated call C<guestfs_fallocate> does the same, but owing to an
oversight it only allowed 30 bit lengths to be specified, effectively
limiting the maximum size of files created through that call to 1GB.

Do not confuse this with the guestfish-specific C<alloc> and C<sparse>
commands which create a file in the host and attach it as a device.

この関数は、成功のとき 0 を、エラーのとき -1 を返します。

(1.3.17 において追加)

=head2 guestfs_feature_available

 int
 guestfs_feature_available (guestfs_h *g,
                            char *const *groups);

This is the same as C<guestfs_available>, but unlike that call it returns a
simple true/false boolean result, instead of throwing an exception if a
feature is not found.  For other documentation see C<guestfs_available>.

This function returns a C truth value on success or -1 on error.

=head2 guestfs_fgrep

 char **
 guestfs_fgrep (guestfs_h *g,
                const char *pattern,
                const char *path);

I<この関数は推奨されません。> 新しいコードでは、代わりに L</guestfs_grep> を使用してください。

Deprecated functions will not be removed from the API, but the fact that
they are deprecated indicates that there are problems with correct use of
these functions.

This calls the external C<fgrep> program and returns the matching lines.

This function returns a NULL-terminated array of strings (like
L<environ(3)>), or NULL if there was an error.  I<The caller must free the
strings and the array after use>.

Because of the message protocol, there is a transfer limit of somewhere
between 2MB and 4MB.  See L<guestfs(3)/PROTOCOL LIMITS>.

(1.0.66 において追加)

=head2 guestfs_fgrepi

 char **
 guestfs_fgrepi (guestfs_h *g,
                 const char *pattern,
                 const char *path);

I<この関数は推奨されません。> 新しいコードでは、代わりに L</guestfs_grep> を使用してください。

Deprecated functions will not be removed from the API, but the fact that
they are deprecated indicates that there are problems with correct use of
these functions.

外部の C<fgrep -i> プログラムを呼び出し、一致した行を返します。

This function returns a NULL-terminated array of strings (like
L<environ(3)>), or NULL if there was an error.  I<The caller must free the
strings and the array after use>.

Because of the message protocol, there is a transfer limit of somewhere
between 2MB and 4MB.  See L<guestfs(3)/PROTOCOL LIMITS>.

(1.0.66 において追加)

=head2 guestfs_file

 char *
 guestfs_file (guestfs_h *g,
               const char *path);

この呼び出しは、ファイルの形式または内容を決定するために、標準的な L<file(1)> コマンドを使用します。

This call will also transparently look inside various types of compressed
file.

The exact command which runs is C<file -zb path>.  Note in particular that
the filename is not prepended to the output (the I<-b> option).

The output depends on the output of the underlying L<file(1)> command and it
can change in future in ways beyond our control.  In other words, the output
is not guaranteed by the ABI.

関連項目: L<file(1)>, C<guestfs_vfs_type>, C<guestfs_lstat>, C<guestfs_is_file>,
C<guestfs_is_blockdev> (etc), C<guestfs_is_zero>.

この関数は文字列を返します。エラー時は NULL です。 I<呼び出し元は使用後に返された文字列を開放する必要があります>。

(0.9.1 において追加)

=head2 guestfs_file_architecture

 char *
 guestfs_file_architecture (guestfs_h *g,
                            const char *filename);

This detects the architecture of the binary C<filename>, and returns it if
known.

現在定義されているアーキテクチャーは次のとおりです:

=over 4

=item "i386"

この文字列は、バイナリーの正確なプロセッサー要求にかかわりなく、すべての 32 ビット i386, i486, i586, i686
バイナリーに対して返されます。

=item "x86_64"

64 ビット x86-64.

=item "sparc"

32 ビット SPARC.

=item "sparc64"

64 ビット SPARC V9 およびそれ以降.

=item "ia64"

Intel Itanium.

=item "ppc"

32 ビット Power PC.

=item "ppc64"

64 ビット Power PC.

=back

libguestfs は将来他のアーキテクチャー文字列を返すかもしれません。

この関数は少なくとも以下の種類のファイルにおいて機能します:

=over 4

=item *

多くの種類の Un*x および Linux バイナリー

=item *

多くの種類の Un*x および Linux 共有ライブラリー

=item *

Windows Win32 および Win64 バイナリー

=item *

Windows Win32 および Win64 DLL

Win32 バイナリーと DLL が C<i386> を返します。

Win64 バイナリーと DLL が C<x86_64> を返します。

=item *

Linux カーネルモジュール

=item *

新形式の Linux initrd イメージ

=item *

いくつかの非 x86 Linux vmlinuz カーネル

=back

今のところ実行できないこと:

=over 4

=item *

静的ライブラリー (libfoo.a)

=item *

圧縮された ext2 ファイルシステムとして Linux 旧形式の initrd (RHEL 3)

=item *

x86 Linux vmlinuz カーネル

x86 vmlinuz images (bzImage format) consist of a mix of 16-, 32- and
compressed code, and are horribly hard to unpack.  If you want to find the
architecture of a kernel, use the architecture of the associated initrd or
kernel module(s) instead.

=back

この関数は文字列を返します。エラー時は NULL です。 I<呼び出し元は使用後に返された文字列を開放する必要があります>。

(1.5.3 において追加)

=head2 guestfs_filesize

 int64_t
 guestfs_filesize (guestfs_h *g,
                   const char *file);

このコマンドは C<file> の容量をバイト単位で返します。

ファイルに関する他の統計情報を取得するには、C<guestfs_stat>, C<guestfs_lstat>, C<guestfs_is_dir>,
C<guestfs_is_file> などを使用します。ブロックデバイスの容量を取得するには、C<guestfs_blockdev_getsize64>
を使用します。

この関数はエラーのとき -1 を返します。

(1.0.82 において追加)

=head2 guestfs_filesystem_available

 int
 guestfs_filesystem_available (guestfs_h *g,
                               const char *filesystem);

Check whether libguestfs supports the named filesystem.  The argument
C<filesystem> is a filesystem name, such as C<ext3>.

このコマンドを使用する前に C<guestfs_launch> を呼び出す必要があります。

This is mainly useful as a negative test.  If this returns true, it doesn't
mean that a particular filesystem can be mounted, since filesystems can fail
for other reasons such as it being a later version of the filesystem, or
having incompatible features.

See also C<guestfs_available>, C<guestfs_feature_available>,
L<guestfs(3)/AVAILABILITY>.

This function returns a C truth value on success or -1 on error.

(1.19.5 において追加)

=head2 guestfs_fill

 int
 guestfs_fill (guestfs_h *g,
               int c,
               int len,
               const char *path);

このコマンドは C<path> という新しいファイルを作成します。初期の内容は C<len> オクテットの C<c> です。ここで C<c> は
C<[0..255]> の範囲の数値である必要があります。

To fill a file with zero bytes (sparsely), it is much more efficient to use
C<guestfs_truncate_size>.  To create a file with a pattern of repeating
bytes use C<guestfs_fill_pattern>.

この関数は、成功のとき 0 を、エラーのとき -1 を返します。

This long-running command can generate progress notification messages so
that the caller can display a progress bar or indicator.  To receive these
messages, the caller must register a progress event callback.  See
L<guestfs(3)/GUESTFS_EVENT_PROGRESS>.

(1.0.79 において追加)

=head2 guestfs_fill_dir

 int
 guestfs_fill_dir (guestfs_h *g,
                   const char *dir,
                   int nr);

This function, useful for testing filesystems, creates C<nr> empty files in
the directory C<dir> with names C<00000000> through C<nr-1> (ie. each file
name is 8 digits long padded with zeroes).

この関数は、成功のとき 0 を、エラーのとき -1 を返します。

(1.19.32 において追加)

=head2 guestfs_fill_pattern

 int
 guestfs_fill_pattern (guestfs_h *g,
                       const char *pattern,
                       int len,
                       const char *path);

This function is like C<guestfs_fill> except that it creates a new file of
length C<len> containing the repeating pattern of bytes in C<pattern>.  The
pattern is truncated if necessary to ensure the length of the file is
exactly C<len> bytes.

この関数は、成功のとき 0 を、エラーのとき -1 を返します。

This long-running command can generate progress notification messages so
that the caller can display a progress bar or indicator.  To receive these
messages, the caller must register a progress event callback.  See
L<guestfs(3)/GUESTFS_EVENT_PROGRESS>.

(1.3.12 において追加)

=head2 guestfs_find

 char **
 guestfs_find (guestfs_h *g,
               const char *directory);

This command lists out all files and directories, recursively, starting at
C<directory>.  It is essentially equivalent to running the shell command
C<find directory -print> but some post-processing happens on the output,
described below.

This returns a list of strings I<without any prefix>.  Thus if the directory
structure was:

 /tmp/a
 /tmp/b
 /tmp/c/d

then the returned list from C<guestfs_find> C</tmp> would be 4 elements:

 a
 b
 c
 c/d

If C<directory> is not a directory, then this command returns an error.

返された一覧は並び替えられています。

This function returns a NULL-terminated array of strings (like
L<environ(3)>), or NULL if there was an error.  I<The caller must free the
strings and the array after use>.

(1.0.27 において追加)

=head2 guestfs_find0

 int
 guestfs_find0 (guestfs_h *g,
                const char *directory,
                const char *files);

This command lists out all files and directories, recursively, starting at
C<directory>, placing the resulting list in the external file called
C<files>.

This command works the same way as C<guestfs_find> with the following
exceptions:

=over 4

=item *

The resulting list is written to an external file.

=item *

Items (filenames) in the result are separated by C<\0> characters.  See
L<find(1)> option I<-print0>.

=item *

結果の一覧はソートされていません。

=back

この関数は、成功のとき 0 を、エラーのとき -1 を返します。

(1.0.74 において追加)

=head2 guestfs_findfs_label

 char *
 guestfs_findfs_label (guestfs_h *g,
                       const char *label);

This command searches the filesystems and returns the one which has the
given label.  An error is returned if no such filesystem can be found.

To find the label of a filesystem, use C<guestfs_vfs_label>.

この関数は文字列を返します。エラー時は NULL です。 I<呼び出し元は使用後に返された文字列を開放する必要があります>。

(1.5.3 において追加)

=head2 guestfs_findfs_uuid

 char *
 guestfs_findfs_uuid (guestfs_h *g,
                      const char *uuid);

This command searches the filesystems and returns the one which has the
given UUID.  An error is returned if no such filesystem can be found.

ファイルシステムの UUID を見つけるには C<guestfs_vfs_uuid> を使用します。

この関数は文字列を返します。エラー時は NULL です。 I<呼び出し元は使用後に返された文字列を開放する必要があります>。

(1.5.3 において追加)

=head2 guestfs_fsck

 int
 guestfs_fsck (guestfs_h *g,
               const char *fstype,
               const char *device);

This runs the filesystem checker (fsck) on C<device> which should have
filesystem type C<fstype>.

返された整数は状態です。 C<fsck> からの状態コードの一覧は L<fsck(8)> を参照してください。

注:

=over 4

=item *

複数の状態コードが同時に合計されるかもしれません。

=item *

A non-zero return code can mean "success", for example if errors have been
corrected on the filesystem.

=item *

Checking or repairing NTFS volumes is not supported (by linux-ntfs).

=back

This command is entirely equivalent to running C<fsck -a -t fstype device>.

この関数はエラーのとき -1 を返します。

(1.0.16 において追加)

=head2 guestfs_fstrim

 int
 guestfs_fstrim (guestfs_h *g,
                 const char *mountpoint,
                 ...);

You may supply a list of optional arguments to this call.  Use zero or more
of the following pairs of parameters, and terminate the list with C<-1> on
its own.  See L</CALLS WITH OPTIONAL ARGUMENTS>.

 GUESTFS_FSTRIM_OFFSET, int64_t offset,
 GUESTFS_FSTRIM_LENGTH, int64_t length,
 GUESTFS_FSTRIM_MINIMUMFREEEXTENT, int64_t minimumfreeextent,

Trim the free space in the filesystem mounted on C<mountpoint>.  The
filesystem must be mounted read-write.

The filesystem contents are not affected, but any free space in the
filesystem is "trimmed", that is, given back to the host device, thus making
disk images more sparse, allowing unused space in qcow2 files to be reused,
etc.

This operation requires support in libguestfs, the mounted filesystem, the
host filesystem, qemu and the host kernel.  If this support isn't present it
may give an error or even appear to run but do nothing.

See also C<guestfs_zero_free_space>.  That is a slightly different operation
that turns free space in the filesystem into zeroes.  It is valid to call
C<guestfs_fstrim> either instead of, or after calling
C<guestfs_zero_free_space>.

この関数は、成功のとき 0 を、エラーのとき -1 を返します。

(1.19.6 において追加)

=head2 guestfs_fstrim_va

 int
 guestfs_fstrim_va (guestfs_h *g,
                    const char *mountpoint,
                    va_list args);

これは L</guestfs_fstrim> の "va_list variant" です。

L</CALLS WITH OPTIONAL ARGUMENTS> 参照。

=head2 guestfs_fstrim_argv

 int
 guestfs_fstrim_argv (guestfs_h *g,
                      const char *mountpoint,
                      const struct guestfs_fstrim_argv *optargs);

これは L</guestfs_fstrim> の "argv variant" です。

L</CALLS WITH OPTIONAL ARGUMENTS> 参照。

=head2 guestfs_get_append

 const char *
 guestfs_get_append (guestfs_h *g);

Return the additional kernel options which are added to the guest kernel
command line.

C<NULL> ならば、オプションが追加されません。

This function returns a string which may be NULL.  There is no way to return
an error from this function.  The string is owned by the guest handle and
must I<not> be freed.

(1.0.26 において追加)

=head2 guestfs_get_attach_method

 char *
 guestfs_get_attach_method (guestfs_h *g);

<<<<<<< HEAD
Return the current attach method.

See C<guestfs_set_attach_method> and L<guestfs(3)/ATTACH METHOD>.
=======
I<This function is deprecated.> In new code, use the L</guestfs_get_backend>
call instead.

Deprecated functions will not be removed from the API, but the fact that
they are deprecated indicates that there are problems with correct use of
these functions.

Return the current backend.

See C<guestfs_set_backend> and L<guestfs(3)/BACKEND>.
>>>>>>> 919110f7

この関数は文字列を返します。エラー時は NULL です。 I<呼び出し元は使用後に返された文字列を開放する必要があります>。

(1.9.8 において追加)

=head2 guestfs_get_autosync

 int
 guestfs_get_autosync (guestfs_h *g);

autosync フラグを取得します。

This function returns a C truth value on success or -1 on error.

(0.3 において追加)

=head2 guestfs_get_backend

 char *
 guestfs_get_backend (guestfs_h *g);

Return the current backend.

This handle property was previously called the "attach method".

See C<guestfs_set_backend> and L<guestfs(3)/BACKEND>.

この関数は文字列を返します。エラー時は NULL です。 I<呼び出し元は使用後に返された文字列を開放する必要があります>。

=head2 guestfs_get_cachedir

 char *
 guestfs_get_cachedir (guestfs_h *g);

アプライアンスのキャッシュを保存するために、ハンドルにより使用されるディレクトリーを取得します。

この関数は文字列を返します。エラー時は NULL です。 I<呼び出し元は使用後に返された文字列を開放する必要があります>。

(1.19.58 において追加)

=head2 guestfs_get_direct

 int
 guestfs_get_direct (guestfs_h *g);

Return the direct appliance mode flag.

This function returns a C truth value on success or -1 on error.

(1.0.72 において追加)

=head2 guestfs_get_e2attrs

 char *
 guestfs_get_e2attrs (guestfs_h *g,
                      const char *file);

This returns the file attributes associated with C<file>.

The attributes are a set of bits associated with each inode which affect the
behaviour of the file.  The attributes are returned as a string of letters
(described below).  The string may be empty, indicating that no file
attributes are set for this file.

These attributes are only present when the file is located on an ext2/3/4
filesystem.  Using this call on other filesystem types will result in an
error.

The characters (file attributes) in the returned string are currently:

=over 4

=item 'A'

ファイルがアクセスされたとき、アクセス日時 (atime) を変更しません。

=item 'a'

ファイルは追記専用です。

=item 'c'

ファイルはディスクにおいて圧縮されます。

=item 'D'

(ディレクトリーのみ。) このディレクトリーへの変更がディスクに同期的に書き込まれます。

=item 'd'

The file is not a candidate for backup (see L<dump(8)>).

=item 'E'

ファイルは圧縮エラーがあります。

=item 'e'

ファイルは拡張属性を使用しています。

=item 'h'

The file is storing its blocks in units of the filesystem blocksize instead
of sectors.

=item 'I'

(ディレクトリーのみ。)  ディレクトリーはハッシュツリーを使用しています。

=item 'i'

The file is immutable.  It cannot be modified, deleted or renamed.  No link
can be created to this file.

=item 'j'

ファイルはジャーナル付きデータです。

=item 's'

ファイルが削除されるとき、そのブロックはすべてゼロが書き込みされます。

=item 'S'

このファイルへの変更は同期的にディスクに書き込まれます。

=item 'T'

(Directories only.)  This is a hint to the block allocator that
subdirectories contained in this directory should be spread across blocks.
If not present, the block allocator will try to group subdirectories
together.

=item 't'

For a file, this disables tail-merging.  (Not used by upstream
implementations of ext2.)

=item 'u'

When the file is deleted, its blocks will be saved, allowing the file to be
undeleted.

=item 'X'

圧縮ファイルの内容にアクセスできます。

=item 'Z'

圧縮されたファイルがダーティーです。

=back

More file attributes may be added to this list later.  Not all file
attributes may be set for all kinds of files.  For detailed information,
consult the L<chattr(1)> man page.

C<guestfs_set_e2attrs> 参照。

Don't confuse these attributes with extended attributes (see
C<guestfs_getxattr>).

この関数は文字列を返します。エラー時は NULL です。 I<呼び出し元は使用後に返された文字列を開放する必要があります>。

(1.17.31 において追加)

=head2 guestfs_get_e2generation

 int64_t
 guestfs_get_e2generation (guestfs_h *g,
                           const char *file);

This returns the ext2 file generation of a file.  The generation (which used
to be called the "version") is a number associated with an inode.  This is
most commonly used by NFS servers.

The generation is only present when the file is located on an ext2/3/4
filesystem.  Using this call on other filesystem types will result in an
error.

C<guestfs_set_e2generation> 参照。

この関数はエラーのとき -1 を返します。

(1.17.31 において追加)

=head2 guestfs_get_e2label

 char *
 guestfs_get_e2label (guestfs_h *g,
                      const char *device);

I<この関数は推奨されません。> 新しいコードでは、代わりに L</guestfs_vfs_label> を使用してください。

Deprecated functions will not be removed from the API, but the fact that
they are deprecated indicates that there are problems with correct use of
these functions.

これは C<device> にあるファイルシステムの ext2/3/4 ファイルシステムラベルを返します。

この関数は文字列を返します。エラー時は NULL です。 I<呼び出し元は使用後に返された文字列を開放する必要があります>。

(1.0.15 において追加)

=head2 guestfs_get_e2uuid

 char *
 guestfs_get_e2uuid (guestfs_h *g,
                     const char *device);

I<この関数は推奨されません。> 新しいコードでは、代わりに L</guestfs_vfs_uuid> を使用してください。

Deprecated functions will not be removed from the API, but the fact that
they are deprecated indicates that there are problems with correct use of
these functions.

これは C<device> にあるファイルシステムの ext2/3/4 ファイルシステム UUID を返します。

この関数は文字列を返します。エラー時は NULL です。 I<呼び出し元は使用後に返された文字列を開放する必要があります>。

(1.0.15 において追加)

=head2 guestfs_get_libvirt_requested_credential_challenge

 char *
 guestfs_get_libvirt_requested_credential_challenge (guestfs_h *g,
                                                     int index);

Get the challenge (provided by libvirt) for the C<index>'th requested
credential.  If libvirt did not provide a challenge, this returns the empty
string C<"">.

See L<guestfs(3)/LIBVIRT AUTHENTICATION> for documentation and example code.

この関数は文字列を返します。エラー時は NULL です。 I<呼び出し元は使用後に返された文字列を開放する必要があります>。

(1.19.52 において追加))

=head2 guestfs_get_libvirt_requested_credential_defresult

 char *
 guestfs_get_libvirt_requested_credential_defresult (guestfs_h *g,
                                                     int index);

Get the default result (provided by libvirt) for the C<index>'th requested
credential.  If libvirt did not provide a default result, this returns the
empty string C<"">.

See L<guestfs(3)/LIBVIRT AUTHENTICATION> for documentation and example code.

この関数は文字列を返します。エラー時は NULL です。 I<呼び出し元は使用後に返された文字列を開放する必要があります>。

(1.19.52 において追加))

=head2 guestfs_get_libvirt_requested_credential_prompt

 char *
 guestfs_get_libvirt_requested_credential_prompt (guestfs_h *g,
                                                  int index);

Get the prompt (provided by libvirt) for the C<index>'th requested
credential.  If libvirt did not provide a prompt, this returns the empty
string C<"">.

See L<guestfs(3)/LIBVIRT AUTHENTICATION> for documentation and example code.

この関数は文字列を返します。エラー時は NULL です。 I<呼び出し元は使用後に返された文字列を開放する必要があります>。

(1.19.52 において追加))

=head2 guestfs_get_libvirt_requested_credentials

 char **
 guestfs_get_libvirt_requested_credentials (guestfs_h *g);

This should only be called during the event callback for events of type
C<GUESTFS_EVENT_LIBVIRT_AUTH>.

Return the list of credentials requested by libvirt.  Possible values are a
subset of the strings provided when you called
C<guestfs_set_libvirt_supported_credentials>.

See L<guestfs(3)/LIBVIRT AUTHENTICATION> for documentation and example code.

This function returns a NULL-terminated array of strings (like
L<environ(3)>), or NULL if there was an error.  I<The caller must free the
strings and the array after use>.

(1.19.52 において追加))

=head2 guestfs_get_memsize

 int
 guestfs_get_memsize (guestfs_h *g);

これは QEMU サブプロセスに割り当てられているメモリー容量をメガバイト単位で取得します。

If C<guestfs_set_memsize> was not called on this handle, and if
C<LIBGUESTFS_MEMSIZE> was not set, then this returns the compiled-in default
value for memsize.

libguestfs のアーキテクチャーの詳細は L<guestfs(3)> を参照してください。

この関数はエラーのとき -1 を返します。

(1.0.55 において追加)

=head2 guestfs_get_network

 int
 guestfs_get_network (guestfs_h *g);

これは有効化されているネットワークフラグを返します。

This function returns a C truth value on success or -1 on error.

(1.5.4 において追加)

=head2 guestfs_get_path

 const char *
 guestfs_get_path (guestfs_h *g);

現在の検索パスを返します。

This is always non-NULL.  If it wasn't set already, then this will return
the default path.

This function returns a string, or NULL on error.  The string is owned by
the guest handle and must I<not> be freed.

(0.3 において追加)

=head2 guestfs_get_pgroup

 int
 guestfs_get_pgroup (guestfs_h *g);

これはプロセスグループフラグを返します。

This function returns a C truth value on success or -1 on error.

(1.11.18 において追加)

=head2 guestfs_get_pid

 int
 guestfs_get_pid (guestfs_h *g);

Return the process ID of the qemu subprocess.  If there is no qemu
subprocess, then this will return an error.

This is an internal call used for debugging and testing.

この関数はエラーのとき -1 を返します。

(1.0.56 において追加)

=head2 guestfs_get_program

 const char *
 guestfs_get_program (guestfs_h *g);

Get the program name.  See C<guestfs_set_program>.

This function returns a string, or NULL on error.  The string is owned by
the guest handle and must I<not> be freed.

=head2 guestfs_get_qemu

 const char *
 guestfs_get_qemu (guestfs_h *g);

現在の QEMU バイナリーを返します。

This is always non-NULL.  If it wasn't set already, then this will return
the default qemu binary name.

This function returns a string, or NULL on error.  The string is owned by
the guest handle and must I<not> be freed.

(1.0.6 において追加)

=head2 guestfs_get_recovery_proc

 int
 guestfs_get_recovery_proc (guestfs_h *g);

復元プロセス有効化フラグを返します。

This function returns a C truth value on success or -1 on error.

(1.0.77 において追加)

=head2 guestfs_get_selinux

 int
 guestfs_get_selinux (guestfs_h *g);

This returns the current setting of the selinux flag which is passed to the
appliance at boot time.  See C<guestfs_set_selinux>.

libguestfs のアーキテクチャーの詳細は L<guestfs(3)> を参照してください。

This function returns a C truth value on success or -1 on error.

(1.0.67 において追加)

=head2 guestfs_get_smp

 int
 guestfs_get_smp (guestfs_h *g);

This returns the number of virtual CPUs assigned to the appliance.

この関数はエラーのとき -1 を返します。

(1.13.15 において追加)

=head2 guestfs_get_state

 int
 guestfs_get_state (guestfs_h *g);

This returns the current state as an opaque integer.  This is only useful
for printing debug and internal error messages.

For more information on states, see L<guestfs(3)>.

この関数はエラーのとき -1 を返します。

(1.0.2 において追加)

=head2 guestfs_get_tmpdir

 char *
 guestfs_get_tmpdir (guestfs_h *g);

Get the directory used by the handle to store temporary files.

この関数は文字列を返します。エラー時は NULL です。 I<呼び出し元は使用後に返された文字列を開放する必要があります>。

(1.19.58 において追加)

=head2 guestfs_get_trace

 int
 guestfs_get_trace (guestfs_h *g);

コマンドトレースフラグを返します。

This function returns a C truth value on success or -1 on error.

(1.0.69 において追加)

=head2 guestfs_get_umask

 int
 guestfs_get_umask (guestfs_h *g);

Return the current umask.  By default the umask is C<022> unless it has been
set by calling C<guestfs_umask>.

この関数はエラーのとき -1 を返します。

(1.3.4 において追加)

=head2 guestfs_get_verbose

 int
 guestfs_get_verbose (guestfs_h *g);

これはメッセージ冗長化フラグを返します。

This function returns a C truth value on success or -1 on error.

(0.3 において追加)

=head2 guestfs_getcon

 char *
 guestfs_getcon (guestfs_h *g);

これはデーモンの SELinux セキュリティコンテキストを取得します。

L<guestfs(3)> における SELinux および C<guestfs_setcon> に関するドキュメントを参照してください。

この関数は文字列を返します。エラー時は NULL です。 I<呼び出し元は使用後に返された文字列を開放する必要があります>。

(1.0.67 において追加)

=head2 guestfs_getxattr

 char *
 guestfs_getxattr (guestfs_h *g,
                   const char *path,
                   const char *name,
                   size_t *size_r);

Get a single extended attribute from file C<path> named C<name>.  This call
follows symlinks.  If you want to lookup an extended attribute for the
symlink itself, use C<guestfs_lgetxattr>.

Normally it is better to get all extended attributes from a file in one go
by calling C<guestfs_getxattrs>.  However some Linux filesystem
implementations are buggy and do not provide a way to list out attributes.
For these filesystems (notably ntfs-3g)  you have to know the names of the
extended attributes you want in advance and call this function.

Extended attribute values are blobs of binary data.  If there is no extended
attribute named C<name>, this returns an error.

関連項目: C<guestfs_getxattrs>, C<guestfs_lgetxattr>, L<attr(5)>

This function returns a buffer, or NULL on error.  The size of the returned
buffer is written to C<*size_r>.  I<The caller must free the returned buffer
after use>.

(1.7.24 において追加)

=head2 guestfs_getxattrs

 struct guestfs_xattr_list *
 guestfs_getxattrs (guestfs_h *g,
                    const char *path);

This call lists the extended attributes of the file or directory C<path>.

At the system call level, this is a combination of the L<listxattr(2)> and
L<getxattr(2)> calls.

関連項目: C<guestfs_lgetxattrs>, L<attr(5)>

This function returns a C<struct guestfs_xattr_list *>, or NULL if there was
an error.  I<The caller must call C<guestfs_free_xattr_list> after use>.

(1.0.59 において追加)

=head2 guestfs_glob_expand

 char **
 guestfs_glob_expand (guestfs_h *g,
                      const char *pattern);

This command searches for all the pathnames matching C<pattern> according to
the wildcard expansion rules used by the shell.

If no paths match, then this returns an empty list (note: not an error).

It is just a wrapper around the C L<glob(3)> function with flags
C<GLOB_MARK|GLOB_BRACE>.  See that manual page for more details.

Notice that there is no equivalent command for expanding a device name
(eg. C</dev/sd*>).  Use C<guestfs_list_devices>, C<guestfs_list_partitions>
etc functions instead.

This function returns a NULL-terminated array of strings (like
L<environ(3)>), or NULL if there was an error.  I<The caller must free the
strings and the array after use>.

(1.0.50 において追加)

=head2 guestfs_grep

 char **
 guestfs_grep (guestfs_h *g,
               const char *regex,
               const char *path);

This function is provided for backwards compatibility with earlier versions
of libguestfs.  It simply calls L</guestfs_grep_opts> with no optional
arguments.

(1.0.66 において追加)



=head2 guestfs_grep_opts

 char **
 guestfs_grep_opts (guestfs_h *g,
                    const char *regex,
                    const char *path,
                    ...);

You may supply a list of optional arguments to this call.  Use zero or more
of the following pairs of parameters, and terminate the list with C<-1> on
its own.  See L</CALLS WITH OPTIONAL ARGUMENTS>.

 GUESTFS_GREP_OPTS_EXTENDED, int extended,
 GUESTFS_GREP_OPTS_FIXED, int fixed,
 GUESTFS_GREP_OPTS_INSENSITIVE, int insensitive,
 GUESTFS_GREP_OPTS_COMPRESSED, int compressed,

This calls the external C<grep> program and returns the matching lines.

オプションのフラグは次のとおりです:

=over 4

=item C<extended>

Use extended regular expressions.  This is the same as using the I<-E> flag.

=item C<fixed>

Match fixed (don't use regular expressions).  This is the same as using the
I<-F> flag.

=item C<insensitive>

Match case-insensitive.  This is the same as using the I<-i> flag.

=item C<compressed>

Use C<zgrep> instead of C<grep>.  This allows the input to be compress- or
gzip-compressed.

=back

This function returns a NULL-terminated array of strings (like
L<environ(3)>), or NULL if there was an error.  I<The caller must free the
strings and the array after use>.

Because of the message protocol, there is a transfer limit of somewhere
between 2MB and 4MB.  See L<guestfs(3)/PROTOCOL LIMITS>.

(1.19.28 において追加)

=head2 guestfs_grep_opts_va

 char **
 guestfs_grep_opts_va (guestfs_h *g,
                       const char *regex,
                       const char *path,
                       va_list args);

これは L</guestfs_grep_opts> の "va_list variant" です。

L</CALLS WITH OPTIONAL ARGUMENTS> 参照。

=head2 guestfs_grep_opts_argv

 char **
 guestfs_grep_opts_argv (guestfs_h *g,
                         const char *regex,
                         const char *path,
                         const struct guestfs_grep_opts_argv *optargs);

これは L</guestfs_grep_opts> の "argv variant" です。

L</CALLS WITH OPTIONAL ARGUMENTS> 参照。

=head2 guestfs_grepi

 char **
 guestfs_grepi (guestfs_h *g,
                const char *regex,
                const char *path);

I<この関数は推奨されません。> 新しいコードでは、代わりに L</guestfs_grep> を使用してください。

Deprecated functions will not be removed from the API, but the fact that
they are deprecated indicates that there are problems with correct use of
these functions.

これは外部の C<grep -i> プログラムを呼び出し、一致する行を返します。

This function returns a NULL-terminated array of strings (like
L<environ(3)>), or NULL if there was an error.  I<The caller must free the
strings and the array after use>.

Because of the message protocol, there is a transfer limit of somewhere
between 2MB and 4MB.  See L<guestfs(3)/PROTOCOL LIMITS>.

(1.0.66 において追加)

=head2 guestfs_grub_install

 int
 guestfs_grub_install (guestfs_h *g,
                       const char *root,
                       const char *device);

This command installs GRUB 1 (the Grand Unified Bootloader) on C<device>,
with the root directory being C<root>.

注:

=over 4

=item *

There is currently no way in the API to install grub2, which is used by most
modern Linux guests.  It is possible to run the grub2 command from the
guest, although see the caveats in L<guestfs(3)/RUNNING COMMANDS>.

=item *

This uses C<grub-install> from the host.  Unfortunately grub is not always
compatible with itself, so this only works in rather narrow circumstances.
Careful testing with each guest version is advisable.

=item *

If grub-install reports the error "No suitable drive was found in the
generated device map." it may be that you need to create a
C</boot/grub/device.map> file first that contains the mapping between grub
device names and Linux device names.  It is usually sufficient to create a
file containing:

 (hd0) /dev/vda

C</dev/vda> をインストールデバイスの名前で置き換えます。

=back

この関数は、成功のとき 0 を、エラーのとき -1 を返します。

(1.0.17 において追加)

=head2 guestfs_head

 char **
 guestfs_head (guestfs_h *g,
               const char *path);

このコマンドは文字列の一覧として、ファイルの先頭 10 行までを返します。

This function returns a NULL-terminated array of strings (like
L<environ(3)>), or NULL if there was an error.  I<The caller must free the
strings and the array after use>.

Because of the message protocol, there is a transfer limit of somewhere
between 2MB and 4MB.  See L<guestfs(3)/PROTOCOL LIMITS>.

(1.0.54 において追加)

=head2 guestfs_head_n

 char **
 guestfs_head_n (guestfs_h *g,
                 int nrlines,
                 const char *path);

パラメーター C<nrlines> が正の数ならば、これはファイル C<path> の先頭 C<nrlines> 行を返します。

パラメーター C<nrlines> が負の数ならば、これはファイル C<path> の末尾 C<nrlines> 行を取り除いた行を返します。

パラメーター C<nrlines> が 0 ならば、空の一覧を返します。

This function returns a NULL-terminated array of strings (like
L<environ(3)>), or NULL if there was an error.  I<The caller must free the
strings and the array after use>.

Because of the message protocol, there is a transfer limit of somewhere
between 2MB and 4MB.  See L<guestfs(3)/PROTOCOL LIMITS>.

(1.0.54 において追加)

=head2 guestfs_hexdump

 char *
 guestfs_hexdump (guestfs_h *g,
                  const char *path);

指定された C<path> において C<hexdump -C> を実行します。結果は、読みやすい形式になり、ファイルの正規化された 16
進ダンプです。

この関数は文字列を返します。エラー時は NULL です。 I<呼び出し元は使用後に返された文字列を開放する必要があります>。

Because of the message protocol, there is a transfer limit of somewhere
between 2MB and 4MB.  See L<guestfs(3)/PROTOCOL LIMITS>.

(1.0.22 において追加)

=head2 guestfs_hivex_close

 int
 guestfs_hivex_close (guestfs_h *g);

現在の hivex ハンドルを閉じます。

これは同じ名前の L<hivex(3)> のラッパーです。

この関数は、成功のとき 0 を、エラーのとき -1 を返します。

(1.19.35 において追加)

=head2 guestfs_hivex_commit

 int
 guestfs_hivex_commit (guestfs_h *g,
                       const char *filename);

ハイブへの変更をコミット（書き込み）します。

オプションの C<filename>
パラメーターがなければ、変更は開かれているハイブに書き戻されます。このオプションがあれば、指定された他のファイルに書き込まれ、元のハイブはそのまま残されます。

これは同じ名前の L<hivex(3)> のラッパーです。

この関数は、成功のとき 0 を、エラーのとき -1 を返します。

(1.19.35 において追加)

=head2 guestfs_hivex_node_add_child

 int64_t
 guestfs_hivex_node_add_child (guestfs_h *g,
                               int64_t parent,
                               const char *name);

子ノードに C<name> という名前の C<parent> を追加します。

これは同じ名前の L<hivex(3)> のラッパーです。

この関数はエラーのとき -1 を返します。

(1.19.35 において追加)

=head2 guestfs_hivex_node_children

 struct guestfs_hivex_node_list *
 guestfs_hivex_node_children (guestfs_h *g,
                              int64_t nodeh);

C<nodeh> のサブキーであるノードの一覧を返します。

これは同じ名前の L<hivex(3)> のラッパーです。

この関数は C<struct guestfs_hivex_node_list *> を返します。エラーが発生すると NULL を返します。
I<呼び出し元は使用した後に C<guestfs_free_hivex_node_list> を呼び出す必要があります>。

(1.19.35 において追加)

=head2 guestfs_hivex_node_delete_child

 int
 guestfs_hivex_node_delete_child (guestfs_h *g,
                                  int64_t nodeh);

C<nodeh> を削除します。必要に応じて、再帰的に削除します。

これは同じ名前の L<hivex(3)> のラッパーです。

この関数は、成功のとき 0 を、エラーのとき -1 を返します。

(1.19.35 において追加)

=head2 guestfs_hivex_node_get_child

 int64_t
 guestfs_hivex_node_get_child (guestfs_h *g,
                               int64_t nodeh,
                               const char *name);

Return the child of C<nodeh> with the name C<name>, if it exists.  This can
return C<0> meaning the name was not found.

これは同じ名前の L<hivex(3)> のラッパーです。

この関数はエラーのとき -1 を返します。

(1.19.35 において追加)

=head2 guestfs_hivex_node_get_value

 int64_t
 guestfs_hivex_node_get_value (guestfs_h *g,
                               int64_t nodeh,
                               const char *key);

Return the value attached to C<nodeh> which has the name C<key>, if it
exists.  This can return C<0> meaning the key was not found.

これは同じ名前の L<hivex(3)> のラッパーです。

この関数はエラーのとき -1 を返します。

(1.19.35 において追加)

=head2 guestfs_hivex_node_name

 char *
 guestfs_hivex_node_name (guestfs_h *g,
                          int64_t nodeh);

C<nodeh> の名前を返します。

これは同じ名前の L<hivex(3)> のラッパーです。

この関数は文字列を返します。エラー時は NULL です。 I<呼び出し元は使用後に返された文字列を開放する必要があります>。

(1.19.35 において追加)

=head2 guestfs_hivex_node_parent

 int64_t
 guestfs_hivex_node_parent (guestfs_h *g,
                            int64_t nodeh);

C<nodeh> の親ノードを返します。

これは同じ名前の L<hivex(3)> のラッパーです。

この関数はエラーのとき -1 を返します。

(1.19.35 において追加)

=head2 guestfs_hivex_node_set_value

 int
 guestfs_hivex_node_set_value (guestfs_h *g,
                               int64_t nodeh,
                               const char *key,
                               int64_t t,
                               const char *val,
                               size_t val_size);

Set or replace a single value under the node C<nodeh>.  The C<key> is the
name, C<t> is the type, and C<val> is the data.

これは同じ名前の L<hivex(3)> のラッパーです。

この関数は、成功のとき 0 を、エラーのとき -1 を返します。

(1.19.35 において追加)

=head2 guestfs_hivex_node_values

 struct guestfs_hivex_value_list *
 guestfs_hivex_node_values (guestfs_h *g,
                            int64_t nodeh);

Return the array of (key, datatype, data) tuples attached to C<nodeh>.

これは同じ名前の L<hivex(3)> のラッパーです。

この関数は C<struct guestfs_hivex_value_list *> を返します。エラーが発生すると NULL を返します。
I<呼び出し元は使用した後に C<guestfs_free_hivex_value_list> を呼び出す必要があります>。

(1.19.35 において追加)

=head2 guestfs_hivex_open

 int
 guestfs_hivex_open (guestfs_h *g,
                     const char *filename,
                     ...);

You may supply a list of optional arguments to this call.  Use zero or more
of the following pairs of parameters, and terminate the list with C<-1> on
its own.  See L</CALLS WITH OPTIONAL ARGUMENTS>.

 GUESTFS_HIVEX_OPEN_VERBOSE, int verbose,
 GUESTFS_HIVEX_OPEN_DEBUG, int debug,
 GUESTFS_HIVEX_OPEN_WRITE, int write,

Open the Windows Registry hive file named C<filename>.  If there was any
previous hivex handle associated with this guestfs session, then it is
closed.

これは同じ名前の L<hivex(3)> のラッパーです。

この関数は、成功のとき 0 を、エラーのとき -1 を返します。

(1.19.35 において追加)

=head2 guestfs_hivex_open_va

 int
 guestfs_hivex_open_va (guestfs_h *g,
                        const char *filename,
                        va_list args);

これは L</guestfs_hivex_open> の "va_list variant" です。

L</CALLS WITH OPTIONAL ARGUMENTS> 参照。

=head2 guestfs_hivex_open_argv

 int
 guestfs_hivex_open_argv (guestfs_h *g,
                          const char *filename,
                          const struct guestfs_hivex_open_argv *optargs);

これは L</guestfs_hivex_open> の "argv variant" です。

L</CALLS WITH OPTIONAL ARGUMENTS> 参照。

=head2 guestfs_hivex_root

 int64_t
 guestfs_hivex_root (guestfs_h *g);

ハイブのルートノードを返します。

これは同じ名前の L<hivex(3)> のラッパーです。

この関数はエラーのとき -1 を返します。

(1.19.35 において追加)

=head2 guestfs_hivex_value_key

 char *
 guestfs_hivex_value_key (guestfs_h *g,
                          int64_t valueh);

(key, datatype, data) 組のキー (name) 項目を返します。

これは同じ名前の L<hivex(3)> のラッパーです。

この関数は文字列を返します。エラー時は NULL です。 I<呼び出し元は使用後に返された文字列を開放する必要があります>。

(1.19.35 において追加)

=head2 guestfs_hivex_value_type

 int64_t
 guestfs_hivex_value_type (guestfs_h *g,
                           int64_t valueh);

(key, datatype, data) 組の datatype 項目を返します。

これは同じ名前の L<hivex(3)> のラッパーです。

この関数はエラーのとき -1 を返します。

(1.19.35 において追加)

=head2 guestfs_hivex_value_utf8

 char *
 guestfs_hivex_value_utf8 (guestfs_h *g,
                           int64_t valueh);

This calls C<guestfs_hivex_value_value> (which returns the data field from a
hivex value tuple).  It then assumes that the field is a UTF-16LE string and
converts the result to UTF-8 (or if this is not possible, it returns an
error).

This is useful for reading strings out of the Windows registry.  However it
is not foolproof because the registry is not strongly-typed and fields can
contain arbitrary or unexpected data.

この関数は文字列を返します。エラー時は NULL です。 I<呼び出し元は使用後に返された文字列を開放する必要があります>。

(1.19.35 において追加)

=head2 guestfs_hivex_value_value

 char *
 guestfs_hivex_value_value (guestfs_h *g,
                            int64_t valueh,
                            size_t *size_r);

(key, datatype, data) 組のデータ項目を返します。

これは同じ名前の L<hivex(3)> のラッパーです。

関連項目: C<guestfs_hivex_value_utf8>。

This function returns a buffer, or NULL on error.  The size of the returned
buffer is written to C<*size_r>.  I<The caller must free the returned buffer
after use>.

(1.19.35 において追加)

=head2 guestfs_initrd_cat

 char *
 guestfs_initrd_cat (guestfs_h *g,
                     const char *initrdpath,
                     const char *filename,
                     size_t *size_r);

This command unpacks the file C<filename> from the initrd file called
C<initrdpath>.  The filename must be given I<without> the initial C</>
character.

For example, in guestfish you could use the following command to examine the
boot script (usually called C</init>)  contained in a Linux initrd or
initramfs image:

 initrd-cat /boot/initrd-<version>.img init

C<guestfs_initrd_list> 参照。

This function returns a buffer, or NULL on error.  The size of the returned
buffer is written to C<*size_r>.  I<The caller must free the returned buffer
after use>.

Because of the message protocol, there is a transfer limit of somewhere
between 2MB and 4MB.  See L<guestfs(3)/PROTOCOL LIMITS>.

(1.0.84 において追加)

=head2 guestfs_initrd_list

 char **
 guestfs_initrd_list (guestfs_h *g,
                      const char *path);

このコマンドは initrd に含まれるファイルを一覧表示します。

The files are listed without any initial C</> character.  The files are
listed in the order they appear (not necessarily alphabetical).  Directory
names are listed as separate items.

古い Linux カーネル (2.4 およびそれ以前) は initrd として圧縮 ext2 ファイルシステムを使用していました。新しい
initramfs 形式 (圧縮 cpio ファイル) I<のみ> をサポートします。

This function returns a NULL-terminated array of strings (like
L<environ(3)>), or NULL if there was an error.  I<The caller must free the
strings and the array after use>.

(1.0.54 において追加)

=head2 guestfs_inotify_add_watch

 int64_t
 guestfs_inotify_add_watch (guestfs_h *g,
                            const char *path,
                            int mask);

C<mask> に一覧化されたイベントに対して C<path> を監視します。

Note that if C<path> is a directory then events within that directory are
watched, but this does I<not> happen recursively (in subdirectories).

Note for non-C or non-Linux callers: the inotify events are defined by the
Linux kernel ABI and are listed in C</usr/include/sys/inotify.h>.

この関数はエラーのとき -1 を返します。

(1.0.66 において追加)

=head2 guestfs_inotify_close

 int
 guestfs_inotify_close (guestfs_h *g);

This closes the inotify handle which was previously opened by inotify_init.
It removes all watches, throws away any pending events, and deallocates all
resources.

この関数は、成功のとき 0 を、エラーのとき -1 を返します。

(1.0.66 において追加)

=head2 guestfs_inotify_files

 char **
 guestfs_inotify_files (guestfs_h *g);

This function is a helpful wrapper around C<guestfs_inotify_read> which just
returns a list of pathnames of objects that were touched.  The returned
pathnames are sorted and deduplicated.

This function returns a NULL-terminated array of strings (like
L<environ(3)>), or NULL if there was an error.  I<The caller must free the
strings and the array after use>.

(1.0.66 において追加)

=head2 guestfs_inotify_init

 int
 guestfs_inotify_init (guestfs_h *g,
                       int maxevents);

This command creates a new inotify handle.  The inotify subsystem can be
used to notify events which happen to objects in the guest filesystem.

C<maxevents> is the maximum number of events which will be queued up between
calls to C<guestfs_inotify_read> or C<guestfs_inotify_files>.  If this is
passed as C<0>, then the kernel (or previously set)  default is used.  For
Linux 2.6.29 the default was 16384 events.  Beyond this limit, the kernel
throws away events, but records the fact that it threw them away by setting
a flag C<IN_Q_OVERFLOW> in the returned structure list (see
C<guestfs_inotify_read>).

何らかのイベントを生成する前に、いくつかのウォッチと内部ウォッチリストに追加する必要があります。  参照:
C<guestfs_inotify_add_watch> および C<guestfs_inotify_rm_watch>。

Queued up events should be read periodically by calling
C<guestfs_inotify_read> (or C<guestfs_inotify_files> which is just a helpful
wrapper around C<guestfs_inotify_read>).  If you don't read the events out
often enough then you risk the internal queue overflowing.

The handle should be closed after use by calling C<guestfs_inotify_close>.
This also removes any watches automatically.

See also L<inotify(7)> for an overview of the inotify interface as exposed
by the Linux kernel, which is roughly what we expose via libguestfs.  Note
that there is one global inotify handle per libguestfs instance.

この関数は、成功のとき 0 を、エラーのとき -1 を返します。

(1.0.66 において追加)

=head2 guestfs_inotify_read

 struct guestfs_inotify_event_list *
 guestfs_inotify_read (guestfs_h *g);

Return the complete queue of events that have happened since the previous
read call.

何もイベントが起きないと、これは空の一覧を返します。

I<Note>: In order to make sure that all events have been read, you must call
this function repeatedly until it returns an empty list.  The reason is that
the call will read events up to the maximum appliance-to-host message size
and leave remaining events in the queue.

This function returns a C<struct guestfs_inotify_event_list *>, or NULL if
there was an error.  I<The caller must call
C<guestfs_free_inotify_event_list> after use>.

(1.0.66 において追加)

=head2 guestfs_inotify_rm_watch

 int
 guestfs_inotify_rm_watch (guestfs_h *g,
                           int wd);

前に定義された inotify ウォッチを削除します。 C<guestfs_inotify_add_watch> 参照。

この関数は、成功のとき 0 を、エラーのとき -1 を返します。

(1.0.66 において追加)

=head2 guestfs_inspect_get_arch

 char *
 guestfs_inspect_get_arch (guestfs_h *g,
                           const char *root);

これは検査したオペレーティングシステムのアーキテクチャーを返します。とりうる値は C<guestfs_file_architecture>
の下に一覧化されています。

アーキテクチャーが決められなければ、文字列 C<unknown> が返されます。

詳細は L<guestfs(3)/INSPECTION> を参照してください。

この関数は文字列を返します。エラー時は NULL です。 I<呼び出し元は使用後に返された文字列を開放する必要があります>。

(1.5.3 において追加)

=head2 guestfs_inspect_get_distro

 char *
 guestfs_inspect_get_distro (guestfs_h *g,
                             const char *root);

これは検査したオペレーティングシステムのディストリビューションを返します。

定義されているディストリビューションは現在次のとおりです:

=over 4

=item "archlinux"

Arch Linux.

=item "buildroot"

Buildroot 派生のディストリビューション. 具体的にどれかを認識しません.

=item "centos"

CentOS.

=item "cirros"

Cirros.

=item "debian"

Debian.

=item "fedora"

Fedora.

=item "freedos"

FreeDOS.

=item "gentoo"

Gentoo.

=item "linuxmint"

Linux Mint.

=item "mageia"

Mageia.

=item "mandriva"

Mandriva.

=item "meego"

MeeGo.

=item "openbsd"

OpenBSD.

=item "opensuse"

OpenSUSE.

=item "pardus"

Pardus.

=item "redhat-based"

いくつかの Red Hat 派生ディストリビューション.

=item "rhel"

Red Hat Enterprise Linux.

=item "scientificlinux"

Scientific Linux.

=item "slackware"

Slackware.

=item "sles"

SuSE Linux Enterprise Server または Desktop.

=item "suse-based"

いくつかの openSuSE 派生ディストリビューション.

=item "ttylinux"

ttylinux.

=item "ubuntu"

Ubuntu.

=item "unknown"

ディストリビューションがわかりませんでした。

=item "windows"

Windows はディストリビューションがありません。OS 種別が Windows ならば、この文字列は返されません。

=back

libguestfs の将来のバージョンは、ここに他の文字列を返す可能性があります。呼び出し元はあらゆる文字列の処理に備えなければいけません。

詳細は L<guestfs(3)/INSPECTION> を参照してください。

この関数は文字列を返します。エラー時は NULL です。 I<呼び出し元は使用後に返された文字列を開放する必要があります>。

(1.5.3 において追加)

=head2 guestfs_inspect_get_drive_mappings

 char **
 guestfs_inspect_get_drive_mappings (guestfs_h *g,
                                     const char *root);

This call is useful for Windows which uses a primitive system of assigning
drive letters (like "C:") to partitions.  This inspection API examines the
Windows Registry to find out how disks/partitions are mapped to drive
letters, and returns a hash table as in the example below:

 C      =>     /dev/vda2
 E      =>     /dev/vdb1
 F      =>     /dev/vdc1

Note that keys are drive letters.  For Windows, the key is case insensitive
and just contains the drive letter, without the customary colon separator
character.

In future we may support other operating systems that also used drive
letters, but the keys for those might not be case insensitive and might be
longer than 1 character.  For example in OS-9, hard drives were named C<h0>,
C<h1> etc.

For Windows guests, currently only hard drive mappings are returned.
Removable disks (eg. DVD-ROMs) are ignored.

For guests that do not use drive mappings, or if the drive mappings could
not be determined, this returns an empty hash table.

詳細は L<guestfs(3)/INSPECTION> を確認してください。合わせて
C<guestfs_inspect_get_mountpoints>, C<guestfs_inspect_get_filesystems>
を参照してください。

This function returns a NULL-terminated array of strings, or NULL if there
was an error.  The array of strings will always have length C<2n+1>, where
C<n> keys and values alternate, followed by the trailing NULL entry.  I<The
caller must free the strings and the array after use>.

(1.9.17 において追加)

=head2 guestfs_inspect_get_filesystems

 char **
 guestfs_inspect_get_filesystems (guestfs_h *g,
                                  const char *root);

This returns a list of all the filesystems that we think are associated with
this operating system.  This includes the root filesystem, other ordinary
filesystems, and non-mounted devices like swap partitions.

In the case of a multi-boot virtual machine, it is possible for a filesystem
to be shared between operating systems.

詳細は L<guestfs(3)/INSPECTION> を読んでください。  C<guestfs_inspect_get_mountpoints>
参照。

This function returns a NULL-terminated array of strings (like
L<environ(3)>), or NULL if there was an error.  I<The caller must free the
strings and the array after use>.

(1.5.3 において追加)

=head2 guestfs_inspect_get_format

 char *
 guestfs_inspect_get_format (guestfs_h *g,
                             const char *root);

This returns the format of the inspected operating system.  You can use it
to detect install images, live CDs and similar.

今のところ定義されている形式は次のとおりです:

=over 4

=item "installed"

インストールされているオペレーティングシステムです。

=item "installer"

検査されるディスクイメージが、インストールされたオペレーティング・システムではなく、I<ブート可能な> インストールディスク、ライブ
CD、または似たようなものです。

=item "unknown"

このディスクイメージの形式は不明です。

=back

libguestfs の将来のバージョンは、ここに他の文字列を返す可能性があります。呼び出し元はあらゆる文字列の処理に備えなければいけません。

詳細は L<guestfs(3)/INSPECTION> を参照してください。

この関数は文字列を返します。エラー時は NULL です。 I<呼び出し元は使用後に返された文字列を開放する必要があります>。

(1.9.4 において追加)

=head2 guestfs_inspect_get_hostname

 char *
 guestfs_inspect_get_hostname (guestfs_h *g,
                               const char *root);

This function returns the hostname of the operating system as found by
inspection of the guest's configuration files.

If the hostname could not be determined, then the string C<unknown> is
returned.

詳細は L<guestfs(3)/INSPECTION> を参照してください。

この関数は文字列を返します。エラー時は NULL です。 I<呼び出し元は使用後に返された文字列を開放する必要があります>。

(1.7.9 において追加)

=head2 guestfs_inspect_get_icon

 char *
 guestfs_inspect_get_icon (guestfs_h *g,
                           const char *root,
                           size_t *size_r,
                           ...);

You may supply a list of optional arguments to this call.  Use zero or more
of the following pairs of parameters, and terminate the list with C<-1> on
its own.  See L</CALLS WITH OPTIONAL ARGUMENTS>.

 GUESTFS_INSPECT_GET_ICON_FAVICON, int favicon,
 GUESTFS_INSPECT_GET_ICON_HIGHQUALITY, int highquality,

This function returns an icon corresponding to the inspected operating
system.  The icon is returned as a buffer containing a PNG image (re-encoded
to PNG if necessary).

If it was not possible to get an icon this function returns a zero-length
(non-NULL) buffer.  I<Callers must check for this case>.

Libguestfs will start by looking for a file called C</etc/favicon.png> or
C<C:\etc\favicon.png> and if it has the correct format, the contents of this
file will be returned.  You can disable favicons by passing the optional
C<favicon> boolean as false (default is true).

If finding the favicon fails, then we look in other places in the guest for
a suitable icon.

If the optional C<highquality> boolean is true then only high quality icons
are returned, which means only icons of high resolution with an alpha
channel.  The default (false) is to return any icon we can, even if it is of
substandard quality.

注:

=over 4

=item *

Unlike most other inspection API calls, the guest's disks must be mounted up
before you call this, since it needs to read information from the guest
filesystem during the call.

=item *

B<Security:> The icon data comes from the untrusted guest, and should be
treated with caution.  PNG files have been known to contain exploits.
Ensure that libpng (or other relevant libraries) are fully up to date before
trying to process or display the icon.

=item *

The PNG image returned can be any size.  It might not be square.  Libguestfs
tries to return the largest, highest quality icon available.  The
application must scale the icon to the required size.

=item *

Extracting icons from Windows guests requires the external C<wrestool>
program from the C<icoutils> package, and several programs (C<bmptopnm>,
C<pnmtopng>, C<pamcut>)  from the C<netpbm> package.  These must be
installed separately.

=item *

Operating system icons are usually trademarks.  Seek legal advice before
using trademarks in applications.

=back

This function returns a buffer, or NULL on error.  The size of the returned
buffer is written to C<*size_r>.  I<The caller must free the returned buffer
after use>.

(1.11.12 において追加)

=head2 guestfs_inspect_get_icon_va

 char *
 guestfs_inspect_get_icon_va (guestfs_h *g,
                              const char *root,
                              size_t *size_r,
                              va_list args);

これは L</guestfs_inspect_get_icon> の "va_list variant" です。

L</CALLS WITH OPTIONAL ARGUMENTS> 参照。

=head2 guestfs_inspect_get_icon_argv

 char *
 guestfs_inspect_get_icon_argv (guestfs_h *g,
                                const char *root,
                                size_t *size_r,
                                const struct guestfs_inspect_get_icon_argv *optargs);

これは L</guestfs_inspect_get_icon> の "argv variant" です。

L</CALLS WITH OPTIONAL ARGUMENTS> 参照。

=head2 guestfs_inspect_get_major_version

 int
 guestfs_inspect_get_major_version (guestfs_h *g,
                                    const char *root);

This returns the major version number of the inspected operating system.

Windows uses a consistent versioning scheme which is I<not> reflected in the
popular public names used by the operating system.  Notably the operating
system known as "Windows 7" is really version 6.1 (ie. major = 6, minor =
1).  You can find out the real versions corresponding to releases of Windows
by consulting Wikipedia or MSDN.

If the version could not be determined, then C<0> is returned.

詳細は L<guestfs(3)/INSPECTION> を参照してください。

この関数はエラーのとき -1 を返します。

(1.5.3 において追加)

=head2 guestfs_inspect_get_minor_version

 int
 guestfs_inspect_get_minor_version (guestfs_h *g,
                                    const char *root);

検査するオペレーティングシステムのマイナーバージョン番号を返します。

If the version could not be determined, then C<0> is returned.

詳細は L<guestfs(3)/INSPECTION> を読んでください。  C<guestfs_inspect_get_major_version>
参照。

この関数はエラーのとき -1 を返します。

(1.5.3 において追加)

=head2 guestfs_inspect_get_mountpoints

 char **
 guestfs_inspect_get_mountpoints (guestfs_h *g,
                                  const char *root);

This returns a hash of where we think the filesystems associated with this
operating system should be mounted.  Callers should note that this is at
best an educated guess made by reading configuration files such as
C</etc/fstab>.  I<In particular note> that this may return filesystems which
are non-existent or not mountable and callers should be prepared to handle
or ignore failures if they try to mount them.

Each element in the returned hashtable has a key which is the path of the
mountpoint (eg. C</boot>) and a value which is the filesystem that would be
mounted there (eg. C</dev/sda1>).

Non-mounted devices such as swap devices are I<not> returned in this list.

For operating systems like Windows which still use drive letters, this call
will only return an entry for the first drive "mounted on" C</>.  For
information about the mapping of drive letters to partitions, see
C<guestfs_inspect_get_drive_mappings>.

詳細は L<guestfs(3)/INSPECTION> を読んでください。  C<guestfs_inspect_get_filesystems>
参照。

This function returns a NULL-terminated array of strings, or NULL if there
was an error.  The array of strings will always have length C<2n+1>, where
C<n> keys and values alternate, followed by the trailing NULL entry.  I<The
caller must free the strings and the array after use>.

(1.5.3 において追加)

=head2 guestfs_inspect_get_package_format

 char *
 guestfs_inspect_get_package_format (guestfs_h *g,
                                     const char *root);

This function and C<guestfs_inspect_get_package_management> return the
package format and package management tool used by the inspected operating
system.  For example for Fedora these functions would return C<rpm> (package
format) and C<yum> (package management).

This returns the string C<unknown> if we could not determine the package
format I<or> if the operating system does not have a real packaging system
(eg. Windows).

利用可能な文字列: C<rpm>, C<deb>, C<ebuild>, C<pisi>, C<pacman>, C<pkgsrc>。将来のバージョン
libguestfs は他の文字列を返す可能性があります。

詳細は L<guestfs(3)/INSPECTION> を参照してください。

この関数は文字列を返します。エラー時は NULL です。 I<呼び出し元は使用後に返された文字列を開放する必要があります>。

(1.7.5 において追加)

=head2 guestfs_inspect_get_package_management

 char *
 guestfs_inspect_get_package_management (guestfs_h *g,
                                         const char *root);

C<guestfs_inspect_get_package_format> and this function return the package
format and package management tool used by the inspected operating system.
For example for Fedora these functions would return C<rpm> (package format)
and C<yum> (package management).

This returns the string C<unknown> if we could not determine the package
management tool I<or> if the operating system does not have a real packaging
system (eg. Windows).

Possible strings include: C<yum>, C<up2date>, C<apt> (for all Debian
derivatives), C<portage>, C<pisi>, C<pacman>, C<urpmi>, C<zypper>.  Future
versions of libguestfs may return other strings.

詳細は L<guestfs(3)/INSPECTION> を参照してください。

この関数は文字列を返します。エラー時は NULL です。 I<呼び出し元は使用後に返された文字列を開放する必要があります>。

(1.7.5 において追加)

=head2 guestfs_inspect_get_product_name

 char *
 guestfs_inspect_get_product_name (guestfs_h *g,
                                   const char *root);

This returns the product name of the inspected operating system.  The
product name is generally some freeform string which can be displayed to the
user, but should not be parsed by programs.

If the product name could not be determined, then the string C<unknown> is
returned.

詳細は L<guestfs(3)/INSPECTION> を参照してください。

この関数は文字列を返します。エラー時は NULL です。 I<呼び出し元は使用後に返された文字列を開放する必要があります>。

(1.5.3 において追加)

=head2 guestfs_inspect_get_product_variant

 char *
 guestfs_inspect_get_product_variant (guestfs_h *g,
                                      const char *root);

This returns the product variant of the inspected operating system.

For Windows guests, this returns the contents of the Registry key
C<HKLM\Software\Microsoft\Windows NT\CurrentVersion> C<InstallationType>
which is usually a string such as C<Client> or C<Server> (other values are
possible).  This can be used to distinguish consumer and enterprise versions
of Windows that have the same version number (for example, Windows 7 and
Windows 2008 Server are both version 6.1, but the former is C<Client> and
the latter is C<Server>).

For enterprise Linux guests, in future we intend this to return the product
variant such as C<Desktop>, C<Server> and so on.  But this is not
implemented at present.

If the product variant could not be determined, then the string C<unknown>
is returned.

詳細は L<guestfs(3)/INSPECTION> を参照してください。 C<guestfs_inspect_get_product_name>,
C<guestfs_inspect_get_major_version> も合わせて参照してください。

この関数は文字列を返します。エラー時は NULL です。 I<呼び出し元は使用後に返された文字列を開放する必要があります>。

(1.9.13 において追加)

=head2 guestfs_inspect_get_roots

 char **
 guestfs_inspect_get_roots (guestfs_h *g);

This function is a convenient way to get the list of root devices, as
returned from a previous call to C<guestfs_inspect_os>, but without redoing
the whole inspection process.

This returns an empty list if either no root devices were found or the
caller has not called C<guestfs_inspect_os>.

詳細は L<guestfs(3)/INSPECTION> を参照してください。

This function returns a NULL-terminated array of strings (like
L<environ(3)>), or NULL if there was an error.  I<The caller must free the
strings and the array after use>.

(1.7.3 において追加)

=head2 guestfs_inspect_get_type

 char *
 guestfs_inspect_get_type (guestfs_h *g,
                           const char *root);

This returns the type of the inspected operating system.  Currently defined
types are:

=over 4

=item "linux"

すべての Linux ベースのオペレーティングシステム.

=item "windows"

すべての Microsoft Windows オペレーティングシステム.

=item "freebsd"

FreeBSD.

=item "netbsd"

NetBSD.

=item "openbsd"

OpenBSD.

=item "hurd"

GNU/Hurd.

=item "dos"

MS-DOS, FreeDOS およびその他.

=item "unknown"

オペレーティング・システムの種類がわかりませんでした。

=back

libguestfs の将来のバージョンは、ここに他の文字列を返す可能性があります。呼び出し元はあらゆる文字列の処理に備えなければいけません。

詳細は L<guestfs(3)/INSPECTION> を参照してください。

この関数は文字列を返します。エラー時は NULL です。 I<呼び出し元は使用後に返された文字列を開放する必要があります>。

(1.5.3 において追加)

=head2 guestfs_inspect_get_windows_current_control_set

 char *
 guestfs_inspect_get_windows_current_control_set (guestfs_h *g,
                                                  const char *root);

これは検査した仮想マシンの Windows CurrentControlSet を返します。 CurrentControlSet は
C<ControlSet001> のようなレジストリキーの名前です。

この呼び出しは、仮想マシンが Windows であり、レジストリが検査により確認できることを仮定しています。該当しない場合、エラーが返されます。

詳細は L<guestfs(3)/INSPECTION> を参照してください。

この関数は文字列を返します。エラー時は NULL です。 I<呼び出し元は使用後に返された文字列を開放する必要があります>。

(1.9.17 において追加)

=head2 guestfs_inspect_get_windows_systemroot

 char *
 guestfs_inspect_get_windows_systemroot (guestfs_h *g,
                                         const char *root);

これは検査した仮想マシンの Windows システムルートを返します。システムルートは C</WINDOWS> のようなディレクトリーのパスです。

This call assumes that the guest is Windows and that the systemroot could be
determined by inspection.  If this is not the case then an error is
returned.

詳細は L<guestfs(3)/INSPECTION> を参照してください。

この関数は文字列を返します。エラー時は NULL です。 I<呼び出し元は使用後に返された文字列を開放する必要があります>。

(1.5.25 において追加)

=head2 guestfs_inspect_is_live

 int
 guestfs_inspect_is_live (guestfs_h *g,
                          const char *root);

If C<guestfs_inspect_get_format> returns C<installer> (this is an install
disk), then this returns true if a live image was detected on the disk.

詳細は L<guestfs(3)/INSPECTION> を参照してください。

This function returns a C truth value on success or -1 on error.

(1.9.4 において追加)

=head2 guestfs_inspect_is_multipart

 int
 guestfs_inspect_is_multipart (guestfs_h *g,
                               const char *root);

If C<guestfs_inspect_get_format> returns C<installer> (this is an install
disk), then this returns true if the disk is part of a set.

詳細は L<guestfs(3)/INSPECTION> を参照してください。

This function returns a C truth value on success or -1 on error.

(1.9.4 において追加)

=head2 guestfs_inspect_is_netinst

 int
 guestfs_inspect_is_netinst (guestfs_h *g,
                             const char *root);

If C<guestfs_inspect_get_format> returns C<installer> (this is an install
disk), then this returns true if the disk is a network installer, ie. not a
self-contained install CD but one which is likely to require network access
to complete the install.

詳細は L<guestfs(3)/INSPECTION> を参照してください。

This function returns a C truth value on success or -1 on error.

(1.9.4 において追加)

=head2 guestfs_inspect_list_applications

 struct guestfs_application_list *
 guestfs_inspect_list_applications (guestfs_h *g,
                                    const char *root);

I<This function is deprecated.> In new code, use the
L</guestfs_inspect_list_applications2> call instead.

Deprecated functions will not be removed from the API, but the fact that
they are deprecated indicates that there are problems with correct use of
these functions.

Return the list of applications installed in the operating system.

I<Note:> This call works differently from other parts of the inspection
API.  You have to call C<guestfs_inspect_os>, then
C<guestfs_inspect_get_mountpoints>, then mount up the disks, before calling
this.  Listing applications is a significantly more difficult operation
which requires access to the full filesystem.  Also note that unlike the
other C<guestfs_inspect_get_*> calls which are just returning data cached in
the libguestfs handle, this call actually reads parts of the mounted
filesystems during the call.

This returns an empty list if the inspection code was not able to determine
the list of applications.

The application structure contains the following fields:

=over 4

=item C<app_name>

アプリケーションの名前。 Red Hat 派生および Debian 派生の Linux 仮想マシンの場合、パッケージ名になります。

=item C<app_display_name>

The display name of the application, sometimes localized to the install
language of the guest operating system.

If unavailable this is returned as an empty string C<"">.  Callers needing
to display something can use C<app_name> instead.

=item C<app_epoch>

For package managers which use epochs, this contains the epoch of the
package (an integer).  If unavailable, this is returned as C<0>.

=item C<app_version>

The version string of the application or package.  If unavailable this is
returned as an empty string C<"">.

=item C<app_release>

The release string of the application or package, for package managers that
use this.  If unavailable this is returned as an empty string C<"">.

=item C<app_install_path>

The installation path of the application (on operating systems such as
Windows which use installation paths).  This path is in the format used by
the guest operating system, it is not a libguestfs path.

If unavailable this is returned as an empty string C<"">.

=item C<app_trans_path>

The install path translated into a libguestfs path.  If unavailable this is
returned as an empty string C<"">.

=item C<app_publisher>

The name of the publisher of the application, for package managers that use
this.  If unavailable this is returned as an empty string C<"">.

=item C<app_url>

The URL (eg. upstream URL) of the application.  If unavailable this is
returned as an empty string C<"">.

=item C<app_source_package>

For packaging systems which support this, the name of the source package.
If unavailable this is returned as an empty string C<"">.

=item C<app_summary>

A short (usually one line) description of the application or package.  If
unavailable this is returned as an empty string C<"">.

=item C<app_description>

A longer description of the application or package.  If unavailable this is
returned as an empty string C<"">.

=back

詳細は L<guestfs(3)/INSPECTION> を参照してください。

This function returns a C<struct guestfs_application_list *>, or NULL if
there was an error.  I<The caller must call C<guestfs_free_application_list>
after use>.

(1.7.8 において追加)

=head2 guestfs_inspect_list_applications2

 struct guestfs_application2_list *
 guestfs_inspect_list_applications2 (guestfs_h *g,
                                     const char *root);

Return the list of applications installed in the operating system.

I<Note:> This call works differently from other parts of the inspection
API.  You have to call C<guestfs_inspect_os>, then
C<guestfs_inspect_get_mountpoints>, then mount up the disks, before calling
this.  Listing applications is a significantly more difficult operation
which requires access to the full filesystem.  Also note that unlike the
other C<guestfs_inspect_get_*> calls which are just returning data cached in
the libguestfs handle, this call actually reads parts of the mounted
filesystems during the call.

This returns an empty list if the inspection code was not able to determine
the list of applications.

The application structure contains the following fields:

=over 4

=item C<app2_name>

アプリケーションの名前。 Red Hat 派生および Debian 派生の Linux 仮想マシンの場合、パッケージ名になります。

=item C<app2_display_name>

The display name of the application, sometimes localized to the install
language of the guest operating system.

If unavailable this is returned as an empty string C<"">.  Callers needing
to display something can use C<app2_name> instead.

=item C<app2_epoch>

For package managers which use epochs, this contains the epoch of the
package (an integer).  If unavailable, this is returned as C<0>.

=item C<app2_version>

The version string of the application or package.  If unavailable this is
returned as an empty string C<"">.

=item C<app2_release>

The release string of the application or package, for package managers that
use this.  If unavailable this is returned as an empty string C<"">.

=item C<app2_arch>

The architecture string of the application or package, for package managers
that use this.  If unavailable this is returned as an empty string C<"">.

=item C<app2_install_path>

The installation path of the application (on operating systems such as
Windows which use installation paths).  This path is in the format used by
the guest operating system, it is not a libguestfs path.

If unavailable this is returned as an empty string C<"">.

=item C<app2_trans_path>

The install path translated into a libguestfs path.  If unavailable this is
returned as an empty string C<"">.

=item C<app2_publisher>

The name of the publisher of the application, for package managers that use
this.  If unavailable this is returned as an empty string C<"">.

=item C<app2_url>

The URL (eg. upstream URL) of the application.  If unavailable this is
returned as an empty string C<"">.

=item C<app2_source_package>

For packaging systems which support this, the name of the source package.
If unavailable this is returned as an empty string C<"">.

=item C<app2_summary>

A short (usually one line) description of the application or package.  If
unavailable this is returned as an empty string C<"">.

=item C<app2_description>

A longer description of the application or package.  If unavailable this is
returned as an empty string C<"">.

=back

詳細は L<guestfs(3)/INSPECTION> を参照してください。

This function returns a C<struct guestfs_application2_list *>, or NULL if
there was an error.  I<The caller must call
C<guestfs_free_application2_list> after use>.

(1.19.56 において追加)

=head2 guestfs_inspect_os

 char **
 guestfs_inspect_os (guestfs_h *g);

This function uses other libguestfs functions and certain heuristics to
inspect the disk(s) (usually disks belonging to a virtual machine), looking
for operating systems.

The list returned is empty if no operating systems were found.

If one operating system was found, then this returns a list with a single
element, which is the name of the root filesystem of this operating system.
It is also possible for this function to return a list containing more than
one element, indicating a dual-boot or multi-boot virtual machine, with each
element being the root filesystem of one of the operating systems.

You can pass the root string(s) returned to other C<guestfs_inspect_get_*>
functions in order to query further information about each operating system,
such as the name and version.

This function uses other libguestfs features such as C<guestfs_mount_ro> and
C<guestfs_umount_all> in order to mount and unmount filesystems and look at
the contents.  This should be called with no disks currently mounted.  The
function may also use Augeas, so any existing Augeas handle will be closed.

This function cannot decrypt encrypted disks.  The caller must do that first
(supplying the necessary keys) if the disk is encrypted.

詳細は L<guestfs(3)/INSPECTION> を参照してください。

C<guestfs_list_filesystems> 参照。

This function returns a NULL-terminated array of strings (like
L<environ(3)>), or NULL if there was an error.  I<The caller must free the
strings and the array after use>.

(1.5.3 において追加)

=head2 guestfs_is_blockdev

 int
 guestfs_is_blockdev (guestfs_h *g,
                      const char *path);

This returns C<true> if and only if there is a block device with the given
C<path> name.

C<guestfs_stat> 参照。

This function returns a C truth value on success or -1 on error.

(1.5.10 において追加)

=head2 guestfs_is_busy

 int
 guestfs_is_busy (guestfs_h *g);

This always returns false.  This function is deprecated with no
replacement.  Do not use this function.

For more information on states, see L<guestfs(3)>.

This function returns a C truth value on success or -1 on error.

(1.0.2 において追加)

=head2 guestfs_is_chardev

 int
 guestfs_is_chardev (guestfs_h *g,
                     const char *path);

This returns C<true> if and only if there is a character device with the
given C<path> name.

C<guestfs_stat> 参照。

This function returns a C truth value on success or -1 on error.

(1.5.10 において追加)

=head2 guestfs_is_config

 int
 guestfs_is_config (guestfs_h *g);

This returns true iff this handle is being configured (in the C<CONFIG>
state).

For more information on states, see L<guestfs(3)>.

This function returns a C truth value on success or -1 on error.

(1.0.2 において追加)

=head2 guestfs_is_dir

 int
 guestfs_is_dir (guestfs_h *g,
                 const char *path);

This returns C<true> if and only if there is a directory with the given
C<path> name.  Note that it returns false for other objects like files.

C<guestfs_stat> 参照。

This function returns a C truth value on success or -1 on error.

(0.8 において追加)

=head2 guestfs_is_fifo

 int
 guestfs_is_fifo (guestfs_h *g,
                  const char *path);

This returns C<true> if and only if there is a FIFO (named pipe)  with the
given C<path> name.

C<guestfs_stat> 参照。

This function returns a C truth value on success or -1 on error.

(1.5.10 において追加)

=head2 guestfs_is_file

 int
 guestfs_is_file (guestfs_h *g,
                  const char *path);

This returns C<true> if and only if there is a regular file with the given
C<path> name.  Note that it returns false for other objects like
directories.

C<guestfs_stat> 参照。

This function returns a C truth value on success or -1 on error.

(0.8 において追加)

=head2 guestfs_is_launching

 int
 guestfs_is_launching (guestfs_h *g);

This returns true iff this handle is launching the subprocess (in the
C<LAUNCHING> state).

For more information on states, see L<guestfs(3)>.

This function returns a C truth value on success or -1 on error.

(1.0.2 において追加)

=head2 guestfs_is_lv

 int
 guestfs_is_lv (guestfs_h *g,
                const char *device);

This command tests whether C<device> is a logical volume, and returns true
iff this is the case.

This function returns a C truth value on success or -1 on error.

(1.5.3 において追加)

=head2 guestfs_is_ready

 int
 guestfs_is_ready (guestfs_h *g);

This returns true iff this handle is ready to accept commands (in the
C<READY> state).

For more information on states, see L<guestfs(3)>.

This function returns a C truth value on success or -1 on error.

(1.0.2 において追加)

=head2 guestfs_is_socket

 int
 guestfs_is_socket (guestfs_h *g,
                    const char *path);

This returns C<true> if and only if there is a Unix domain socket with the
given C<path> name.

C<guestfs_stat> 参照。

This function returns a C truth value on success or -1 on error.

(1.5.10 において追加)

=head2 guestfs_is_symlink

 int
 guestfs_is_symlink (guestfs_h *g,
                     const char *path);

This returns C<true> if and only if there is a symbolic link with the given
C<path> name.

C<guestfs_stat> 参照。

This function returns a C truth value on success or -1 on error.

(1.5.10 において追加)

=head2 guestfs_is_whole_device

 int
 guestfs_is_whole_device (guestfs_h *g,
                          const char *device);

This returns C<true> if and only if C<device> refers to a whole block
device. That is, not a partition or a logical device.

This function returns a C truth value on success or -1 on error.

(Added in 1.21.9)

=head2 guestfs_is_zero

 int
 guestfs_is_zero (guestfs_h *g,
                  const char *path);

This returns true iff the file exists and the file is empty or it contains
all zero bytes.

This function returns a C truth value on success or -1 on error.

(1.11.8 において追加)

=head2 guestfs_is_zero_device

 int
 guestfs_is_zero_device (guestfs_h *g,
                         const char *device);

This returns true iff the device exists and contains all zero bytes.

Note that for large devices this can take a long time to run.

This function returns a C truth value on success or -1 on error.

(1.11.8 において追加)

=head2 guestfs_isoinfo

 struct guestfs_isoinfo *
 guestfs_isoinfo (guestfs_h *g,
                  const char *isofile);

This is the same as C<guestfs_isoinfo_device> except that it works for an
ISO file located inside some other mounted filesystem.  Note that in the
common case where you have added an ISO file as a libguestfs device, you
would I<not> call this.  Instead you would call C<guestfs_isoinfo_device>.

This function returns a C<struct guestfs_isoinfo *>, or NULL if there was an
error.  I<The caller must call C<guestfs_free_isoinfo> after use>.

(1.17.19 において追加)

=head2 guestfs_isoinfo_device

 struct guestfs_isoinfo *
 guestfs_isoinfo_device (guestfs_h *g,
                         const char *device);

C<device> is an ISO device.  This returns a struct of information read from
the primary volume descriptor (the ISO equivalent of the superblock) of the
device.

Usually it is more efficient to use the L<isoinfo(1)> command with the I<-d>
option on the host to analyze ISO files, instead of going through
libguestfs.

プライマリーボリューム記述子の項目に関する詳細は、
L<http://wiki.osdev.org/ISO_9660#The_Primary_Volume_Descriptor> を参照してください。

This function returns a C<struct guestfs_isoinfo *>, or NULL if there was an
error.  I<The caller must call C<guestfs_free_isoinfo> after use>.

(1.17.19 において追加)

=head2 guestfs_kill_subprocess

 int
 guestfs_kill_subprocess (guestfs_h *g);

I<この関数は推奨されません。> 新しいコードでは、代わりに L</guestfs_shutdown> を使用してください。

Deprecated functions will not be removed from the API, but the fact that
they are deprecated indicates that there are problems with correct use of
these functions.

これにより QEMU のサブプロセスがキルされます

これを呼び出してはいけません。代わりに C<guestfs_shutdown> を参照してください。

この関数は、成功のとき 0 を、エラーのとき -1 を返します。

(0.3 において追加)

=head2 guestfs_launch

 int
 guestfs_launch (guestfs_h *g);

Internally libguestfs is implemented by running a virtual machine using
L<qemu(1)>.

You should call this after configuring the handle (eg. adding drives) but
before performing any actions.

Do not call C<guestfs_launch> twice on the same handle.  Although it will
not give an error (for historical reasons), the precise behaviour when you
do this is not well defined.  Handles are very cheap to create, so create a
new one for each launch.

この関数は、成功のとき 0 を、エラーのとき -1 を返します。

This long-running command can generate progress notification messages so
that the caller can display a progress bar or indicator.  To receive these
messages, the caller must register a progress event callback.  See
L<guestfs(3)/GUESTFS_EVENT_PROGRESS>.

(0.3 において追加)

=head2 guestfs_lchown

 int
 guestfs_lchown (guestfs_h *g,
                 int owner,
                 int group,
                 const char *path);

Change the file owner to C<owner> and group to C<group>.  This is like
C<guestfs_chown> but if C<path> is a symlink then the link itself is
changed, not the target.

Only numeric uid and gid are supported.  If you want to use names, you will
need to locate and parse the password file yourself (Augeas support makes
this relatively easy).

この関数は、成功のとき 0 を、エラーのとき -1 を返します。

(1.0.77 において追加)

=head2 guestfs_ldmtool_create_all

 int
 guestfs_ldmtool_create_all (guestfs_h *g);

This function scans all block devices looking for Windows dynamic disk
volumes and partitions, and creates devices for any that were found.

Call C<guestfs_list_ldm_volumes> and C<guestfs_list_ldm_partitions> to
return all devices.

Note that you B<don't> normally need to call this explicitly, since it is
done automatically at C<guestfs_launch> time.  However you might want to
call this function if you have hotplugged disks or have just created a
Windows dynamic disk.

この関数は、成功のとき 0 を、エラーのとき -1 を返します。

(Added in 1.20.0)

=head2 guestfs_ldmtool_diskgroup_disks

 char **
 guestfs_ldmtool_diskgroup_disks (guestfs_h *g,
                                  const char *diskgroup);

Return the disks in a Windows dynamic disk group.  The C<diskgroup>
parameter should be the GUID of a disk group, one element from the list
returned by C<guestfs_ldmtool_scan>.

This function returns a NULL-terminated array of strings (like
L<environ(3)>), or NULL if there was an error.  I<The caller must free the
strings and the array after use>.

(Added in 1.20.0)

=head2 guestfs_ldmtool_diskgroup_name

 char *
 guestfs_ldmtool_diskgroup_name (guestfs_h *g,
                                 const char *diskgroup);

Return the name of a Windows dynamic disk group.  The C<diskgroup> parameter
should be the GUID of a disk group, one element from the list returned by
C<guestfs_ldmtool_scan>.

この関数は文字列を返します。エラー時は NULL です。 I<呼び出し元は使用後に返された文字列を開放する必要があります>。

(Added in 1.20.0)

=head2 guestfs_ldmtool_diskgroup_volumes

 char **
 guestfs_ldmtool_diskgroup_volumes (guestfs_h *g,
                                    const char *diskgroup);

Return the volumes in a Windows dynamic disk group.  The C<diskgroup>
parameter should be the GUID of a disk group, one element from the list
returned by C<guestfs_ldmtool_scan>.

This function returns a NULL-terminated array of strings (like
L<environ(3)>), or NULL if there was an error.  I<The caller must free the
strings and the array after use>.

(Added in 1.20.0)

=head2 guestfs_ldmtool_remove_all

 int
 guestfs_ldmtool_remove_all (guestfs_h *g);

This is essentially the opposite of C<guestfs_ldmtool_create_all>.  It
removes the device mapper mappings for all Windows dynamic disk volumes

この関数は、成功のとき 0 を、エラーのとき -1 を返します。

(Added in 1.20.0)

=head2 guestfs_ldmtool_scan

 char **
 guestfs_ldmtool_scan (guestfs_h *g);

This function scans for Windows dynamic disks.  It returns a list of
identifiers (GUIDs) for all disk groups that were found.  These identifiers
can be passed to other C<guestfs_ldmtool_*> functions.

This function scans all block devices.  To scan a subset of block devices,
call C<guestfs_ldmtool_scan_devices> instead.

This function returns a NULL-terminated array of strings (like
L<environ(3)>), or NULL if there was an error.  I<The caller must free the
strings and the array after use>.

(Added in 1.20.0)

=head2 guestfs_ldmtool_scan_devices

 char **
 guestfs_ldmtool_scan_devices (guestfs_h *g,
                               char *const *devices);

This function scans for Windows dynamic disks.  It returns a list of
identifiers (GUIDs) for all disk groups that were found.  These identifiers
can be passed to other C<guestfs_ldmtool_*> functions.

The parameter C<devices> is a list of block devices which are scanned.  If
this list is empty, all block devices are scanned.

This function returns a NULL-terminated array of strings (like
L<environ(3)>), or NULL if there was an error.  I<The caller must free the
strings and the array after use>.

(Added in 1.20.0)

=head2 guestfs_ldmtool_volume_hint

 char *
 guestfs_ldmtool_volume_hint (guestfs_h *g,
                              const char *diskgroup,
                              const char *volume);

Return the hint field of the volume named C<volume> in the disk group with
GUID C<diskgroup>.  This may not be defined, in which case the empty string
is returned.  The hint field is often, though not always, the name of a
Windows drive, eg. C<E:>.

この関数は文字列を返します。エラー時は NULL です。 I<呼び出し元は使用後に返された文字列を開放する必要があります>。

(Added in 1.20.0)

=head2 guestfs_ldmtool_volume_partitions

 char **
 guestfs_ldmtool_volume_partitions (guestfs_h *g,
                                    const char *diskgroup,
                                    const char *volume);

Return the list of partitions in the volume named C<volume> in the disk
group with GUID C<diskgroup>.

This function returns a NULL-terminated array of strings (like
L<environ(3)>), or NULL if there was an error.  I<The caller must free the
strings and the array after use>.

(Added in 1.20.0)

=head2 guestfs_ldmtool_volume_type

 char *
 guestfs_ldmtool_volume_type (guestfs_h *g,
                              const char *diskgroup,
                              const char *volume);

Return the type of the volume named C<volume> in the disk group with GUID
C<diskgroup>.

Possible volume types that can be returned here include: C<simple>,
C<spanned>, C<striped>, C<mirrored>, C<raid5>.  Other types may also be
returned.

この関数は文字列を返します。エラー時は NULL です。 I<呼び出し元は使用後に返された文字列を開放する必要があります>。

(Added in 1.20.0)

=head2 guestfs_lgetxattr

 char *
 guestfs_lgetxattr (guestfs_h *g,
                    const char *path,
                    const char *name,
                    size_t *size_r);

Get a single extended attribute from file C<path> named C<name>.  If C<path>
is a symlink, then this call returns an extended attribute from the symlink.

Normally it is better to get all extended attributes from a file in one go
by calling C<guestfs_getxattrs>.  However some Linux filesystem
implementations are buggy and do not provide a way to list out attributes.
For these filesystems (notably ntfs-3g)  you have to know the names of the
extended attributes you want in advance and call this function.

Extended attribute values are blobs of binary data.  If there is no extended
attribute named C<name>, this returns an error.

関連項目: C<guestfs_lgetxattrs>, C<guestfs_getxattr>, L<attr(5)>

This function returns a buffer, or NULL on error.  The size of the returned
buffer is written to C<*size_r>.  I<The caller must free the returned buffer
after use>.

(1.7.24 において追加)

=head2 guestfs_lgetxattrs

 struct guestfs_xattr_list *
 guestfs_lgetxattrs (guestfs_h *g,
                     const char *path);

This is the same as C<guestfs_getxattrs>, but if C<path> is a symbolic link,
then it returns the extended attributes of the link itself.

This function returns a C<struct guestfs_xattr_list *>, or NULL if there was
an error.  I<The caller must call C<guestfs_free_xattr_list> after use>.

(1.0.59 において追加)

=head2 guestfs_list_9p

 char **
 guestfs_list_9p (guestfs_h *g);

List all 9p filesystems attached to the guest.  A list of mount tags is
returned.

This function returns a NULL-terminated array of strings (like
L<environ(3)>), or NULL if there was an error.  I<The caller must free the
strings and the array after use>.

(1.11.12 において追加)

=head2 guestfs_list_devices

 char **
 guestfs_list_devices (guestfs_h *g);

すべてのブロックデバイスを一覧表示します。

ブロックデバイスの完全名（例: C</dev/sda>）を返します。

C<guestfs_list_filesystems> 参照。

This function returns a NULL-terminated array of strings (like
L<environ(3)>), or NULL if there was an error.  I<The caller must free the
strings and the array after use>.

(0.4 において追加)

=head2 guestfs_list_disk_labels

 char **
 guestfs_list_disk_labels (guestfs_h *g);

If you add drives using the optional C<label> parameter of
C<guestfs_add_drive_opts>, you can use this call to map between disk labels,
and raw block device and partition names (like C</dev/sda> and
C</dev/sda1>).

This returns a hashtable, where keys are the disk labels (I<without> the
C</dev/disk/guestfs> prefix), and the values are the full raw block device
and partition names (eg. C</dev/sda> and C</dev/sda1>).

This function returns a NULL-terminated array of strings, or NULL if there
was an error.  The array of strings will always have length C<2n+1>, where
C<n> keys and values alternate, followed by the trailing NULL entry.  I<The
caller must free the strings and the array after use>.

(1.19.49 において追加)

=head2 guestfs_list_dm_devices

 char **
 guestfs_list_dm_devices (guestfs_h *g);

すべてのデバイスマッパーデバイスを一覧表示します。

The returned list contains C</dev/mapper/*> devices, eg. ones created by a
previous call to C<guestfs_luks_open>.

Device mapper devices which correspond to logical volumes are I<not>
returned in this list.  Call C<guestfs_lvs> if you want to list logical
volumes.

This function returns a NULL-terminated array of strings (like
L<environ(3)>), or NULL if there was an error.  I<The caller must free the
strings and the array after use>.

(1.11.15 において追加)

=head2 guestfs_list_filesystems

 char **
 guestfs_list_filesystems (guestfs_h *g);

This inspection command looks for filesystems on partitions, block devices
and logical volumes, returning a list of C<mountables> containing
filesystems and their type.

The return value is a hash, where the keys are the devices containing
filesystems, and the values are the filesystem types.  For example:

 "/dev/sda1" => "ntfs"
 "/dev/sda2" => "ext2"
 "/dev/vg_guest/lv_root" => "ext4"
 "/dev/vg_guest/lv_swap" => "swap"

The key is not necessarily a block device. It may also be an opaque
'mountable' string which can be passed to C<guestfs_mount>.

The value can have the special value "unknown", meaning the content of the
device is undetermined or empty.  "swap" means a Linux swap partition.

This command runs other libguestfs commands, which might include
C<guestfs_mount> and C<guestfs_umount>, and therefore you should use this
soon after launch and only when nothing is mounted.

Not all of the filesystems returned will be mountable.  In particular, swap
partitions are returned in the list.  Also this command does not check that
each filesystem found is valid and mountable, and some filesystems might be
mountable but require special options.  Filesystems may not all belong to a
single logical operating system (use C<guestfs_inspect_os> to look for
OSes).

This function returns a NULL-terminated array of strings, or NULL if there
was an error.  The array of strings will always have length C<2n+1>, where
C<n> keys and values alternate, followed by the trailing NULL entry.  I<The
caller must free the strings and the array after use>.

(1.5.15 において追加)

=head2 guestfs_list_ldm_partitions

 char **
 guestfs_list_ldm_partitions (guestfs_h *g);

This function returns all Windows dynamic disk partitions that were found at
launch time.  It returns a list of device names.

This function returns a NULL-terminated array of strings (like
L<environ(3)>), or NULL if there was an error.  I<The caller must free the
strings and the array after use>.

(Added in 1.20.0)

=head2 guestfs_list_ldm_volumes

 char **
 guestfs_list_ldm_volumes (guestfs_h *g);

This function returns all Windows dynamic disk volumes that were found at
launch time.  It returns a list of device names.

This function returns a NULL-terminated array of strings (like
L<environ(3)>), or NULL if there was an error.  I<The caller must free the
strings and the array after use>.

(Added in 1.20.0)

=head2 guestfs_list_md_devices

 char **
 guestfs_list_md_devices (guestfs_h *g);

すべての Linux md デバイスを一覧表示します。

This function returns a NULL-terminated array of strings (like
L<environ(3)>), or NULL if there was an error.  I<The caller must free the
strings and the array after use>.

(1.15.4 において追加)

=head2 guestfs_list_partitions

 char **
 guestfs_list_partitions (guestfs_h *g);

List all the partitions detected on all block devices.

The full partition device names are returned, eg. C</dev/sda1>

This does not return logical volumes.  For that you will need to call
C<guestfs_lvs>.

C<guestfs_list_filesystems> 参照。

This function returns a NULL-terminated array of strings (like
L<environ(3)>), or NULL if there was an error.  I<The caller must free the
strings and the array after use>.

(0.4 において追加)

=head2 guestfs_ll

 char *
 guestfs_ll (guestfs_h *g,
             const char *directory);

List the files in C<directory> (relative to the root directory, there is no
cwd) in the format of 'ls -la'.

このコマンドはほとんどの対話式セッションのために有用です。出力文字列を構文解析しようという意図はI<ありません>。

この関数は文字列を返します。エラー時は NULL です。 I<呼び出し元は使用後に返された文字列を開放する必要があります>。

(0.4 において追加)

=head2 guestfs_llz

 char *
 guestfs_llz (guestfs_h *g,
              const char *directory);

'ls -laZ' 形式で C<directory> にあるファイルを一覧表示します。

このコマンドはほとんどの対話式セッションのために有用です。出力文字列を構文解析しようという意図はI<ありません>。

この関数は文字列を返します。エラー時は NULL です。 I<呼び出し元は使用後に返された文字列を開放する必要があります>。

(1.17.6 において追加)

=head2 guestfs_ln

 int
 guestfs_ln (guestfs_h *g,
             const char *target,
             const char *linkname);

このコマンドは C<ln> コマンドを使用してハードリンクを作成します。

この関数は、成功のとき 0 を、エラーのとき -1 を返します。

(1.0.66 において追加)

=head2 guestfs_ln_f

 int
 guestfs_ln_f (guestfs_h *g,
               const char *target,
               const char *linkname);

This command creates a hard link using the C<ln -f> command.  The I<-f>
option removes the link (C<linkname>) if it exists already.

この関数は、成功のとき 0 を、エラーのとき -1 を返します。

(1.0.66 において追加)

=head2 guestfs_ln_s

 int
 guestfs_ln_s (guestfs_h *g,
               const char *target,
               const char *linkname);

このコマンドは C<ln -s> コマンドを使用してシンボリックリンクを作成します。

この関数は、成功のとき 0 を、エラーのとき -1 を返します。

(1.0.66 において追加)

=head2 guestfs_ln_sf

 int
 guestfs_ln_sf (guestfs_h *g,
                const char *target,
                const char *linkname);

This command creates a symbolic link using the C<ln -sf> command, The I<-f>
option removes the link (C<linkname>) if it exists already.

この関数は、成功のとき 0 を、エラーのとき -1 を返します。

(1.0.66 において追加)

=head2 guestfs_lremovexattr

 int
 guestfs_lremovexattr (guestfs_h *g,
                       const char *xattr,
                       const char *path);

これは C<guestfs_removexattr> と同じです。ただし、C<path> がシンボリックリンクならば、リンク自身の拡張属性を削除します。

この関数は、成功のとき 0 を、エラーのとき -1 を返します。

(1.0.59 において追加)

=head2 guestfs_ls

 char **
 guestfs_ls (guestfs_h *g,
             const char *directory);

List the files in C<directory> (relative to the root directory, there is no
cwd).  The '.' and '..' entries are not returned, but hidden files are
shown.

This function returns a NULL-terminated array of strings (like
L<environ(3)>), or NULL if there was an error.  I<The caller must free the
strings and the array after use>.

(0.4 において追加)

=head2 guestfs_ls0

 int
 guestfs_ls0 (guestfs_h *g,
              const char *dir,
              const char *filenames);

This specialized command is used to get a listing of the filenames in the
directory C<dir>.  The list of filenames is written to the local file
C<filenames> (on the host).

出力ファイルにおいて、ファイル名が C<\0> 文字により区切られます。

C<.> および C<..> は返されません。ファイル名は並べ替えられません。

この関数は、成功のとき 0 を、エラーのとき -1 を返します。

(1.19.32 において追加)

=head2 guestfs_lsetxattr

 int
 guestfs_lsetxattr (guestfs_h *g,
                    const char *xattr,
                    const char *val,
                    int vallen,
                    const char *path);

これは C<guestfs_setxattr> と同じですが、C<path> がシンボリックリンクです。そして、リンク自身の拡張属性を設定します。

この関数は、成功のとき 0 を、エラーのとき -1 を返します。

(1.0.59 において追加)

=head2 guestfs_lstat

 struct guestfs_stat *
 guestfs_lstat (guestfs_h *g,
                const char *path);

与えられた C<path> のファイル情報を返します。

これは、C<path> がシンボリックリンクであることを除き、C<guestfs_stat>
と同じです。そしてリンクは、参照しているファイルではなく、stat-ed です。

これは C<lstat(2)> と同じです。

この関数は C<struct guestfs_stat *> を返します。エラーがあれば NULL です。 I<呼び出し元は使用後に
C<guestfs_free_stat> を呼び出す必要があります>。

(0.9.2 において追加)

=head2 guestfs_lstatlist

 struct guestfs_stat_list *
 guestfs_lstatlist (guestfs_h *g,
                    const char *path,
                    char *const *names);

This call allows you to perform the C<guestfs_lstat> operation on multiple
files, where all files are in the directory C<path>.  C<names> is the list
of files from this directory.

On return you get a list of stat structs, with a one-to-one correspondence
to the C<names> list.  If any name did not exist or could not be lstat'd,
then the C<ino> field of that structure is set to C<-1>.

This call is intended for programs that want to efficiently list a directory
contents without making many round-trips.  See also C<guestfs_lxattrlist>
for a similarly efficient call for getting extended attributes.

This function returns a C<struct guestfs_stat_list *>, or NULL if there was
an error.  I<The caller must call C<guestfs_free_stat_list> after use>.

(1.0.77 において追加)

=head2 guestfs_luks_add_key

 int
 guestfs_luks_add_key (guestfs_h *g,
                       const char *device,
                       const char *key,
                       const char *newkey,
                       int keyslot);

This command adds a new key on LUKS device C<device>.  C<key> is any
existing key, and is used to access the device.  C<newkey> is the new key to
add.  C<keyslot> is the key slot that will be replaced.

Note that if C<keyslot> already contains a key, then this command will
fail.  You have to use C<guestfs_luks_kill_slot> first to remove that key.

この関数は、成功のとき 0 を、エラーのとき -1 を返します。

This function takes a key or passphrase parameter which could contain
sensitive material.  Read the section L</KEYS AND PASSPHRASES> for more
information.

(1.5.2 において追加)

=head2 guestfs_luks_close

 int
 guestfs_luks_close (guestfs_h *g,
                     const char *device);

This closes a LUKS device that was created earlier by C<guestfs_luks_open>
or C<guestfs_luks_open_ro>.  The C<device> parameter must be the name of the
LUKS mapping device (ie. C</dev/mapper/mapname>) and I<not> the name of the
underlying block device.

この関数は、成功のとき 0 を、エラーのとき -1 を返します。

(1.5.1 において追加)

=head2 guestfs_luks_format

 int
 guestfs_luks_format (guestfs_h *g,
                      const char *device,
                      const char *key,
                      int keyslot);

This command erases existing data on C<device> and formats the device as a
LUKS encrypted device.  C<key> is the initial key, which is added to key
slot C<slot>.  (LUKS supports 8 key slots, numbered 0-7).

この関数は、成功のとき 0 を、エラーのとき -1 を返します。

This function takes a key or passphrase parameter which could contain
sensitive material.  Read the section L</KEYS AND PASSPHRASES> for more
information.

(1.5.2 において追加)

=head2 guestfs_luks_format_cipher

 int
 guestfs_luks_format_cipher (guestfs_h *g,
                             const char *device,
                             const char *key,
                             int keyslot,
                             const char *cipher);

This command is the same as C<guestfs_luks_format> but it also allows you to
set the C<cipher> used.

この関数は、成功のとき 0 を、エラーのとき -1 を返します。

This function takes a key or passphrase parameter which could contain
sensitive material.  Read the section L</KEYS AND PASSPHRASES> for more
information.

(1.5.2 において追加)

=head2 guestfs_luks_kill_slot

 int
 guestfs_luks_kill_slot (guestfs_h *g,
                         const char *device,
                         const char *key,
                         int keyslot);

This command deletes the key in key slot C<keyslot> from the encrypted LUKS
device C<device>.  C<key> must be one of the I<other> keys.

この関数は、成功のとき 0 を、エラーのとき -1 を返します。

This function takes a key or passphrase parameter which could contain
sensitive material.  Read the section L</KEYS AND PASSPHRASES> for more
information.

(1.5.2 において追加)

=head2 guestfs_luks_open

 int
 guestfs_luks_open (guestfs_h *g,
                    const char *device,
                    const char *key,
                    const char *mapname);

This command opens a block device which has been encrypted according to the
Linux Unified Key Setup (LUKS) standard.

C<device> is the encrypted block device or partition.

The caller must supply one of the keys associated with the LUKS block
device, in the C<key> parameter.

This creates a new block device called C</dev/mapper/mapname>.  Reads and
writes to this block device are decrypted from and encrypted to the
underlying C<device> respectively.

If this block device contains LVM volume groups, then calling
C<guestfs_vgscan> followed by C<guestfs_vg_activate_all> will make them
visible.

すべてのデバイスマッパーデバイスを一覧表示するには C<guestfs_list_dm_devices> を使用します。

この関数は、成功のとき 0 を、エラーのとき -1 を返します。

This function takes a key or passphrase parameter which could contain
sensitive material.  Read the section L</KEYS AND PASSPHRASES> for more
information.

(1.5.1 において追加)

=head2 guestfs_luks_open_ro

 int
 guestfs_luks_open_ro (guestfs_h *g,
                       const char *device,
                       const char *key,
                       const char *mapname);

これは、読み込み専用のマッピングが作成されることを除き、C<guestfs_luks_open> と同じです。

この関数は、成功のとき 0 を、エラーのとき -1 を返します。

This function takes a key or passphrase parameter which could contain
sensitive material.  Read the section L</KEYS AND PASSPHRASES> for more
information.

(1.5.1 において追加)

=head2 guestfs_lvcreate

 int
 guestfs_lvcreate (guestfs_h *g,
                   const char *logvol,
                   const char *volgroup,
                   int mbytes);

This creates an LVM logical volume called C<logvol> on the volume group
C<volgroup>, with C<size> megabytes.

この関数は、成功のとき 0 を、エラーのとき -1 を返します。

(0.8 において追加)

=head2 guestfs_lvcreate_free

 int
 guestfs_lvcreate_free (guestfs_h *g,
                        const char *logvol,
                        const char *volgroup,
                        int percent);

Create an LVM logical volume called C</dev/volgroup/logvol>, using
approximately C<percent> % of the free space remaining in the volume group.
Most usefully, when C<percent> is C<100> this will create the largest
possible LV.

この関数は、成功のとき 0 を、エラーのとき -1 を返します。

(1.17.18 において追加)

=head2 guestfs_lvm_canonical_lv_name

 char *
 guestfs_lvm_canonical_lv_name (guestfs_h *g,
                                const char *lvname);

This converts alternative naming schemes for LVs that you might find to the
canonical name.  For example, C</dev/mapper/VG-LV> is converted to
C</dev/VG/LV>.

This command returns an error if the C<lvname> parameter does not refer to a
logical volume.

C<guestfs_is_lv>, C<guestfs_canonical_device_name> も参照してください。

この関数は文字列を返します。エラー時は NULL です。 I<呼び出し元は使用後に返された文字列を開放する必要があります>。

(1.5.24 において追加)

=head2 guestfs_lvm_clear_filter

 int
 guestfs_lvm_clear_filter (guestfs_h *g);

This undoes the effect of C<guestfs_lvm_set_filter>.  LVM will be able to
see every block device.

This command also clears the LVM cache and performs a volume group scan.

この関数は、成功のとき 0 を、エラーのとき -1 を返します。

(1.5.1 において追加)

=head2 guestfs_lvm_remove_all

 int
 guestfs_lvm_remove_all (guestfs_h *g);

This command removes all LVM logical volumes, volume groups and physical
volumes.

この関数は、成功のとき 0 を、エラーのとき -1 を返します。

(0.8 において追加)

=head2 guestfs_lvm_set_filter

 int
 guestfs_lvm_set_filter (guestfs_h *g,
                         char *const *devices);

This sets the LVM device filter so that LVM will only be able to "see" the
block devices in the list C<devices>, and will ignore all other attached
block devices.

Where disk image(s) contain duplicate PVs or VGs, this command is useful to
get LVM to ignore the duplicates, otherwise LVM can get confused.  Note also
there are two types of duplication possible: either cloned PVs/VGs which
have identical UUIDs; or VGs that are not cloned but just happen to have the
same name.  In normal operation you cannot create this situation, but you
can do it outside LVM, eg.  by cloning disk images or by bit twiddling
inside the LVM metadata.

This command also clears the LVM cache and performs a volume group scan.

You can filter whole block devices or individual partitions.

You cannot use this if any VG is currently in use (eg.  contains a mounted
filesystem), even if you are not filtering out that VG.

この関数は、成功のとき 0 を、エラーのとき -1 を返します。

(1.5.1 において追加)

=head2 guestfs_lvremove

 int
 guestfs_lvremove (guestfs_h *g,
                   const char *device);

LVM 論理ボリューム C<device> を削除します、ここで C<device> は C</dev/VG/LV> のような LV へのパスです。

VG 名 C</dev/VG> を指定することにより、ボリュームグループにあるすべての LV も削除できます。

この関数は、成功のとき 0 を、エラーのとき -1 を返します。

(1.0.13 において追加)

=head2 guestfs_lvrename

 int
 guestfs_lvrename (guestfs_h *g,
                   const char *logvol,
                   const char *newlogvol);

Rename a logical volume C<logvol> with the new name C<newlogvol>.

この関数は、成功のとき 0 を、エラーのとき -1 を返します。

(1.0.83 において追加)

=head2 guestfs_lvresize

 int
 guestfs_lvresize (guestfs_h *g,
                   const char *device,
                   int mbytes);

これは既存の LVM 論理ボリュームを C<mbytes> に容量変更（拡大または縮小）します。縮小するとき、縮小された部分にあるデータは失われます。

この関数は、成功のとき 0 を、エラーのとき -1 を返します。

(1.0.27 において追加)

=head2 guestfs_lvresize_free

 int
 guestfs_lvresize_free (guestfs_h *g,
                        const char *lv,
                        int percent);

This expands an existing logical volume C<lv> so that it fills C<pc>% of the
remaining free space in the volume group.  Commonly you would call this with
pc = 100 which expands the logical volume as much as possible, using all
remaining free space in the volume group.

この関数は、成功のとき 0 を、エラーのとき -1 を返します。

(1.3.3 において追加)

=head2 guestfs_lvs

 char **
 guestfs_lvs (guestfs_h *g);

List all the logical volumes detected.  This is the equivalent of the
L<lvs(8)> command.

これは論理ボリュームのデバイス名（例: C</dev/VolGroup00/LogVol00>）の一覧を返します。

C<guestfs_lvs_full>, C<guestfs_list_filesystems> 参照。

This function returns a NULL-terminated array of strings (like
L<environ(3)>), or NULL if there was an error.  I<The caller must free the
strings and the array after use>.

(0.4 において追加)

=head2 guestfs_lvs_full

 struct guestfs_lvm_lv_list *
 guestfs_lvs_full (guestfs_h *g);

List all the logical volumes detected.  This is the equivalent of the
L<lvs(8)> command.  The "full" version includes all fields.

This function returns a C<struct guestfs_lvm_lv_list *>, or NULL if there
was an error.  I<The caller must call C<guestfs_free_lvm_lv_list> after
use>.

(0.4 において追加)

=head2 guestfs_lvuuid

 char *
 guestfs_lvuuid (guestfs_h *g,
                 const char *device);

このコマンドは LVM 論理ボリューム C<device> の UUID を返します。

この関数は文字列を返します。エラー時は NULL です。 I<呼び出し元は使用後に返された文字列を開放する必要があります>。

(1.0.87 において追加)

=head2 guestfs_lxattrlist

 struct guestfs_xattr_list *
 guestfs_lxattrlist (guestfs_h *g,
                     const char *path,
                     char *const *names);

This call allows you to get the extended attributes of multiple files, where
all files are in the directory C<path>.  C<names> is the list of files from
this directory.

On return you get a flat list of xattr structs which must be interpreted
sequentially.  The first xattr struct always has a zero-length C<attrname>.
C<attrval> in this struct is zero-length to indicate there was an error
doing C<lgetxattr> for this file, I<or> is a C string which is a decimal
number (the number of following attributes for this file, which could be
C<"0">).  Then after the first xattr struct are the zero or more attributes
for the first named file.  This repeats for the second and subsequent files.

This call is intended for programs that want to efficiently list a directory
contents without making many round-trips.  See also C<guestfs_lstatlist> for
a similarly efficient call for getting standard stats.

This function returns a C<struct guestfs_xattr_list *>, or NULL if there was
an error.  I<The caller must call C<guestfs_free_xattr_list> after use>.

(1.0.77 において追加)

=head2 guestfs_max_disks

 int
 guestfs_max_disks (guestfs_h *g);

ハンドルに追加できるディスクの最大数を返します (例: C<guestfs_add_drive_opts> および同様の呼び出し)。

This function was added in libguestfs 1.19.7.  In previous versions of
libguestfs the limit was 25.

この話題に関する詳細は L<guestfs(3)/MAXIMUM NUMBER OF DISKS> を参照してください。

この関数はエラーのとき -1 を返します。

(1.19.7 において追加)

=head2 guestfs_md_create

 int
 guestfs_md_create (guestfs_h *g,
                    const char *name,
                    char *const *devices,
                    ...);

You may supply a list of optional arguments to this call.  Use zero or more
of the following pairs of parameters, and terminate the list with C<-1> on
its own.  See L</CALLS WITH OPTIONAL ARGUMENTS>.

 GUESTFS_MD_CREATE_MISSINGBITMAP, int64_t missingbitmap,
 GUESTFS_MD_CREATE_NRDEVICES, int nrdevices,
 GUESTFS_MD_CREATE_SPARE, int spare,
 GUESTFS_MD_CREATE_CHUNK, int64_t chunk,
 GUESTFS_MD_CREATE_LEVEL, const char *level,

Create a Linux md (RAID) device named C<name> on the devices in the list
C<devices>.

オプションのパラメーターは次のとおりです:

=over 4

=item C<missingbitmap>

A bitmap of missing devices.  If a bit is set it means that a missing device
is added to the array.  The least significant bit corresponds to the first
device in the array.

例として:

C<devices = ["/dev/sda"]> かつ C<missingbitmap = 0x1> ならば、結果の配列は
C<[E<lt>missingE<gt>, "/dev/sda"]> になります。

C<devices = ["/dev/sda"]> かつ C<missingbitmap = 0x2> ならば、結果の配列は
C<["/dev/sda", E<lt>missingE<gt>]> になります。

この初期値は C<0> です（デバイスがありません）。

C<devices> の長さ + C<missingbitmap> に設定されたビット数は C<nrdevices> + C<spare>
と同じである必要があります。

=item C<nrdevices>

稼動中の RAID デバイス数。

設定されていないと、この初期値は C<devices> の長さ + C<missingbitmap> に設定されたビット数になります。

=item C<spare>

予備デバイス数。

設定されていなければ、デフォルトは C<0> です。

=item C<chunk>

バイト単位のチャンク容量です。

=item C<level>

RAID レベルです。次のどれかです: I<linear>, I<raid0>, I<0>, I<stripe>, I<raid1>, I<1>,
I<mirror>, I<raid4>, I<4>, I<raid5>, I<5>, I<raid6>, I<6>, I<raid10>,
I<10>。これらのいくつかは同じものを意味しています。将来さらなるレベルが追加される可能性があります。

設定されていないと、この初期値は C<raid1> です。

=back

この関数は、成功のとき 0 を、エラーのとき -1 を返します。

(1.15.6 において追加)

=head2 guestfs_md_create_va

 int
 guestfs_md_create_va (guestfs_h *g,
                       const char *name,
                       char *const *devices,
                       va_list args);

これは L</guestfs_md_create> の "va_list variant" です。

L</CALLS WITH OPTIONAL ARGUMENTS> 参照。

=head2 guestfs_md_create_argv

 int
 guestfs_md_create_argv (guestfs_h *g,
                         const char *name,
                         char *const *devices,
                         const struct guestfs_md_create_argv *optargs);

これは L</guestfs_md_create> の "argv variant" です。

L</CALLS WITH OPTIONAL ARGUMENTS> 参照。

=head2 guestfs_md_detail

 char **
 guestfs_md_detail (guestfs_h *g,
                    const char *md);

This command exposes the output of 'mdadm -DY E<lt>mdE<gt>'.  The following
fields are usually present in the returned hash.  Other fields may also be
present.

=over 

=item C<level>

MD デバイスの RAID レベル。

=item C<devices>

MD デバイスにあるデバイス数。

=item C<metadata>

使用されているメタ情報のバージョン。

=item C<uuid>

MD デバイスの UUID。

=item C<name>

MD デバイスの名前。

=back

This function returns a NULL-terminated array of strings, or NULL if there
was an error.  The array of strings will always have length C<2n+1>, where
C<n> keys and values alternate, followed by the trailing NULL entry.  I<The
caller must free the strings and the array after use>.

(1.15.6 において追加)

=head2 guestfs_md_stat

 struct guestfs_mdstat_list *
 guestfs_md_stat (guestfs_h *g,
                  const char *md);

This call returns a list of the underlying devices which make up the single
software RAID array device C<md>.

ソフトウェア RAID デバイスの一覧を取得するには、C<guestfs_list_md_devices> を呼び出します。

Each structure returned corresponds to one device along with additional
status information:

=over 4

=item C<mdstat_device>

下にあるデバイスの名前です。

=item C<mdstat_index>

配列の中にあるこのデバイスのインデックスです。

=item C<mdstat_flags>

Flags associated with this device.  This is a string containing (in no
specific order) zero or more of the following flags:

=over 4

=item C<W>

ほとんど書き込み

=item C<F>

デバイス故障

=item C<S>

RAIDスペアデバイス

=item C<R>

置換

=back

=back

This function returns a C<struct guestfs_mdstat_list *>, or NULL if there
was an error.  I<The caller must call C<guestfs_free_mdstat_list> after
use>.

(1.17.21 において追加)

=head2 guestfs_md_stop

 int
 guestfs_md_stop (guestfs_h *g,
                  const char *md);

このコマンドは C<md> という名前の MD アレイを無効化します。デバイスが停止されますが、破壊またはゼロ書き込みされません。

この関数は、成功のとき 0 を、エラーのとき -1 を返します。

(1.15.6 において追加)

=head2 guestfs_mkdir

 int
 guestfs_mkdir (guestfs_h *g,
                const char *path);

C<path> という名前のディレクトリーを作成します。

この関数は、成功のとき 0 を、エラーのとき -1 を返します。

(0.8 において追加)

=head2 guestfs_mkdir_mode

 int
 guestfs_mkdir_mode (guestfs_h *g,
                     const char *path,
                     int mode);

このコマンドはディレクトリーを作成します、ディレクトリーの初期パーミッションを C<mode> に設定します。

一般的な Linux ファイルシステムに対して、設定されている実際のモードが C<mode & ~umask & 01777> とされます。Linux
固有のファイルシステム以外は他の方法でモードを解釈します。

C<guestfs_mkdir>, C<guestfs_umask> 参照。

この関数は、成功のとき 0 を、エラーのとき -1 を返します。

(1.0.77 において追加)

=head2 guestfs_mkdir_p

 int
 guestfs_mkdir_p (guestfs_h *g,
                  const char *path);

C<path> という名前のディレクトリーを作成します、必要に応じて親ディレクトリーを作成します。これは C<mkdir -p>
シェルコマンドと似ています。

この関数は、成功のとき 0 を、エラーのとき -1 を返します。

(0.8 において追加)

=head2 guestfs_mkdtemp

 char *
 guestfs_mkdtemp (guestfs_h *g,
                  const char *tmpl);

This command creates a temporary directory.  The C<tmpl> parameter should be
a full pathname for the temporary directory name with the final six
characters being "XXXXXX".

例: "/tmp/myprogXXXXXX" または "/Temp/myprogXXXXXX"、2 つめの例は Windows
ファイルシステムに適しています。

作成された一時ディレクトリーの名前を返します。

一時ディレクトリーがモード 0700 で作成され、root により所有されます。

The caller is responsible for deleting the temporary directory and its
contents after use.

関連項目: L<mkdtemp(3)>

この関数は文字列を返します。エラー時は NULL です。 I<呼び出し元は使用後に返された文字列を開放する必要があります>。

(1.0.54 において追加)

=head2 guestfs_mke2fs

 int
 guestfs_mke2fs (guestfs_h *g,
                 const char *device,
                 ...);

You may supply a list of optional arguments to this call.  Use zero or more
of the following pairs of parameters, and terminate the list with C<-1> on
its own.  See L</CALLS WITH OPTIONAL ARGUMENTS>.

 GUESTFS_MKE2FS_BLOCKSCOUNT, int64_t blockscount,
 GUESTFS_MKE2FS_BLOCKSIZE, int64_t blocksize,
 GUESTFS_MKE2FS_FRAGSIZE, int64_t fragsize,
 GUESTFS_MKE2FS_BLOCKSPERGROUP, int64_t blockspergroup,
 GUESTFS_MKE2FS_NUMBEROFGROUPS, int64_t numberofgroups,
 GUESTFS_MKE2FS_BYTESPERINODE, int64_t bytesperinode,
 GUESTFS_MKE2FS_INODESIZE, int64_t inodesize,
 GUESTFS_MKE2FS_JOURNALSIZE, int64_t journalsize,
 GUESTFS_MKE2FS_NUMBEROFINODES, int64_t numberofinodes,
 GUESTFS_MKE2FS_STRIDESIZE, int64_t stridesize,
 GUESTFS_MKE2FS_STRIPEWIDTH, int64_t stripewidth,
 GUESTFS_MKE2FS_MAXONLINERESIZE, int64_t maxonlineresize,
 GUESTFS_MKE2FS_RESERVEDBLOCKSPERCENTAGE, int reservedblockspercentage,
 GUESTFS_MKE2FS_MMPUPDATEINTERVAL, int mmpupdateinterval,
 GUESTFS_MKE2FS_JOURNALDEVICE, const char *journaldevice,
 GUESTFS_MKE2FS_LABEL, const char *label,
 GUESTFS_MKE2FS_LASTMOUNTEDDIR, const char *lastmounteddir,
 GUESTFS_MKE2FS_CREATOROS, const char *creatoros,
 GUESTFS_MKE2FS_FSTYPE, const char *fstype,
 GUESTFS_MKE2FS_USAGETYPE, const char *usagetype,
 GUESTFS_MKE2FS_UUID, const char *uuid,
 GUESTFS_MKE2FS_FORCECREATE, int forcecreate,
 GUESTFS_MKE2FS_WRITESBANDGROUPONLY, int writesbandgrouponly,
 GUESTFS_MKE2FS_LAZYITABLEINIT, int lazyitableinit,
 GUESTFS_MKE2FS_LAZYJOURNALINIT, int lazyjournalinit,
 GUESTFS_MKE2FS_TESTFS, int testfs,
 GUESTFS_MKE2FS_DISCARD, int discard,
 GUESTFS_MKE2FS_QUOTATYPE, int quotatype,
 GUESTFS_MKE2FS_EXTENT, int extent,
 GUESTFS_MKE2FS_FILETYPE, int filetype,
 GUESTFS_MKE2FS_FLEXBG, int flexbg,
 GUESTFS_MKE2FS_HASJOURNAL, int hasjournal,
 GUESTFS_MKE2FS_JOURNALDEV, int journaldev,
 GUESTFS_MKE2FS_LARGEFILE, int largefile,
 GUESTFS_MKE2FS_QUOTA, int quota,
 GUESTFS_MKE2FS_RESIZEINODE, int resizeinode,
 GUESTFS_MKE2FS_SPARSESUPER, int sparsesuper,
 GUESTFS_MKE2FS_UNINITBG, int uninitbg,

C<mke2fs> は C<device> に ext2, ext3, または ext4 ファイルシステムを作成するために使用されます。オプションの
C<blockscount> はブロックにおけるファイルシステムの容量です。これが省略されると、C<device> の容量が初期値となります。

この関数は、成功のとき 0 を、エラーのとき -1 を返します。

(1.19.44 において追加)

=head2 guestfs_mke2fs_va

 int
 guestfs_mke2fs_va (guestfs_h *g,
                    const char *device,
                    va_list args);

これは L</guestfs_mke2fs> の "va_list variant" です。

L</CALLS WITH OPTIONAL ARGUMENTS> 参照。

=head2 guestfs_mke2fs_argv

 int
 guestfs_mke2fs_argv (guestfs_h *g,
                      const char *device,
                      const struct guestfs_mke2fs_argv *optargs);

This is the "argv variant" of L</guestfs_mke2fs>.

L</CALLS WITH OPTIONAL ARGUMENTS> 参照。

=head2 guestfs_mke2fs_J

 int
 guestfs_mke2fs_J (guestfs_h *g,
                   const char *fstype,
                   int blocksize,
                   const char *device,
                   const char *journal);

I<この関数は推奨されません。> 新しいコードでは、代わりに L</guestfs_mke2fs> を使用してください。

Deprecated functions will not be removed from the API, but the fact that
they are deprecated indicates that there are problems with correct use of
these functions.

これは外部ジャーナルを C<journal> に持つ ext2/3/4 ファイルシステムを C<device> に作成します。次のコマンドと同じです:

 mke2fs -t fstype -b blocksize -J device=<journal> <device>

C<guestfs_mke2journal> 参照。

この関数は、成功のとき 0 を、エラーのとき -1 を返します。

(1.0.68 において追加)

=head2 guestfs_mke2fs_JL

 int
 guestfs_mke2fs_JL (guestfs_h *g,
                    const char *fstype,
                    int blocksize,
                    const char *device,
                    const char *label);

I<この関数は推奨されません。> 新しいコードでは、代わりに L</guestfs_mke2fs> を使用してください。

Deprecated functions will not be removed from the API, but the fact that
they are deprecated indicates that there are problems with correct use of
these functions.

これは外部ジャーナルをジャーナルラベル C<label> に持つ ext2/3/4 ファイルシステムを C<device> に作成します。

C<guestfs_mke2journal_L> 参照。

この関数は、成功のとき 0 を、エラーのとき -1 を返します。

(1.0.68 において追加)

=head2 guestfs_mke2fs_JU

 int
 guestfs_mke2fs_JU (guestfs_h *g,
                    const char *fstype,
                    int blocksize,
                    const char *device,
                    const char *uuid);

I<この関数は推奨されません。> 新しいコードでは、代わりに L</guestfs_mke2fs> を使用してください。

Deprecated functions will not be removed from the API, but the fact that
they are deprecated indicates that there are problems with correct use of
these functions.

これは外部ジャーナルを UUID C<uuid> のジャーナルに持つ ext2/3/4 ファイルシステムを C<device> に作成します。

C<guestfs_mke2journal_U> 参照。

この関数は、成功のとき 0 を、エラーのとき -1 を返します。

(1.0.68 において追加)

=head2 guestfs_mke2journal

 int
 guestfs_mke2journal (guestfs_h *g,
                      int blocksize,
                      const char *device);

I<この関数は推奨されません。> 新しいコードでは、代わりに L</guestfs_mke2fs> を使用してください。

Deprecated functions will not be removed from the API, but the fact that
they are deprecated indicates that there are problems with correct use of
these functions.

これは C<device> に ext2 外部ジャーナルを作成します。次のコマンドと同じです:

 mke2fs -O journal_dev -b blocksize device

この関数は、成功のとき 0 を、エラーのとき -1 を返します。

(1.0.68 において追加)

=head2 guestfs_mke2journal_L

 int
 guestfs_mke2journal_L (guestfs_h *g,
                        int blocksize,
                        const char *label,
                        const char *device);

I<この関数は推奨されません。> 新しいコードでは、代わりに L</guestfs_mke2fs> を使用してください。

Deprecated functions will not be removed from the API, but the fact that
they are deprecated indicates that there are problems with correct use of
these functions.

これはラベル C<label> を持つ C<device> に ext2 外部ジャーナルを作成します。

この関数は、成功のとき 0 を、エラーのとき -1 を返します。

(1.0.68 において追加)

=head2 guestfs_mke2journal_U

 int
 guestfs_mke2journal_U (guestfs_h *g,
                        int blocksize,
                        const char *uuid,
                        const char *device);

I<この関数は推奨されません。> 新しいコードでは、代わりに L</guestfs_mke2fs> を使用してください。

Deprecated functions will not be removed from the API, but the fact that
they are deprecated indicates that there are problems with correct use of
these functions.

This creates an ext2 external journal on C<device> with UUID C<uuid>.

この関数は、成功のとき 0 を、エラーのとき -1 を返します。

(1.0.68 において追加)

=head2 guestfs_mkfifo

 int
 guestfs_mkfifo (guestfs_h *g,
                 int mode,
                 const char *path);

This call creates a FIFO (named pipe) called C<path> with mode C<mode>.  It
is just a convenient wrapper around C<guestfs_mknod>.

実際に設定されるモードは umask により影響されます。

この関数は、成功のとき 0 を、エラーのとき -1 を返します。

(1.0.55 において追加)

=head2 guestfs_mkfs

 int
 guestfs_mkfs (guestfs_h *g,
               const char *fstype,
               const char *device);

This function is provided for backwards compatibility with earlier versions
of libguestfs.  It simply calls L</guestfs_mkfs_opts> with no optional
arguments.

(0.8 において追加)



=head2 guestfs_mkfs_opts

 int
 guestfs_mkfs_opts (guestfs_h *g,
                    const char *fstype,
                    const char *device,
                    ...);

You may supply a list of optional arguments to this call.  Use zero or more
of the following pairs of parameters, and terminate the list with C<-1> on
its own.  See L</CALLS WITH OPTIONAL ARGUMENTS>.

 GUESTFS_MKFS_OPTS_BLOCKSIZE, int blocksize,
 GUESTFS_MKFS_OPTS_FEATURES, const char *features,
 GUESTFS_MKFS_OPTS_INODE, int inode,
 GUESTFS_MKFS_OPTS_SECTORSIZE, int sectorsize,

This function creates a filesystem on C<device>.  The filesystem type is
C<fstype>, for example C<ext3>.

オプション引数は次のとおりです:

=over 4

=item C<blocksize>

ファイルシステムのブロック容量です。サポートされるブロック容量は、ファイルシステムの形式に依存します。一般的に Linux ext2/3
ファイルシステムには C<1024>, C<2048> または C<4096> です。

For VFAT and NTFS the C<blocksize> parameter is treated as the requested
cluster size.

UFS ブロック容量は L<mkfs.ufs(8)> を参照してください。

=item C<特徴>

これは I<-O> パラメーターを外部の mkfs プログラムに渡します。

特定のファイルシステム形式には、追加のファイルシステム機能が選択できます。詳細は L<mke2fs(8)> および L<mkfs.ufs(8)>
を参照してください。

C<gfs> または C<gfs2> ファイルシステム形式ではこのオプションのパラメーターを使用できません。

=item C<inode>

This passes the I<-I> parameter to the external L<mke2fs(8)> program which
sets the inode size (only for ext2/3/4 filesystems at present).

=item C<sectorsize>

This passes the I<-S> parameter to external L<mkfs.ufs(8)> program, which
sets sector size for ufs filesystem.

=back

この関数は、成功のとき 0 を、エラーのとき -1 を返します。

(1.7.19 において追加)

=head2 guestfs_mkfs_opts_va

 int
 guestfs_mkfs_opts_va (guestfs_h *g,
                       const char *fstype,
                       const char *device,
                       va_list args);

これは L</guestfs_mkfs_opts> の "va_list variant" です。

L</CALLS WITH OPTIONAL ARGUMENTS> 参照。

=head2 guestfs_mkfs_opts_argv

 int
 guestfs_mkfs_opts_argv (guestfs_h *g,
                         const char *fstype,
                         const char *device,
                         const struct guestfs_mkfs_opts_argv *optargs);

これは L</guestfs_mkfs_opts> の "argv variant" です。

L</CALLS WITH OPTIONAL ARGUMENTS> 参照。

=head2 guestfs_mkfs_b

 int
 guestfs_mkfs_b (guestfs_h *g,
                 const char *fstype,
                 int blocksize,
                 const char *device);

I<この関数は推奨されません。> 新しいコードでは、代わりに L</guestfs_mkfs> を使用してください。

Deprecated functions will not be removed from the API, but the fact that
they are deprecated indicates that there are problems with correct use of
these functions.

This call is similar to C<guestfs_mkfs>, but it allows you to control the
block size of the resulting filesystem.  Supported block sizes depend on the
filesystem type, but typically they are C<1024>, C<2048> or C<4096> only.

For VFAT and NTFS the C<blocksize> parameter is treated as the requested
cluster size.

この関数は、成功のとき 0 を、エラーのとき -1 を返します。

(1.0.68 において追加)

=head2 guestfs_mkfs_btrfs

 int
 guestfs_mkfs_btrfs (guestfs_h *g,
                     char *const *devices,
                     ...);

You may supply a list of optional arguments to this call.  Use zero or more
of the following pairs of parameters, and terminate the list with C<-1> on
its own.  See L</CALLS WITH OPTIONAL ARGUMENTS>.

 GUESTFS_MKFS_BTRFS_ALLOCSTART, int64_t allocstart,
 GUESTFS_MKFS_BTRFS_BYTECOUNT, int64_t bytecount,
 GUESTFS_MKFS_BTRFS_DATATYPE, const char *datatype,
 GUESTFS_MKFS_BTRFS_LEAFSIZE, int leafsize,
 GUESTFS_MKFS_BTRFS_LABEL, const char *label,
 GUESTFS_MKFS_BTRFS_METADATA, const char *metadata,
 GUESTFS_MKFS_BTRFS_NODESIZE, int nodesize,
 GUESTFS_MKFS_BTRFS_SECTORSIZE, int sectorsize,

すべての設定可能なものについて設定を許可して、btrfs ファイルシステムを作成します。オプション引数の詳細は L<mkfs.btrfs(8)>
を参照してください。

btrfs ファイルシステムは複数のデバイスを結合できるので、これは非空白のデバイス一覧をとります。

一般的なファイルシステムを作成するには C<guestfs_mkfs> を使用します。

この関数は、成功のとき 0 を、エラーのとき -1 を返します。

(1.17.25 において追加)

=head2 guestfs_mkfs_btrfs_va

 int
 guestfs_mkfs_btrfs_va (guestfs_h *g,
                        char *const *devices,
                        va_list args);

これは L</guestfs_mkfs_btrfs> の "va_list variant" です。

L</CALLS WITH OPTIONAL ARGUMENTS> 参照。

=head2 guestfs_mkfs_btrfs_argv

 int
 guestfs_mkfs_btrfs_argv (guestfs_h *g,
                          char *const *devices,
                          const struct guestfs_mkfs_btrfs_argv *optargs);

これは L</guestfs_mkfs_btrfs> の "argv variant" です。

L</CALLS WITH OPTIONAL ARGUMENTS> 参照。

=head2 guestfs_mklost_and_found

 int
 guestfs_mklost_and_found (guestfs_h *g,
                           const char *mountpoint);

Make the C<lost+found> directory, normally in the root directory of an
ext2/3/4 filesystem.  C<mountpoint> is the directory under which we try to
create the C<lost+found> directory.

この関数は、成功のとき 0 を、エラーのとき -1 を返します。

(1.19.56 において追加)

=head2 guestfs_mkmountpoint

 int
 guestfs_mkmountpoint (guestfs_h *g,
                       const char *exemptpath);

C<guestfs_mkmountpoint> および C<guestfs_rmmountpoint>
は、最初のファイルシステムをマウントする前に追加のマウントポイントを作成するために使用できる、特別な呼び出しです。

These calls are I<only> necessary in some very limited circumstances, mainly
the case where you want to mount a mix of unrelated and/or read-only
filesystems together.

For example, live CDs often contain a "Russian doll" nest of filesystems, an
ISO outer layer, with a squashfs image inside, with an ext2/3 image inside
that.  You can unpack this as follows in guestfish:

 add-ro Fedora-11-i686-Live.iso
 run
 mkmountpoint /cd
 mkmountpoint /sqsh
 mkmountpoint /ext3fs
 mount /dev/sda /cd
 mount-loop /cd/LiveOS/squashfs.img /sqsh
 mount-loop /sqsh/LiveOS/ext3fs.img /ext3fs

The inner filesystem is now unpacked under the /ext3fs mountpoint.

C<guestfs_mkmountpoint> is not compatible with C<guestfs_umount_all>.  You
may get unexpected errors if you try to mix these calls.  It is safest to
manually unmount filesystems and remove mountpoints after use.

C<guestfs_umount_all> unmounts filesystems by sorting the paths longest
first, so for this to work for manual mountpoints, you must ensure that the
innermost mountpoints have the longest pathnames, as in the example code
above.

詳細は L<https://bugzilla.redhat.com/show_bug.cgi?id=599503> を参照してください

Autosync [see C<guestfs_set_autosync>, this is set by default on handles]
can cause C<guestfs_umount_all> to be called when the handle is closed which
can also trigger these issues.

この関数は、成功のとき 0 を、エラーのとき -1 を返します。

(1.0.62 において追加)

=head2 guestfs_mknod

 int
 guestfs_mknod (guestfs_h *g,
                int mode,
                int devmajor,
                int devminor,
                const char *path);

This call creates block or character special devices, or named pipes
(FIFOs).

The C<mode> parameter should be the mode, using the standard constants.
C<devmajor> and C<devminor> are the device major and minor numbers, only
used when creating block and character special devices.

Note that, just like L<mknod(2)>, the mode must be bitwise OR'd with
S_IFBLK, S_IFCHR, S_IFIFO or S_IFSOCK (otherwise this call just creates a
regular file).  These constants are available in the standard Linux header
files, or you can use C<guestfs_mknod_b>, C<guestfs_mknod_c> or
C<guestfs_mkfifo> which are wrappers around this command which bitwise OR in
the appropriate constant for you.

実際に設定されるモードは umask により影響されます。

この関数は、成功のとき 0 を、エラーのとき -1 を返します。

(1.0.55 において追加)

=head2 guestfs_mknod_b

 int
 guestfs_mknod_b (guestfs_h *g,
                  int mode,
                  int devmajor,
                  int devminor,
                  const char *path);

This call creates a block device node called C<path> with mode C<mode> and
device major/minor C<devmajor> and C<devminor>.  It is just a convenient
wrapper around C<guestfs_mknod>.

実際に設定されるモードは umask により影響されます。

この関数は、成功のとき 0 を、エラーのとき -1 を返します。

(1.0.55 において追加)

=head2 guestfs_mknod_c

 int
 guestfs_mknod_c (guestfs_h *g,
                  int mode,
                  int devmajor,
                  int devminor,
                  const char *path);

This call creates a char device node called C<path> with mode C<mode> and
device major/minor C<devmajor> and C<devminor>.  It is just a convenient
wrapper around C<guestfs_mknod>.

実際に設定されるモードは umask により影響されます。

この関数は、成功のとき 0 を、エラーのとき -1 を返します。

(1.0.55 において追加)

=head2 guestfs_mkswap

 int
 guestfs_mkswap (guestfs_h *g,
                 const char *device);

This function is provided for backwards compatibility with earlier versions
of libguestfs.  It simply calls L</guestfs_mkswap_opts> with no optional
arguments.

(1.0.55 において追加)



=head2 guestfs_mkswap_opts

 int
 guestfs_mkswap_opts (guestfs_h *g,
                      const char *device,
                      ...);

You may supply a list of optional arguments to this call.  Use zero or more
of the following pairs of parameters, and terminate the list with C<-1> on
its own.  See L</CALLS WITH OPTIONAL ARGUMENTS>.

 GUESTFS_MKSWAP_OPTS_LABEL, const char *label,
 GUESTFS_MKSWAP_OPTS_UUID, const char *uuid,

Linux swap パーティションを C<device> に作成します。

The option arguments C<label> and C<uuid> allow you to set the label and/or
UUID of the new swap partition.

この関数は、成功のとき 0 を、エラーのとき -1 を返します。

(1.19.34 において追加)

=head2 guestfs_mkswap_opts_va

 int
 guestfs_mkswap_opts_va (guestfs_h *g,
                         const char *device,
                         va_list args);

これは L</guestfs_mkswap_opts> の "va_list variant" です。

L</CALLS WITH OPTIONAL ARGUMENTS> 参照。

=head2 guestfs_mkswap_opts_argv

 int
 guestfs_mkswap_opts_argv (guestfs_h *g,
                           const char *device,
                           const struct guestfs_mkswap_opts_argv *optargs);

これは L</guestfs_mkswap_opts> の "argv variant" です。

L</CALLS WITH OPTIONAL ARGUMENTS> 参照。

=head2 guestfs_mkswap_L

 int
 guestfs_mkswap_L (guestfs_h *g,
                   const char *label,
                   const char *device);

I<この関数は推奨されません。> 新しいコードでは、代わりに L</guestfs_mkswap> を使用してください。

Deprecated functions will not be removed from the API, but the fact that
they are deprecated indicates that there are problems with correct use of
these functions.

ラベル C<label> を持つ C<device> に swap パーティションを作成します。

Note that you cannot attach a swap label to a block device
(eg. C</dev/sda>), just to a partition.  This appears to be a limitation of
the kernel or swap tools.

この関数は、成功のとき 0 を、エラーのとき -1 を返します。

(1.0.55 において追加)

=head2 guestfs_mkswap_U

 int
 guestfs_mkswap_U (guestfs_h *g,
                   const char *uuid,
                   const char *device);

I<この関数は推奨されません。> 新しいコードでは、代わりに L</guestfs_mkswap> を使用してください。

Deprecated functions will not be removed from the API, but the fact that
they are deprecated indicates that there are problems with correct use of
these functions.

UUID C<uuid> の C<device> に swap パーティションを作成します。

この関数は、成功のとき 0 を、エラーのとき -1 を返します。

(1.0.55 において追加)

=head2 guestfs_mkswap_file

 int
 guestfs_mkswap_file (guestfs_h *g,
                      const char *path);

swap ファイルを作成します。

This command just writes a swap file signature to an existing file.  To
create the file itself, use something like C<guestfs_fallocate>.

この関数は、成功のとき 0 を、エラーのとき -1 を返します。

(1.0.66 において追加)

=head2 guestfs_mktemp

 char *
 guestfs_mktemp (guestfs_h *g,
                 const char *tmpl,
                 ...);

You may supply a list of optional arguments to this call.  Use zero or more
of the following pairs of parameters, and terminate the list with C<-1> on
its own.  See L</CALLS WITH OPTIONAL ARGUMENTS>.

 GUESTFS_MKTEMP_SUFFIX, const char *suffix,

This command creates a temporary file.  The C<tmpl> parameter should be a
full pathname for the temporary directory name with the final six characters
being "XXXXXX".

例: "/tmp/myprogXXXXXX" または "/Temp/myprogXXXXXX"、2 つめの例は Windows
ファイルシステムに適しています。

The name of the temporary file that was created is returned.

The temporary file is created with mode 0600 and is owned by root.

The caller is responsible for deleting the temporary file after use.

If the optional C<suffix> parameter is given, then the suffix (eg. C<.txt>)
is appended to the temporary name.

関連項目: C<guestfs_mkdtemp>.

この関数は文字列を返します。エラー時は NULL です。 I<呼び出し元は使用後に返された文字列を開放する必要があります>。

(1.19.53 において追加)

=head2 guestfs_mktemp_va

 char *
 guestfs_mktemp_va (guestfs_h *g,
                    const char *tmpl,
                    va_list args);

これは L</guestfs_mktemp> の "va_list variant" です。

L</CALLS WITH OPTIONAL ARGUMENTS> 参照。

=head2 guestfs_mktemp_argv

 char *
 guestfs_mktemp_argv (guestfs_h *g,
                      const char *tmpl,
                      const struct guestfs_mktemp_argv *optargs);

これは L</guestfs_mktemp> の "argv variant" です。

L</CALLS WITH OPTIONAL ARGUMENTS> 参照。

=head2 guestfs_modprobe

 int
 guestfs_modprobe (guestfs_h *g,
                   const char *modulename);

アプライアンスにカーネルモジュールを読み込みます。

The kernel module must have been whitelisted when libguestfs was built (see
C<appliance/kmod.whitelist.in> in the source).

この関数は、成功のとき 0 を、エラーのとき -1 を返します。

(1.0.68 において追加)

=head2 guestfs_mount

 int
 guestfs_mount (guestfs_h *g,
                const char *mountable,
                const char *mountpoint);

Mount a guest disk at a position in the filesystem.  Block devices are named
C</dev/sda>, C</dev/sdb> and so on, as they were added to the guest.  If
those block devices contain partitions, they will have the usual names
(eg. C</dev/sda1>).  Also LVM C</dev/VG/LV>-style names can be used, or
'mountable' strings returned by C<guestfs_list_filesystems> or
C<guestfs_inspect_get_mountpoints>.

The rules are the same as for L<mount(2)>: A filesystem must first be
mounted on C</> before others can be mounted.  Other filesystems can only be
mounted on directories which already exist.

The mounted filesystem is writable, if we have sufficient permissions on the
underlying device.

Before libguestfs 1.13.16, this call implicitly added the options C<sync>
and C<noatime>.  The C<sync> option greatly slowed writes and caused many
problems for users.  If your program might need to work with older versions
of libguestfs, use C<guestfs_mount_options> instead (using an empty string
for the first parameter if you don't want any options).

この関数は、成功のとき 0 を、エラーのとき -1 を返します。

(0.3 において追加)

=head2 guestfs_mount_9p

 int
 guestfs_mount_9p (guestfs_h *g,
                   const char *mounttag,
                   const char *mountpoint,
                   ...);

You may supply a list of optional arguments to this call.  Use zero or more
of the following pairs of parameters, and terminate the list with C<-1> on
its own.  See L</CALLS WITH OPTIONAL ARGUMENTS>.

 GUESTFS_MOUNT_9P_OPTIONS, const char *options,

タグ C<mounttag> を持つ virtio-9p ファイルシステムをディレクトリ C<mountpoint> にマウントします。

If required, C<trans=virtio> will be automatically added to the options.
Any other options required can be passed in the optional C<options>
parameter.

この関数は、成功のとき 0 を、エラーのとき -1 を返します。

(1.11.12 において追加)

=head2 guestfs_mount_9p_va

 int
 guestfs_mount_9p_va (guestfs_h *g,
                      const char *mounttag,
                      const char *mountpoint,
                      va_list args);

これは L</guestfs_mount_9p> の "va_list variant" です。

L</CALLS WITH OPTIONAL ARGUMENTS> 参照。

=head2 guestfs_mount_9p_argv

 int
 guestfs_mount_9p_argv (guestfs_h *g,
                        const char *mounttag,
                        const char *mountpoint,
                        const struct guestfs_mount_9p_argv *optargs);

これは L</guestfs_mount_9p> の "argv variant" です。

L</CALLS WITH OPTIONAL ARGUMENTS> 参照。

=head2 guestfs_mount_local

 int
 guestfs_mount_local (guestfs_h *g,
                      const char *localmountpoint,
                      ...);

You may supply a list of optional arguments to this call.  Use zero or more
of the following pairs of parameters, and terminate the list with C<-1> on
its own.  See L</CALLS WITH OPTIONAL ARGUMENTS>.

 GUESTFS_MOUNT_LOCAL_READONLY, int readonly,
 GUESTFS_MOUNT_LOCAL_OPTIONS, const char *options,
 GUESTFS_MOUNT_LOCAL_CACHETIMEOUT, int cachetimeout,
 GUESTFS_MOUNT_LOCAL_DEBUGCALLS, int debugcalls,

This call exports the libguestfs-accessible filesystem to a local mountpoint
(directory) called C<localmountpoint>.  Ordinary reads and writes to files
and directories under C<localmountpoint> are redirected through libguestfs.

If the optional C<readonly> flag is set to true, then writes to the
filesystem return error C<EROFS>.

C<options> is a comma-separated list of mount options.  See L<guestmount(1)>
for some useful options.

C<cachetimeout> sets the timeout (in seconds) for cached directory entries.
The default is 60 seconds.  See L<guestmount(1)> for further information.

If C<debugcalls> is set to true, then additional debugging information is
generated for every FUSE call.

When C<guestfs_mount_local> returns, the filesystem is ready, but is not
processing requests (access to it will block).  You have to call
C<guestfs_mount_local_run> to run the main loop.

完全なドキュメントは L<guestfs(3)/MOUNT LOCAL> を参照してください。

この関数は、成功のとき 0 を、エラーのとき -1 を返します。

(1.17.22 において追加)

=head2 guestfs_mount_local_va

 int
 guestfs_mount_local_va (guestfs_h *g,
                         const char *localmountpoint,
                         va_list args);

これは L</guestfs_mount_local> の "va_list variant" です。

L</CALLS WITH OPTIONAL ARGUMENTS> 参照。

=head2 guestfs_mount_local_argv

 int
 guestfs_mount_local_argv (guestfs_h *g,
                           const char *localmountpoint,
                           const struct guestfs_mount_local_argv *optargs);

これは L</guestfs_mount_local> の "argv variant" です。

L</CALLS WITH OPTIONAL ARGUMENTS> 参照。

=head2 guestfs_mount_local_run

 int
 guestfs_mount_local_run (guestfs_h *g);

Run the main loop which translates kernel calls to libguestfs calls.

This should only be called after C<guestfs_mount_local> returns
successfully.  The call will not return until the filesystem is unmounted.

B<Note> you must I<not> make concurrent libguestfs calls on the same handle
from another thread.

You may call this from a different thread than the one which called
C<guestfs_mount_local>, subject to the usual rules for threads and
libguestfs (see L<guestfs(3)/MULTIPLE HANDLES AND MULTIPLE THREADS>).

完全なドキュメントは L<guestfs(3)/MOUNT LOCAL> を参照してください。

この関数は、成功のとき 0 を、エラーのとき -1 を返します。

(1.17.22 において追加)

=head2 guestfs_mount_loop

 int
 guestfs_mount_loop (guestfs_h *g,
                     const char *file,
                     const char *mountpoint);

This command lets you mount C<file> (a filesystem image in a file) on a
mount point.  It is entirely equivalent to the command C<mount -o loop file
mountpoint>.

この関数は、成功のとき 0 を、エラーのとき -1 を返します。

(1.0.54 において追加)

=head2 guestfs_mount_options

 int
 guestfs_mount_options (guestfs_h *g,
                        const char *options,
                        const char *mountable,
                        const char *mountpoint);

This is the same as the C<guestfs_mount> command, but it allows you to set
the mount options as for the L<mount(8)> I<-o> flag.

If the C<options> parameter is an empty string, then no options are passed
(all options default to whatever the filesystem uses).

この関数は、成功のとき 0 を、エラーのとき -1 を返します。

(1.0.10 において追加)

=head2 guestfs_mount_ro

 int
 guestfs_mount_ro (guestfs_h *g,
                   const char *mountable,
                   const char *mountpoint);

This is the same as the C<guestfs_mount> command, but it mounts the
filesystem with the read-only (I<-o ro>) flag.

この関数は、成功のとき 0 を、エラーのとき -1 を返します。

(1.0.10 において追加)

=head2 guestfs_mount_vfs

 int
 guestfs_mount_vfs (guestfs_h *g,
                    const char *options,
                    const char *vfstype,
                    const char *mountable,
                    const char *mountpoint);

This is the same as the C<guestfs_mount> command, but it allows you to set
both the mount options and the vfstype as for the L<mount(8)> I<-o> and
I<-t> flags.

この関数は、成功のとき 0 を、エラーのとき -1 を返します。

(1.0.10 において追加)

=head2 guestfs_mountpoints

 char **
 guestfs_mountpoints (guestfs_h *g);

This call is similar to C<guestfs_mounts>.  That call returns a list of
devices.  This one returns a hash table (map) of device name to directory
where the device is mounted.

This function returns a NULL-terminated array of strings, or NULL if there
was an error.  The array of strings will always have length C<2n+1>, where
C<n> keys and values alternate, followed by the trailing NULL entry.  I<The
caller must free the strings and the array after use>.

(1.0.62 において追加)

=head2 guestfs_mounts

 char **
 guestfs_mounts (guestfs_h *g);

This returns the list of currently mounted filesystems.  It returns the list
of devices (eg. C</dev/sda1>, C</dev/VG/LV>).

Some internal mounts are not shown.

関連項目: C<guestfs_mountpoints>

This function returns a NULL-terminated array of strings (like
L<environ(3)>), or NULL if there was an error.  I<The caller must free the
strings and the array after use>.

(0.8 において追加)

=head2 guestfs_mv

 int
 guestfs_mv (guestfs_h *g,
             const char *src,
             const char *dest);

This moves a file from C<src> to C<dest> where C<dest> is either a
destination filename or destination directory.

See also: C<guestfs_rename>.

この関数は、成功のとき 0 を、エラーのとき -1 を返します。

(1.0.18 において追加)

=head2 guestfs_nr_devices

 int
 guestfs_nr_devices (guestfs_h *g);

This returns the number of whole block devices that were added.  This is the
same as the number of devices that would be returned if you called
C<guestfs_list_devices>.

To find out the maximum number of devices that could be added, call
C<guestfs_max_disks>.

この関数はエラーのとき -1 を返します。

(1.19.15 において追加)

=head2 guestfs_ntfs_3g_probe

 int
 guestfs_ntfs_3g_probe (guestfs_h *g,
                        int rw,
                        const char *device);

This command runs the L<ntfs-3g.probe(8)> command which probes an NTFS
C<device> for mountability.  (Not all NTFS volumes can be mounted
read-write, and some cannot be mounted at all).

C<rw> is a boolean flag.  Set it to true if you want to test if the volume
can be mounted read-write.  Set it to false if you want to test if the
volume can be mounted read-only.

The return value is an integer which C<0> if the operation would succeed, or
some non-zero value documented in the L<ntfs-3g.probe(8)> manual page.

この関数はエラーのとき -1 を返します。

(1.0.43 において追加)

=head2 guestfs_ntfsclone_in

 int
 guestfs_ntfsclone_in (guestfs_h *g,
                       const char *backupfile,
                       const char *device);

C<backupfile> を(前に C<guestfs_ntfsclone_out> を呼び出したところから)  C<device>
に復元します。このデバイスの既存の内容はすべて上書きされます。

この関数は、成功のとき 0 を、エラーのとき -1 を返します。

(1.17.9 において追加)

=head2 guestfs_ntfsclone_out

 int
 guestfs_ntfsclone_out (guestfs_h *g,
                        const char *device,
                        const char *backupfile,
                        ...);

You may supply a list of optional arguments to this call.  Use zero or more
of the following pairs of parameters, and terminate the list with C<-1> on
its own.  See L</CALLS WITH OPTIONAL ARGUMENTS>.

 GUESTFS_NTFSCLONE_OUT_METADATAONLY, int metadataonly,
 GUESTFS_NTFSCLONE_OUT_RESCUE, int rescue,
 GUESTFS_NTFSCLONE_OUT_IGNOREFSCHECK, int ignorefscheck,
 GUESTFS_NTFSCLONE_OUT_PRESERVETIMESTAMPS, int preservetimestamps,
 GUESTFS_NTFSCLONE_OUT_FORCE, int force,

Stream the NTFS filesystem C<device> to the local file C<backupfile>.  The
format used for the backup file is a special format used by the
L<ntfsclone(8)> tool.

If the optional C<metadataonly> flag is true, then I<only> the metadata is
saved, losing all the user data (this is useful for diagnosing some
filesystem problems).

オプションの C<rescue>, C<ignorefscheck>, C<preservetimestamps> および C<force> フラグは
L<ntfsclone(8)> マニュアルページに詳細な意味が説明されています。

libguestfs デバイスにファイルを復元するには C<guestfs_ntfsclone_in> を使用します。

この関数は、成功のとき 0 を、エラーのとき -1 を返します。

(1.17.9 において追加)

=head2 guestfs_ntfsclone_out_va

 int
 guestfs_ntfsclone_out_va (guestfs_h *g,
                           const char *device,
                           const char *backupfile,
                           va_list args);

これは L</guestfs_ntfsclone_out> の "va_list variant" です。

L</CALLS WITH OPTIONAL ARGUMENTS> 参照。

=head2 guestfs_ntfsclone_out_argv

 int
 guestfs_ntfsclone_out_argv (guestfs_h *g,
                             const char *device,
                             const char *backupfile,
                             const struct guestfs_ntfsclone_out_argv *optargs);

これは L</guestfs_ntfsclone_out> の "argv variant" です。

L</CALLS WITH OPTIONAL ARGUMENTS> 参照。

=head2 guestfs_ntfsfix

 int
 guestfs_ntfsfix (guestfs_h *g,
                  const char *device,
                  ...);

You may supply a list of optional arguments to this call.  Use zero or more
of the following pairs of parameters, and terminate the list with C<-1> on
its own.  See L</CALLS WITH OPTIONAL ARGUMENTS>.

 GUESTFS_NTFSFIX_CLEARBADSECTORS, int clearbadsectors,

このコマンドは、いくつかの基本的な NTFS の不整合を修復し、 NTFS ジャーナルファイルをリセットし、次回 Windows 起動時に NTFS
完全性チェックをスケジュール化します。

これは Windows の C<chkdsk> と同等では I<ありません> 。不整合に対してファイルシステムをスキャン I<しません> 。

オプションの C<clearbadsectors>
フラグは不良セクターの一覧をクリアします。不良セクターを持つディスクを新しいディスクにクローンした後に有用です。

この関数は、成功のとき 0 を、エラーのとき -1 を返します。

(1.17.9 において追加)

=head2 guestfs_ntfsfix_va

 int
 guestfs_ntfsfix_va (guestfs_h *g,
                     const char *device,
                     va_list args);

これは L</guestfs_ntfsfix> の "va_list variant" です。

L</CALLS WITH OPTIONAL ARGUMENTS> 参照。

=head2 guestfs_ntfsfix_argv

 int
 guestfs_ntfsfix_argv (guestfs_h *g,
                       const char *device,
                       const struct guestfs_ntfsfix_argv *optargs);

これは L</guestfs_ntfsfix> の "argv variant" です。

L</CALLS WITH OPTIONAL ARGUMENTS> 参照。

=head2 guestfs_ntfsresize

 int
 guestfs_ntfsresize (guestfs_h *g,
                     const char *device);

This function is provided for backwards compatibility with earlier versions
of libguestfs.  It simply calls L</guestfs_ntfsresize_opts> with no optional
arguments.

(1.3.2 において追加)



=head2 guestfs_ntfsresize_opts

 int
 guestfs_ntfsresize_opts (guestfs_h *g,
                          const char *device,
                          ...);

You may supply a list of optional arguments to this call.  Use zero or more
of the following pairs of parameters, and terminate the list with C<-1> on
its own.  See L</CALLS WITH OPTIONAL ARGUMENTS>.

 GUESTFS_NTFSRESIZE_OPTS_SIZE, int64_t size,
 GUESTFS_NTFSRESIZE_OPTS_FORCE, int force,

このコマンドは NTFS ファイルシステムの容量を変更します。基礎となるデバイスの容量まで拡張または縮小します。

オプションのパラメーターは次のとおりです:

=over 4

=item C<size>

ファイルシステムの新しい容量 (バイト単位)。省略されると、ファイルシステムはコンテナー (例: パーティション) に合うよう容量を変更されます。

=item C<force>

If this option is true, then force the resize of the filesystem even if the
filesystem is marked as requiring a consistency check.

After the resize operation, the filesystem is always marked as requiring a
consistency check (for safety).  You have to boot into Windows to perform
this check and clear this condition.  If you I<don't> set the C<force>
option then it is not possible to call C<guestfs_ntfsresize> multiple times
on a single filesystem without booting into Windows between each resize.

=back

L<ntfsresize(8)> 参照。

この関数は、成功のとき 0 を、エラーのとき -1 を返します。

(1.11.15 において追加)

=head2 guestfs_ntfsresize_opts_va

 int
 guestfs_ntfsresize_opts_va (guestfs_h *g,
                             const char *device,
                             va_list args);

これは L</guestfs_ntfsresize_opts> の "va_list variant" です。

L</CALLS WITH OPTIONAL ARGUMENTS> 参照。

=head2 guestfs_ntfsresize_opts_argv

 int
 guestfs_ntfsresize_opts_argv (guestfs_h *g,
                               const char *device,
                               const struct guestfs_ntfsresize_opts_argv *optargs);

これは L</guestfs_ntfsresize_opts> の "argv variant" です。

L</CALLS WITH OPTIONAL ARGUMENTS> 参照。

=head2 guestfs_ntfsresize_size

 int
 guestfs_ntfsresize_size (guestfs_h *g,
                          const char *device,
                          int64_t size);

I<この関数は推奨されません。> 新しいコードでは、代わりに L</guestfs_ntfsresize> を使用してください。

Deprecated functions will not be removed from the API, but the fact that
they are deprecated indicates that there are problems with correct use of
these functions.

This command is the same as C<guestfs_ntfsresize> except that it allows you
to specify the new size (in bytes) explicitly.

この関数は、成功のとき 0 を、エラーのとき -1 を返します。

(1.3.14 において追加)

=head2 guestfs_parse_environment

 int
 guestfs_parse_environment (guestfs_h *g);

Parse the program's environment and set flags in the handle accordingly.
For example if C<LIBGUESTFS_DEBUG=1> then the 'verbose' flag is set in the
handle.

I<Most programs do not need to call this>.  It is done implicitly when you
call C<guestfs_create>.

See L<guestfs(3)/ENVIRONMENT VARIABLES> for a list of environment variables
that can affect libguestfs handles.  See also
L<guestfs(3)/guestfs_create_flags>, and C<guestfs_parse_environment_list>.

この関数は、成功のとき 0 を、エラーのとき -1 を返します。

(1.19.53 において追加)

=head2 guestfs_parse_environment_list

 int
 guestfs_parse_environment_list (guestfs_h *g,
                                 char *const *environment);

Parse the list of strings in the argument C<environment> and set flags in
the handle accordingly.  For example if C<LIBGUESTFS_DEBUG=1> is a string in
the list, then the 'verbose' flag is set in the handle.

This is the same as C<guestfs_parse_environment> except that it parses an
explicit list of strings instead of the program's environment.

この関数は、成功のとき 0 を、エラーのとき -1 を返します。

(1.19.53 において追加)

=head2 guestfs_part_add

 int
 guestfs_part_add (guestfs_h *g,
                   const char *device,
                   const char *prlogex,
                   int64_t startsect,
                   int64_t endsect);

This command adds a partition to C<device>.  If there is no partition table
on the device, call C<guestfs_part_init> first.

The C<prlogex> parameter is the type of partition.  Normally you should pass
C<p> or C<primary> here, but MBR partition tables also support C<l> (or
C<logical>) and C<e> (or C<extended>) partition types.

C<startsect> and C<endsect> are the start and end of the partition in
I<sectors>.  C<endsect> may be negative, which means it counts backwards
from the end of the disk (C<-1> is the last sector).

Creating a partition which covers the whole disk is not so easy.  Use
C<guestfs_part_disk> to do that.

この関数は、成功のとき 0 を、エラーのとき -1 を返します。

(1.0.78 において追加)

=head2 guestfs_part_del

 int
 guestfs_part_del (guestfs_h *g,
                   const char *device,
                   int partnum);

このコマンドは C<device> にある C<partnum> 番のパーティションを削除します。

Note that in the case of MBR partitioning, deleting an extended partition
also deletes any logical partitions it contains.

この関数は、成功のとき 0 を、エラーのとき -1 を返します。

(1.3.2 において追加)

=head2 guestfs_part_disk

 int
 guestfs_part_disk (guestfs_h *g,
                    const char *device,
                    const char *parttype);

This command is simply a combination of C<guestfs_part_init> followed by
C<guestfs_part_add> to create a single primary partition covering the whole
disk.

C<parttype> is the partition table type, usually C<mbr> or C<gpt>, but other
possible values are described in C<guestfs_part_init>.

この関数は、成功のとき 0 を、エラーのとき -1 を返します。

(1.0.78 において追加)

=head2 guestfs_part_get_bootable

 int
 guestfs_part_get_bootable (guestfs_h *g,
                            const char *device,
                            int partnum);

C<device> にあるパーティション C<partnum> にブート可能フラグが設定されていると、このコマンドは真を返します。

C<guestfs_part_set_bootable> 参照。

This function returns a C truth value on success or -1 on error.

(1.3.2 において追加)

=head2 guestfs_part_get_gpt_type

 char *
 guestfs_part_get_gpt_type (guestfs_h *g,
                            const char *device,
                            int partnum);

Return the type GUID of numbered GPT partition C<partnum>. For MBR
partitions, return an appropriate GUID corresponding to the MBR
type. Behaviour is undefined for other partition types.

この関数は文字列を返します。エラー時は NULL です。 I<呼び出し元は使用後に返された文字列を開放する必要があります>。

(Added in 1.21.1)

=head2 guestfs_part_get_mbr_id

 int
 guestfs_part_get_mbr_id (guestfs_h *g,
                          const char *device,
                          int partnum);

Returns the MBR type byte (also known as the ID byte) from the numbered
partition C<partnum>.

Note that only MBR (old DOS-style) partitions have type bytes.  You will get
undefined results for other partition table types (see
C<guestfs_part_get_parttype>).

この関数はエラーのとき -1 を返します。

(1.3.2 において追加)

=head2 guestfs_part_get_parttype

 char *
 guestfs_part_get_parttype (guestfs_h *g,
                            const char *device);

This command examines the partition table on C<device> and returns the
partition table type (format) being used.

Common return values include: C<msdos> (a DOS/Windows style MBR partition
table), C<gpt> (a GPT/EFI-style partition table).  Other values are
possible, although unusual.  See C<guestfs_part_init> for a full list.

この関数は文字列を返します。エラー時は NULL です。 I<呼び出し元は使用後に返された文字列を開放する必要があります>。

(1.0.78 において追加)

=head2 guestfs_part_init

 int
 guestfs_part_init (guestfs_h *g,
                    const char *device,
                    const char *parttype);

This creates an empty partition table on C<device> of one of the partition
types listed below.  Usually C<parttype> should be either C<msdos> or C<gpt>
(for large disks).

Initially there are no partitions.  Following this, you should call
C<guestfs_part_add> for each partition required.

Possible values for C<parttype> are:

=over 4

=item B<efi>

=item B<gpt>

Intel EFI / GPT パーティションテーブル。

This is recommended for >= 2 TB partitions that will be accessed from Linux
and Intel-based Mac OS X.  It also has limited backwards compatibility with
the C<mbr> format.

=item B<mbr>

=item B<msdos>

The standard PC "Master Boot Record" (MBR) format used by MS-DOS and
Windows.  This partition type will B<only> work for device sizes up to 2
TB.  For large disks we recommend using C<gpt>.

=back

Other partition table types that may work but are not supported include:

=over 4

=item B<aix>

AIX ディスクラベル。

=item B<amiga>

=item B<rdb>

Amiga "Rigid Disk Block" 形式。

=item B<bsd>

BSD ディスクラベル.

=item B<dasd>

DASD, IBM メインフレームにおいて使用.

=item B<dvh>

MIPS/SGI ボリューム.

=item B<mac>

古い Mac パーティション形式。最近の Mac は C<gpt> を使用します。

=item B<pc98>

NEC PC-98 形式。日本において一般的に見られます。

=item B<sun>

Sun ディスクラベル

=back

この関数は、成功のとき 0 を、エラーのとき -1 を返します。

(1.0.78 において追加)

=head2 guestfs_part_list

 struct guestfs_partition_list *
 guestfs_part_list (guestfs_h *g,
                    const char *device);

This command parses the partition table on C<device> and returns the list of
partitions found.

The fields in the returned structure are:

=over 4

=item B<part_num>

パーティション番号。1 から数えます。

=item B<part_start>

Start of the partition I<in bytes>.  To get sectors you have to divide by
the device's sector size, see C<guestfs_blockdev_getss>.

=item B<part_end>

バイト単位のパーティションの終了位置。

=item B<part_size>

バイト単位のパーティション容量。

=back

This function returns a C<struct guestfs_partition_list *>, or NULL if there
was an error.  I<The caller must call C<guestfs_free_partition_list> after
use>.

(1.0.78 において追加)

=head2 guestfs_part_set_bootable

 int
 guestfs_part_set_bootable (guestfs_h *g,
                            const char *device,
                            int partnum,
                            int bootable);

デバイス C<device> のパーティション番号 C<partnum> にブート可能フラグを設定します。パーティションは 1
から番号が始まることに注意してください。

The bootable flag is used by some operating systems (notably Windows) to
determine which partition to boot from.  It is by no means universally
recognized.

この関数は、成功のとき 0 を、エラーのとき -1 を返します。

(1.0.78 において追加)

=head2 guestfs_part_set_gpt_type

 int
 guestfs_part_set_gpt_type (guestfs_h *g,
                            const char *device,
                            int partnum,
                            const char *guid);

Set the type GUID of numbered GPT partition C<partnum> to C<guid>. Return an
error if the partition table of C<device> isn't GPT, or if C<guid> is not a
valid GUID.

See
L<http://en.wikipedia.org/wiki/GUID_Partition_Table#Partition_type_GUIDs>
for a useful list of type GUIDs.

この関数は、成功のとき 0 を、エラーのとき -1 を返します。

(Added in 1.21.1)

=head2 guestfs_part_set_mbr_id

 int
 guestfs_part_set_mbr_id (guestfs_h *g,
                          const char *device,
                          int partnum,
                          int idbyte);

Sets the MBR type byte (also known as the ID byte) of the numbered partition
C<partnum> to C<idbyte>.  Note that the type bytes quoted in most
documentation are in fact hexadecimal numbers, but usually documented
without any leading "0x" which might be confusing.

Note that only MBR (old DOS-style) partitions have type bytes.  You will get
undefined results for other partition table types (see
C<guestfs_part_get_parttype>).

この関数は、成功のとき 0 を、エラーのとき -1 を返します。

(1.3.2 において追加)

=head2 guestfs_part_set_name

 int
 guestfs_part_set_name (guestfs_h *g,
                        const char *device,
                        int partnum,
                        const char *name);

This sets the partition name on partition numbered C<partnum> on device
C<device>.  Note that partitions are numbered from 1.

The partition name can only be set on certain types of partition table.
This works on C<gpt> but not on C<mbr> partitions.

この関数は、成功のとき 0 を、エラーのとき -1 を返します。

(1.0.78 において追加)

=head2 guestfs_part_to_dev

 char *
 guestfs_part_to_dev (guestfs_h *g,
                      const char *partition);

This function takes a partition name (eg. "/dev/sdb1") and removes the
partition number, returning the device name (eg. "/dev/sdb").

The named partition must exist, for example as a string returned from
C<guestfs_list_partitions>.

C<guestfs_part_to_partnum>, C<guestfs_device_index> 参照。

この関数は文字列を返します。エラー時は NULL です。 I<呼び出し元は使用後に返された文字列を開放する必要があります>。

(1.5.15 において追加)

=head2 guestfs_part_to_partnum

 int
 guestfs_part_to_partnum (guestfs_h *g,
                          const char *partition);

This function takes a partition name (eg. "/dev/sdb1") and returns the
partition number (eg. C<1>).

The named partition must exist, for example as a string returned from
C<guestfs_list_partitions>.

C<guestfs_part_to_dev> 参照。

この関数はエラーのとき -1 を返します。

(1.13.25 において追加)

=head2 guestfs_ping_daemon

 int
 guestfs_ping_daemon (guestfs_h *g);

This is a test probe into the guestfs daemon running inside the qemu
subprocess.  Calling this function checks that the daemon responds to the
ping message, without affecting the daemon or attached block device(s) in
any other way.

この関数は、成功のとき 0 を、エラーのとき -1 を返します。

(1.0.18 において追加)

=head2 guestfs_pread

 char *
 guestfs_pread (guestfs_h *g,
                const char *path,
                int count,
                int64_t offset,
                size_t *size_r);

This command lets you read part of a file.  It reads C<count> bytes of the
file, starting at C<offset>, from file C<path>.

This may read fewer bytes than requested.  For further details see the
L<pread(2)> system call.

C<guestfs_pwrite>, C<guestfs_pread_device> 参照。

This function returns a buffer, or NULL on error.  The size of the returned
buffer is written to C<*size_r>.  I<The caller must free the returned buffer
after use>.

Because of the message protocol, there is a transfer limit of somewhere
between 2MB and 4MB.  See L<guestfs(3)/PROTOCOL LIMITS>.

(1.0.77 において追加)

=head2 guestfs_pread_device

 char *
 guestfs_pread_device (guestfs_h *g,
                       const char *device,
                       int count,
                       int64_t offset,
                       size_t *size_r);

This command lets you read part of a block device.  It reads C<count> bytes
of C<device>, starting at C<offset>.

This may read fewer bytes than requested.  For further details see the
L<pread(2)> system call.

C<guestfs_pread> 参照。

This function returns a buffer, or NULL on error.  The size of the returned
buffer is written to C<*size_r>.  I<The caller must free the returned buffer
after use>.

Because of the message protocol, there is a transfer limit of somewhere
between 2MB and 4MB.  See L<guestfs(3)/PROTOCOL LIMITS>.

(1.5.21 において追加)

=head2 guestfs_pvchange_uuid

 int
 guestfs_pvchange_uuid (guestfs_h *g,
                        const char *device);

物理ボリューム C<device> に対する新しいランダムな UUID を生成します。

この関数は、成功のとき 0 を、エラーのとき -1 を返します。

(1.19.26 において追加)

=head2 guestfs_pvchange_uuid_all

 int
 guestfs_pvchange_uuid_all (guestfs_h *g);

すべての物理ボリュームに対する新しいランダムな UUID を生成します。

この関数は、成功のとき 0 を、エラーのとき -1 を返します。

(1.19.26 において追加)

=head2 guestfs_pvcreate

 int
 guestfs_pvcreate (guestfs_h *g,
                   const char *device);

This creates an LVM physical volume on the named C<device>, where C<device>
should usually be a partition name such as C</dev/sda1>.

この関数は、成功のとき 0 を、エラーのとき -1 を返します。

(0.8 において追加)

=head2 guestfs_pvremove

 int
 guestfs_pvremove (guestfs_h *g,
                   const char *device);

This wipes a physical volume C<device> so that LVM will no longer recognise
it.

The implementation uses the C<pvremove> command which refuses to wipe
physical volumes that contain any volume groups, so you have to remove those
first.

この関数は、成功のとき 0 を、エラーのとき -1 を返します。

(1.0.13 において追加)

=head2 guestfs_pvresize

 int
 guestfs_pvresize (guestfs_h *g,
                   const char *device);

This resizes (expands or shrinks) an existing LVM physical volume to match
the new size of the underlying device.

この関数は、成功のとき 0 を、エラーのとき -1 を返します。

(1.0.26 において追加)

=head2 guestfs_pvresize_size

 int
 guestfs_pvresize_size (guestfs_h *g,
                        const char *device,
                        int64_t size);

This command is the same as C<guestfs_pvresize> except that it allows you to
specify the new size (in bytes) explicitly.

この関数は、成功のとき 0 を、エラーのとき -1 を返します。

(1.3.14 において追加)

=head2 guestfs_pvs

 char **
 guestfs_pvs (guestfs_h *g);

List all the physical volumes detected.  This is the equivalent of the
L<pvs(8)> command.

This returns a list of just the device names that contain PVs
(eg. C</dev/sda2>).

C<guestfs_pvs_full> 参照。

This function returns a NULL-terminated array of strings (like
L<environ(3)>), or NULL if there was an error.  I<The caller must free the
strings and the array after use>.

(0.4 において追加)

=head2 guestfs_pvs_full

 struct guestfs_lvm_pv_list *
 guestfs_pvs_full (guestfs_h *g);

List all the physical volumes detected.  This is the equivalent of the
L<pvs(8)> command.  The "full" version includes all fields.

This function returns a C<struct guestfs_lvm_pv_list *>, or NULL if there
was an error.  I<The caller must call C<guestfs_free_lvm_pv_list> after
use>.

(0.4 において追加)

=head2 guestfs_pvuuid

 char *
 guestfs_pvuuid (guestfs_h *g,
                 const char *device);

このコマンドは LVM PV C<device> の UUID を返します。

この関数は文字列を返します。エラー時は NULL です。 I<呼び出し元は使用後に返された文字列を開放する必要があります>。

(1.0.87 において追加)

=head2 guestfs_pwrite

 int
 guestfs_pwrite (guestfs_h *g,
                 const char *path,
                 const char *content,
                 size_t content_size,
                 int64_t offset);

This command writes to part of a file.  It writes the data buffer C<content>
to the file C<path> starting at offset C<offset>.

This command implements the L<pwrite(2)> system call, and like that system
call it may not write the full data requested.  The return value is the
number of bytes that were actually written to the file.  This could even be
0, although short writes are unlikely for regular files in ordinary
circumstances.

C<guestfs_pread>, C<guestfs_pwrite_device> 参照。

この関数はエラーのとき -1 を返します。

Because of the message protocol, there is a transfer limit of somewhere
between 2MB and 4MB.  See L<guestfs(3)/PROTOCOL LIMITS>.

(1.3.14 において追加)

=head2 guestfs_pwrite_device

 int
 guestfs_pwrite_device (guestfs_h *g,
                        const char *device,
                        const char *content,
                        size_t content_size,
                        int64_t offset);

This command writes to part of a device.  It writes the data buffer
C<content> to C<device> starting at offset C<offset>.

This command implements the L<pwrite(2)> system call, and like that system
call it may not write the full data requested (although short writes to disk
devices and partitions are probably impossible with standard Linux kernels).

C<guestfs_pwrite> 参照。

この関数はエラーのとき -1 を返します。

Because of the message protocol, there is a transfer limit of somewhere
between 2MB and 4MB.  See L<guestfs(3)/PROTOCOL LIMITS>.

(1.5.20 において追加)

=head2 guestfs_read_file

 char *
 guestfs_read_file (guestfs_h *g,
                    const char *path,
                    size_t *size_r);

This calls returns the contents of the file C<path> as a buffer.

Unlike C<guestfs_cat>, this function can correctly handle files that contain
embedded ASCII NUL characters.

This function returns a buffer, or NULL on error.  The size of the returned
buffer is written to C<*size_r>.  I<The caller must free the returned buffer
after use>.

(1.0.63 において追加)

=head2 guestfs_read_lines

 char **
 guestfs_read_lines (guestfs_h *g,
                     const char *path);

C<path> という名前のファイルの内容を返します。

The file contents are returned as a list of lines.  Trailing C<LF> and
C<CRLF> character sequences are I<not> returned.

Note that this function cannot correctly handle binary files (specifically,
files containing C<\0> character which is treated as end of string).  For
those you need to use the C<guestfs_read_file> function and split the buffer
into lines yourself.

This function returns a NULL-terminated array of strings (like
L<environ(3)>), or NULL if there was an error.  I<The caller must free the
strings and the array after use>.

(0.7 において追加)

=head2 guestfs_readdir

 struct guestfs_dirent_list *
 guestfs_readdir (guestfs_h *g,
                  const char *dir);

This returns the list of directory entries in directory C<dir>.

All entries in the directory are returned, including C<.> and C<..>.  The
entries are I<not> sorted, but returned in the same order as the underlying
filesystem.

Also this call returns basic file type information about each file.  The
C<ftyp> field will contain one of the following characters:

=over 4

=item 'b'

ブロック特殊

=item 'c'

キャラクター特殊

=item 'd'

ディレクトリ

=item 'f'

FIFO (名前付きパイプ)

=item 'l'

シンボリックリンク

=item 'r'

通常のファイル

=item 's'

ソケット

=item 'u'

未知のファイル種別

=item '?'

The L<readdir(3)> call returned a C<d_type> field with an unexpected value

=back

This function is primarily intended for use by programs.  To get a simple
list of names, use C<guestfs_ls>.  To get a printable directory for human
consumption, use C<guestfs_ll>.

この関数は C<struct guestfs_dirent_list *> を返します。もしくは、エラーが発生すると NULL を返します。
I<呼び出し元は使用後に C<guestfs_free_dirent_list> を呼び出す必要があります>。

Because of the message protocol, there is a transfer limit of somewhere
between 2MB and 4MB.  See L<guestfs(3)/PROTOCOL LIMITS>.

(1.0.55 において追加)

=head2 guestfs_readlink

 char *
 guestfs_readlink (guestfs_h *g,
                   const char *path);

このコマンドはシンボリックリンクの参照先を読み込みます。

この関数は文字列を返します。エラー時は NULL です。 I<呼び出し元は使用後に返された文字列を開放する必要があります>。

(1.0.66 において追加)

=head2 guestfs_readlinklist

 char **
 guestfs_readlinklist (guestfs_h *g,
                       const char *path,
                       char *const *names);

This call allows you to do a C<readlink> operation on multiple files, where
all files are in the directory C<path>.  C<names> is the list of files from
this directory.

On return you get a list of strings, with a one-to-one correspondence to the
C<names> list.  Each string is the value of the symbolic link.

If the C<readlink(2)> operation fails on any name, then the corresponding
result string is the empty string C<"">.  However the whole operation is
completed even if there were C<readlink(2)> errors, and so you can call this
function with names where you don't know if they are symbolic links already
(albeit slightly less efficient).

This call is intended for programs that want to efficiently list a directory
contents without making many round-trips.

This function returns a NULL-terminated array of strings (like
L<environ(3)>), or NULL if there was an error.  I<The caller must free the
strings and the array after use>.

(1.0.77 において追加)

=head2 guestfs_realpath

 char *
 guestfs_realpath (guestfs_h *g,
                   const char *path);

Return the canonicalized absolute pathname of C<path>.  The returned path
has no C<.>, C<..> or symbolic link path elements.

この関数は文字列を返します。エラー時は NULL です。 I<呼び出し元は使用後に返された文字列を開放する必要があります>。

(1.0.66 において追加)

=head2 guestfs_remove_drive

 int
 guestfs_remove_drive (guestfs_h *g,
                       const char *label);

This function is conceptually the opposite of C<guestfs_add_drive_opts>.  It
removes the drive that was previously added with label C<label>.

Note that in order to remove drives, you have to add them with labels (see
the optional C<label> argument to C<guestfs_add_drive_opts>).  If you didn't
use a label, then they cannot be removed.

You can call this function before or after launching the handle.  If called
after launch, if the backend supports it, we try to hot unplug the drive:
see L<guestfs(3)/HOTPLUGGING>.  The disk B<must not> be in use (eg. mounted)
when you do this.  We try to detect if the disk is in use and stop you from
doing this.

この関数は、成功のとき 0 を、エラーのとき -1 を返します。

(1.19.49 において追加)

=head2 guestfs_removexattr

 int
 guestfs_removexattr (guestfs_h *g,
                      const char *xattr,
                      const char *path);

This call removes the extended attribute named C<xattr> of the file C<path>.

関連項目: C<guestfs_lremovexattr>, L<attr(5)>

この関数は、成功のとき 0 を、エラーのとき -1 を返します。

(1.0.59 において追加)

=head2 guestfs_rename

 int
 guestfs_rename (guestfs_h *g,
                 const char *oldpath,
                 const char *newpath);

Rename a file to a new place on the same filesystem.  This is the same as
the Linux L<rename(2)> system call.  In most cases you are better to use
C<guestfs_mv> instead.

この関数は、成功のとき 0 を、エラーのとき -1 を返します。

<<<<<<< HEAD
=======
(Added in 1.21.5)

>>>>>>> 919110f7
=head2 guestfs_resize2fs

 int
 guestfs_resize2fs (guestfs_h *g,
                    const char *device);

This resizes an ext2, ext3 or ext4 filesystem to match the size of the
underlying device.

See also L<guestfs(3)/RESIZE2FS ERRORS>.

この関数は、成功のとき 0 を、エラーのとき -1 を返します。

(1.0.27 において追加)

=head2 guestfs_resize2fs_M

 int
 guestfs_resize2fs_M (guestfs_h *g,
                      const char *device);

This command is the same as C<guestfs_resize2fs>, but the filesystem is
resized to its minimum size.  This works like the I<-M> option to the
C<resize2fs> command.

To get the resulting size of the filesystem you should call
C<guestfs_tune2fs_l> and read the C<Block size> and C<Block count> values.
These two numbers, multiplied together, give the resulting size of the
minimal filesystem in bytes.

See also L<guestfs(3)/RESIZE2FS ERRORS>.

この関数は、成功のとき 0 を、エラーのとき -1 を返します。

(1.9.4 において追加)

=head2 guestfs_resize2fs_size

 int
 guestfs_resize2fs_size (guestfs_h *g,
                         const char *device,
                         int64_t size);

This command is the same as C<guestfs_resize2fs> except that it allows you
to specify the new size (in bytes) explicitly.

See also L<guestfs(3)/RESIZE2FS ERRORS>.

この関数は、成功のとき 0 を、エラーのとき -1 を返します。

(1.3.14 において追加)

=head2 guestfs_rm

 int
 guestfs_rm (guestfs_h *g,
             const char *path);

単一ファイル C<path> を削除します。

この関数は、成功のとき 0 を、エラーのとき -1 を返します。

(0.8 において追加)

=head2 guestfs_rm_f

 int
 guestfs_rm_f (guestfs_h *g,
               const char *path);

ファイル C<path> を削除します。

ファイルが存在しない場合、そのエラーは無視されます。（I/O エラーや不正なパスなど、他のエラーは無視されません）

This call cannot remove directories.  Use C<guestfs_rmdir> to remove an
empty directory, or C<guestfs_rm_rf> to remove directories recursively.

この関数は、成功のとき 0 を、エラーのとき -1 を返します。

(1.19.42 において追加)

=head2 guestfs_rm_rf

 int
 guestfs_rm_rf (guestfs_h *g,
                const char *path);

Remove the file or directory C<path>, recursively removing the contents if
its a directory.  This is like the C<rm -rf> shell command.

この関数は、成功のとき 0 を、エラーのとき -1 を返します。

(0.8 において追加)

=head2 guestfs_rmdir

 int
 guestfs_rmdir (guestfs_h *g,
                const char *path);

単一ディレクトリ C<path> を削除します。

この関数は、成功のとき 0 を、エラーのとき -1 を返します。

(0.8 において追加)

=head2 guestfs_rmmountpoint

 int
 guestfs_rmmountpoint (guestfs_h *g,
                       const char *exemptpath);

This calls removes a mountpoint that was previously created with
C<guestfs_mkmountpoint>.  See C<guestfs_mkmountpoint> for full details.

この関数は、成功のとき 0 を、エラーのとき -1 を返します。

(1.0.62 において追加)

=head2 guestfs_rsync

 int
 guestfs_rsync (guestfs_h *g,
                const char *src,
                const char *dest,
                ...);

You may supply a list of optional arguments to this call.  Use zero or more
of the following pairs of parameters, and terminate the list with C<-1> on
its own.  See L</CALLS WITH OPTIONAL ARGUMENTS>.

 GUESTFS_RSYNC_ARCHIVE, int archive,
 GUESTFS_RSYNC_DELETEDEST, int deletedest,

This call may be used to copy or synchronize two directories under the same
libguestfs handle.  This uses the L<rsync(1)> program which uses a fast
algorithm that avoids copying files unnecessarily.

C<src> and C<dest> are the source and destination directories.  Files are
copied from C<src> to C<dest>.

オプション引数は次のとおりです:

=over 4

=item C<archive>

Turns on archive mode.  This is the same as passing the I<--archive> flag to
C<rsync>.

=item C<deletedest>

Delete files at the destination that do not exist at the source.

=back

この関数は、成功のとき 0 を、エラーのとき -1 を返します。

(1.19.29 において追加)

=head2 guestfs_rsync_va

 int
 guestfs_rsync_va (guestfs_h *g,
                   const char *src,
                   const char *dest,
                   va_list args);

This is the "va_list variant" of L</guestfs_rsync>.

L</CALLS WITH OPTIONAL ARGUMENTS> 参照。

=head2 guestfs_rsync_argv

 int
 guestfs_rsync_argv (guestfs_h *g,
                     const char *src,
                     const char *dest,
                     const struct guestfs_rsync_argv *optargs);

これは L</guestfs_rsync> の "argv variant" です。

L</CALLS WITH OPTIONAL ARGUMENTS> 参照。

=head2 guestfs_rsync_in

 int
 guestfs_rsync_in (guestfs_h *g,
                   const char *remote,
                   const char *dest,
                   ...);

You may supply a list of optional arguments to this call.  Use zero or more
of the following pairs of parameters, and terminate the list with C<-1> on
its own.  See L</CALLS WITH OPTIONAL ARGUMENTS>.

 GUESTFS_RSYNC_IN_ARCHIVE, int archive,
 GUESTFS_RSYNC_IN_DELETEDEST, int deletedest,

This call may be used to copy or synchronize the filesystem on the host or
on a remote computer with the filesystem within libguestfs.  This uses the
L<rsync(1)> program which uses a fast algorithm that avoids copying files
unnecessarily.

This call only works if the network is enabled.  See C<guestfs_set_network>
or the I<--network> option to various tools like L<guestfish(1)>.

Files are copied from the remote server and directory specified by C<remote>
to the destination directory C<dest>.

The format of the remote server string is defined by L<rsync(1)>.  Note that
there is no way to supply a password or passphrase so the target must be set
up not to require one.

オプションの引数は C<guestfs_rsync> のものと同じです。

この関数は、成功のとき 0 を、エラーのとき -1 を返します。

(1.19.29 において追加)

=head2 guestfs_rsync_in_va

 int
 guestfs_rsync_in_va (guestfs_h *g,
                      const char *remote,
                      const char *dest,
                      va_list args);

これは L</guestfs_rsync_in> の "va_list variant" です。

L</CALLS WITH OPTIONAL ARGUMENTS> 参照。

=head2 guestfs_rsync_in_argv

 int
 guestfs_rsync_in_argv (guestfs_h *g,
                        const char *remote,
                        const char *dest,
                        const struct guestfs_rsync_in_argv *optargs);

これは L</guestfs_rsync_in> の "argv variant" です。

L</CALLS WITH OPTIONAL ARGUMENTS> 参照。

=head2 guestfs_rsync_out

 int
 guestfs_rsync_out (guestfs_h *g,
                    const char *src,
                    const char *remote,
                    ...);

You may supply a list of optional arguments to this call.  Use zero or more
of the following pairs of parameters, and terminate the list with C<-1> on
its own.  See L</CALLS WITH OPTIONAL ARGUMENTS>.

 GUESTFS_RSYNC_OUT_ARCHIVE, int archive,
 GUESTFS_RSYNC_OUT_DELETEDEST, int deletedest,

This call may be used to copy or synchronize the filesystem within
libguestfs with a filesystem on the host or on a remote computer.  This uses
the L<rsync(1)> program which uses a fast algorithm that avoids copying
files unnecessarily.

This call only works if the network is enabled.  See C<guestfs_set_network>
or the I<--network> option to various tools like L<guestfish(1)>.

Files are copied from the source directory C<src> to the remote server and
directory specified by C<remote>.

The format of the remote server string is defined by L<rsync(1)>.  Note that
there is no way to supply a password or passphrase so the target must be set
up not to require one.

オプションの引数は C<guestfs_rsync> のものと同じです。

この関数は、成功のとき 0 を、エラーのとき -1 を返します。

(1.19.29 において追加)

=head2 guestfs_rsync_out_va

 int
 guestfs_rsync_out_va (guestfs_h *g,
                       const char *src,
                       const char *remote,
                       va_list args);

これは L</guestfs_rsync_out> の "va_list variant" です。

L</CALLS WITH OPTIONAL ARGUMENTS> 参照。

=head2 guestfs_rsync_out_argv

 int
 guestfs_rsync_out_argv (guestfs_h *g,
                         const char *src,
                         const char *remote,
                         const struct guestfs_rsync_out_argv *optargs);

これは L</guestfs_rsync_out> の "argv variant" です。

L</CALLS WITH OPTIONAL ARGUMENTS> 参照。

=head2 guestfs_scrub_device

 int
 guestfs_scrub_device (guestfs_h *g,
                       const char *device);

This command writes patterns over C<device> to make data retrieval more
difficult.

It is an interface to the L<scrub(1)> program.  See that manual page for
more details.

この関数は、成功のとき 0 を、エラーのとき -1 を返します。

(1.0.52 において追加)

=head2 guestfs_scrub_file

 int
 guestfs_scrub_file (guestfs_h *g,
                     const char *file);

This command writes patterns over a file to make data retrieval more
difficult.

The file is I<removed> after scrubbing.

It is an interface to the L<scrub(1)> program.  See that manual page for
more details.

この関数は、成功のとき 0 を、エラーのとき -1 を返します。

(1.0.52 において追加)

=head2 guestfs_scrub_freespace

 int
 guestfs_scrub_freespace (guestfs_h *g,
                          const char *dir);

This command creates the directory C<dir> and then fills it with files until
the filesystem is full, and scrubs the files as for C<guestfs_scrub_file>,
and deletes them.  The intention is to scrub any free space on the partition
containing C<dir>.

It is an interface to the L<scrub(1)> program.  See that manual page for
more details.

この関数は、成功のとき 0 を、エラーのとき -1 を返します。

(1.0.52 において追加)

=head2 guestfs_set_append

 int
 guestfs_set_append (guestfs_h *g,
                     const char *append);

この関数は、追加のオプションを仮想マシンのカーネルコマンドラインに追加するために使用されます。

C<LIBGUESTFS_APPEND> 環境変数を設定して上書きされなければ、デフォルトは C<NULL> です。

C<append> を C<NULL> に設定することは、追加のオプションが渡され I<ない> ことを意味します（libguestfs
は常に自身のいくつかを追加します）。

この関数は、成功のとき 0 を、エラーのとき -1 を返します。

(1.0.26 において追加)

=head2 guestfs_set_attach_method

 int
 guestfs_set_attach_method (guestfs_h *g,
<<<<<<< HEAD
                            const char *attachmethod);

Set the method that libguestfs uses to connect to the back end guestfsd
daemon.

See L<guestfs(3)/ATTACH METHOD>.
=======
                            const char *backend);

I<This function is deprecated.> In new code, use the L</guestfs_set_backend>
call instead.

Deprecated functions will not be removed from the API, but the fact that
they are deprecated indicates that there are problems with correct use of
these functions.

Set the method that libguestfs uses to connect to the backend guestfsd
daemon.

See L<guestfs(3)/BACKEND>.
>>>>>>> 919110f7

この関数は、成功のとき 0 を、エラーのとき -1 を返します。

(1.9.8 において追加)

=head2 guestfs_set_autosync

 int
 guestfs_set_autosync (guestfs_h *g,
                       int autosync);

If C<autosync> is true, this enables autosync.  Libguestfs will make a best
effort attempt to make filesystems consistent and synchronized when the
handle is closed (also if the program exits without closing handles).

デフォルトで有効です（libguestfs 1.5.24 以降、以前は デフォルトで無効でした）。

この関数は、成功のとき 0 を、エラーのとき -1 を返します。

(0.3 において追加)

=head2 guestfs_set_backend

 int
 guestfs_set_backend (guestfs_h *g,
                      const char *backend);

Set the method that libguestfs uses to connect to the backend guestfsd
daemon.

This handle property was previously called the "attach method".

See L<guestfs(3)/BACKEND>.

この関数は、成功のとき 0 を、エラーのとき -1 を返します。

=head2 guestfs_set_cachedir

 int
 guestfs_set_cachedir (guestfs_h *g,
                       const char *cachedir);

Set the directory used by the handle to store the appliance cache, when
using a supermin appliance.  The appliance is cached and shared between all
handles which have the same effective user ID.

The environment variables C<LIBGUESTFS_CACHEDIR> and C<TMPDIR> control the
default value: If C<LIBGUESTFS_CACHEDIR> is set, then that is the default.
Else if C<TMPDIR> is set, then that is the default.  Else C</var/tmp> is the
default.

この関数は、成功のとき 0 を、エラーのとき -1 を返します。

(1.19.58 において追加)

=head2 guestfs_set_direct

 int
 guestfs_set_direct (guestfs_h *g,
                     int direct);

If the direct appliance mode flag is enabled, then stdin and stdout are
passed directly through to the appliance once it is launched.

One consequence of this is that log messages aren't caught by the library
and handled by C<guestfs_set_log_message_callback>, but go straight to
stdout.

You probably don't want to use this unless you know what you are doing.

デフォルトは無効です。

この関数は、成功のとき 0 を、エラーのとき -1 を返します。

(1.0.72 において追加)

=head2 guestfs_set_e2attrs

 int
 guestfs_set_e2attrs (guestfs_h *g,
                      const char *file,
                      const char *attrs,
                      ...);

You may supply a list of optional arguments to this call.  Use zero or more
of the following pairs of parameters, and terminate the list with C<-1> on
its own.  See L</CALLS WITH OPTIONAL ARGUMENTS>.

 GUESTFS_SET_E2ATTRS_CLEAR, int clear,

This sets or clears the file attributes C<attrs> associated with the inode
C<file>.

C<attrs> はファイル属性を表す文字の列です。利用可能な属性の一覧は C<guestfs_get_e2attrs>
を参照してください。すべての属性が変更できるわけではありません。

If optional boolean C<clear> is not present or false, then the C<attrs>
listed are set in the inode.

If C<clear> is true, then the C<attrs> listed are cleared in the inode.

In both cases, other attributes not present in the C<attrs> string are left
unchanged.

These attributes are only present when the file is located on an ext2/3/4
filesystem.  Using this call on other filesystem types will result in an
error.

この関数は、成功のとき 0 を、エラーのとき -1 を返します。

(1.17.31 において追加)

=head2 guestfs_set_e2attrs_va

 int
 guestfs_set_e2attrs_va (guestfs_h *g,
                         const char *file,
                         const char *attrs,
                         va_list args);

これは L</guestfs_set_e2attrs> の "va_list variant" です。

L</CALLS WITH OPTIONAL ARGUMENTS> 参照。

=head2 guestfs_set_e2attrs_argv

 int
 guestfs_set_e2attrs_argv (guestfs_h *g,
                           const char *file,
                           const char *attrs,
                           const struct guestfs_set_e2attrs_argv *optargs);

これは L</guestfs_set_e2attrs> の "argv variant" です。

L</CALLS WITH OPTIONAL ARGUMENTS> 参照。

=head2 guestfs_set_e2generation

 int
 guestfs_set_e2generation (guestfs_h *g,
                           const char *file,
                           int64_t generation);

これはファイルの ext2 ファイル世代を設定します。

C<guestfs_get_e2generation> 参照。

この関数は、成功のとき 0 を、エラーのとき -1 を返します。

(1.17.31 において追加)

=head2 guestfs_set_e2label

 int
 guestfs_set_e2label (guestfs_h *g,
                      const char *device,
                      const char *label);

I<この関数は推奨されません。> 新しいコードでは、代わりに L</guestfs_set_label> を使用してください。

Deprecated functions will not be removed from the API, but the fact that
they are deprecated indicates that there are problems with correct use of
these functions.

This sets the ext2/3/4 filesystem label of the filesystem on C<device> to
C<label>.  Filesystem labels are limited to 16 characters.

You can use either C<guestfs_tune2fs_l> or C<guestfs_get_e2label> to return
the existing label on a filesystem.

この関数は、成功のとき 0 を、エラーのとき -1 を返します。

(1.0.15 において追加)

=head2 guestfs_set_e2uuid

 int
 guestfs_set_e2uuid (guestfs_h *g,
                     const char *device,
                     const char *uuid);

This sets the ext2/3/4 filesystem UUID of the filesystem on C<device> to
C<uuid>.  The format of the UUID and alternatives such as C<clear>,
C<random> and C<time> are described in the L<tune2fs(8)> manpage.

You can use either C<guestfs_tune2fs_l> or C<guestfs_get_e2uuid> to return
the existing UUID of a filesystem.

この関数は、成功のとき 0 を、エラーのとき -1 を返します。

(1.0.15 において追加)

=head2 guestfs_set_label

 int
 guestfs_set_label (guestfs_h *g,
                    const char *mountable,
                    const char *label);

Set the filesystem label on C<mountable> to C<label>.

いくつかのファイルシステム形式のみがラベルをサポートします。そして libguestfs はこれらのサブセットのみにおいてラベルの設定をサポートします。

ext2/3/4 ファイルシステムでは、ラベルは 16 バイトに制限されます。

NTFS ファイルシステムでは、ラベルは 128 Unicode 文字に制限されます。

Setting the label on a btrfs subvolume will set the label on its parent
filesystem.

ファイルシステムにあるラベルを読み込むには C<guestfs_vfs_label> を呼び出します。

この関数は、成功のとき 0 を、エラーのとき -1 を返します。

(1.17.9 において追加)

=head2 guestfs_set_libvirt_requested_credential

 int
 guestfs_set_libvirt_requested_credential (guestfs_h *g,
                                           int index,
                                           const char *cred,
                                           size_t cred_size);

After requesting the C<index>'th credential from the user, call this
function to pass the answer back to libvirt.

See L<guestfs(3)/LIBVIRT AUTHENTICATION> for documentation and example code.

この関数は、成功のとき 0 を、エラーのとき -1 を返します。

(1.19.52 において追加))

=head2 guestfs_set_libvirt_supported_credentials

 int
 guestfs_set_libvirt_supported_credentials (guestfs_h *g,
                                            char *const *creds);

Call this function before setting an event handler for
C<GUESTFS_EVENT_LIBVIRT_AUTH>, to supply the list of credential types that
the program knows how to process.

C<creds> 一覧は文字列の空ではない一覧にする必要があります。利用可能な文字列は次のとおりです:

=over 4

=item C<username>

=item C<authname>

=item C<language>

=item C<cnonce>

=item C<passphrase>

=item C<echoprompt>

=item C<noechoprompt>

=item C<realm>

=item C<external>

=back

これらのクレデンシャル種別の意味は libvirt ドキュメントを参照してください。

See L<guestfs(3)/LIBVIRT AUTHENTICATION> for documentation and example code.

この関数は、成功のとき 0 を、エラーのとき -1 を返します。

(1.19.52 において追加))

=head2 guestfs_set_memsize

 int
 guestfs_set_memsize (guestfs_h *g,
                      int memsize);

This sets the memory size in megabytes allocated to the qemu subprocess.
This only has any effect if called before C<guestfs_launch>.

ハンドルが設定される前に環境変数 C<LIBGUESTFS_MEMSIZE> を設定することにより、これを変更できます。

libguestfs のアーキテクチャーの詳細は L<guestfs(3)> を参照してください。

この関数は、成功のとき 0 を、エラーのとき -1 を返します。

(1.0.55 において追加)

=head2 guestfs_set_network

 int
 guestfs_set_network (guestfs_h *g,
                      int network);

C<network> が真ならば、libguestfs アプライアンスにおいてネットワークが有効になります。デフォルトは偽です。

This affects whether commands are able to access the network (see
L<guestfs(3)/RUNNING COMMANDS>).

You must call this before calling C<guestfs_launch>, otherwise it has no
effect.

この関数は、成功のとき 0 を、エラーのとき -1 を返します。

(1.5.4 において追加)

=head2 guestfs_set_path

 int
 guestfs_set_path (guestfs_h *g,
                   const char *searchpath);

libguestfs がカーネルおよび initrd.img を検索するパスを設定します。

The default is C<$libdir/guestfs> unless overridden by setting
C<LIBGUESTFS_PATH> environment variable.

C<path> に C<NULL> を設定することによりパスの初期値を復元します。

この関数は、成功のとき 0 を、エラーのとき -1 を返します。

(0.3 において追加)

=head2 guestfs_set_pgroup

 int
 guestfs_set_pgroup (guestfs_h *g,
                     int pgroup);

C<pgroup> が真ならば、子プロセスは自身のプロセスグループの中に置かれます。

The practical upshot of this is that signals like C<SIGINT> (from users
pressing C<^C>) won't be received by the child process.

The default for this flag is false, because usually you want C<^C> to kill
the subprocess.  Guestfish sets this flag to true when used interactively,
so that C<^C> can cancel long-running commands gracefully (see
C<guestfs_user_cancel>).

この関数は、成功のとき 0 を、エラーのとき -1 を返します。

(1.11.18 において追加)

=head2 guestfs_set_program

 int
 guestfs_set_program (guestfs_h *g,
                      const char *program);

Set the program name.  This is an informative string which the main program
may optionally set in the handle.

When the handle is created, the program name in the handle is set to the
basename from C<argv[0]>.  If that was not possible, it is set to the empty
string (but never C<NULL>).

この関数は、成功のとき 0 を、エラーのとき -1 を返します。

=head2 guestfs_set_qemu

 int
 guestfs_set_qemu (guestfs_h *g,
                   const char *qemu);

使用したい QEMU バイナリーを設定します。

The default is chosen when the library was compiled by the configure script.

You can also override this by setting the C<LIBGUESTFS_QEMU> environment
variable.

Setting C<qemu> to C<NULL> restores the default qemu binary.

Note that you should call this function as early as possible after creating
the handle.  This is because some pre-launch operations depend on testing
qemu features (by running C<qemu -help>).  If the qemu binary changes, we
don't retest features, and so you might see inconsistent results.  Using the
environment variable C<LIBGUESTFS_QEMU> is safest of all since that picks
the qemu binary at the same time as the handle is created.

この関数は、成功のとき 0 を、エラーのとき -1 を返します。

(1.0.6 において追加)

=head2 guestfs_set_recovery_proc

 int
 guestfs_set_recovery_proc (guestfs_h *g,
                            int recoveryproc);

If this is called with the parameter C<false> then C<guestfs_launch> does
not create a recovery process.  The purpose of the recovery process is to
stop runaway qemu processes in the case where the main program aborts
abruptly.

This only has any effect if called before C<guestfs_launch>, and the default
is true.

About the only time when you would want to disable this is if the main
process will fork itself into the background ("daemonize" itself).  In this
case the recovery process thinks that the main program has disappeared and
so kills qemu, which is not very helpful.

この関数は、成功のとき 0 を、エラーのとき -1 を返します。

(1.0.77 において追加)

=head2 guestfs_set_selinux

 int
 guestfs_set_selinux (guestfs_h *g,
                      int selinux);

This sets the selinux flag that is passed to the appliance at boot time.
The default is C<selinux=0> (disabled).

Note that if SELinux is enabled, it is always in Permissive mode
(C<enforcing=0>).

libguestfs のアーキテクチャーの詳細は L<guestfs(3)> を参照してください。

この関数は、成功のとき 0 を、エラーのとき -1 を返します。

(1.0.67 において追加)

=head2 guestfs_set_smp

 int
 guestfs_set_smp (guestfs_h *g,
                  int smp);

アプライアンスに割り当てられる仮想 CPU 数を変更します。初期値は C<1>
です。これを増やすことにより性能を向上させられますが、ときどき効果がありません。

この関数は C<guestfs_launch> の前に呼び出す必要があります。

この関数は、成功のとき 0 を、エラーのとき -1 を返します。

(1.13.15 において追加)

=head2 guestfs_set_tmpdir

 int
 guestfs_set_tmpdir (guestfs_h *g,
                     const char *tmpdir);

Set the directory used by the handle to store temporary files.

The environment variables C<LIBGUESTFS_TMPDIR> and C<TMPDIR> control the
default value: If C<LIBGUESTFS_TMPDIR> is set, then that is the default.
Else if C<TMPDIR> is set, then that is the default.  Else C</tmp> is the
default.

この関数は、成功のとき 0 を、エラーのとき -1 を返します。

(1.19.58 において追加)

=head2 guestfs_set_trace

 int
 guestfs_set_trace (guestfs_h *g,
                    int trace);

If the command trace flag is set to 1, then libguestfs calls, parameters and
return values are traced.

If you want to trace C API calls into libguestfs (and other libraries) then
possibly a better way is to use the external ltrace(1) command.

Command traces are disabled unless the environment variable
C<LIBGUESTFS_TRACE> is defined and set to C<1>.

Trace messages are normally sent to C<stderr>, unless you register a
callback to send them somewhere else (see C<guestfs_set_event_callback>).

この関数は、成功のとき 0 を、エラーのとき -1 を返します。

(1.0.69 において追加)

=head2 guestfs_set_verbose

 int
 guestfs_set_verbose (guestfs_h *g,
                      int verbose);

C<verbose> が真ならば、メッセージの冗長化を有効にします。

Verbose messages are disabled unless the environment variable
C<LIBGUESTFS_DEBUG> is defined and set to C<1>.

Verbose messages are normally sent to C<stderr>, unless you register a
callback to send them somewhere else (see C<guestfs_set_event_callback>).

この関数は、成功のとき 0 を、エラーのとき -1 を返します。

(0.3 において追加)

=head2 guestfs_setcon

 int
 guestfs_setcon (guestfs_h *g,
                 const char *context);

This sets the SELinux security context of the daemon to the string
C<context>.

L<guestfs(3)> における SELinux に関するドキュメントを参照してください。

この関数は、成功のとき 0 を、エラーのとき -1 を返します。

(1.0.67 において追加)

=head2 guestfs_setxattr

 int
 guestfs_setxattr (guestfs_h *g,
                   const char *xattr,
                   const char *val,
                   int vallen,
                   const char *path);

This call sets the extended attribute named C<xattr> of the file C<path> to
the value C<val> (of length C<vallen>).  The value is arbitrary 8 bit data.

関連項目: C<guestfs_lsetxattr>, L<attr(5)>

この関数は、成功のとき 0 を、エラーのとき -1 を返します。

(1.0.59 において追加)

=head2 guestfs_sfdisk

 int
 guestfs_sfdisk (guestfs_h *g,
                 const char *device,
                 int cyls,
                 int heads,
                 int sectors,
                 char *const *lines);

I<この関数は推奨されません。> 新しいコードでは、代わりに L</guestfs_part_add> を使用してください。

Deprecated functions will not be removed from the API, but the fact that
they are deprecated indicates that there are problems with correct use of
these functions.

This is a direct interface to the L<sfdisk(8)> program for creating
partitions on block devices.

C<device> はブロックデバイスです、たとえば C</dev/sda> です。

C<cyls>, C<heads> and C<sectors> are the number of cylinders, heads and
sectors on the device, which are passed directly to sfdisk as the I<-C>,
I<-H> and I<-S> parameters.  If you pass C<0> for any of these, then the
corresponding parameter is omitted.  Usually for 'large' disks, you can just
pass C<0> for these, but for small (floppy-sized) disks, sfdisk (or rather,
the kernel) cannot work out the right geometry and you will need to tell it.

C<lines> is a list of lines that we feed to C<sfdisk>.  For more information
refer to the L<sfdisk(8)> manpage.

To create a single partition occupying the whole disk, you would pass
C<lines> as a single element list, when the single element being the string
C<,> (comma).

関連項目: C<guestfs_sfdisk_l>, C<guestfs_sfdisk_N>, C<guestfs_part_init>

この関数は、成功のとき 0 を、エラーのとき -1 を返します。

(0.8 において追加)

=head2 guestfs_sfdiskM

 int
 guestfs_sfdiskM (guestfs_h *g,
                  const char *device,
                  char *const *lines);

I<この関数は推奨されません。> 新しいコードでは、代わりに L</guestfs_part_add> を使用してください。

Deprecated functions will not be removed from the API, but the fact that
they are deprecated indicates that there are problems with correct use of
these functions.

This is a simplified interface to the C<guestfs_sfdisk> command, where
partition sizes are specified in megabytes only (rounded to the nearest
cylinder) and you don't need to specify the cyls, heads and sectors
parameters which were rarely if ever used anyway.

関連項目: C<guestfs_sfdisk>, L<sfdisk(8)> マニュアルページおよび C<guestfs_part_disk>

この関数は、成功のとき 0 を、エラーのとき -1 を返します。

(1.0.55 において追加)

=head2 guestfs_sfdisk_N

 int
 guestfs_sfdisk_N (guestfs_h *g,
                   const char *device,
                   int partnum,
                   int cyls,
                   int heads,
                   int sectors,
                   const char *line);

I<この関数は推奨されません。> 新しいコードでは、代わりに L</guestfs_part_add> を使用してください。

Deprecated functions will not be removed from the API, but the fact that
they are deprecated indicates that there are problems with correct use of
these functions.

This runs L<sfdisk(8)> option to modify just the single partition C<n>
(note: C<n> counts from 1).

For other parameters, see C<guestfs_sfdisk>.  You should usually pass C<0>
for the cyls/heads/sectors parameters.

関連項目: C<guestfs_part_add>

この関数は、成功のとき 0 を、エラーのとき -1 を返します。

(1.0.26 において追加)

=head2 guestfs_sfdisk_disk_geometry

 char *
 guestfs_sfdisk_disk_geometry (guestfs_h *g,
                               const char *device);

This displays the disk geometry of C<device> read from the partition table.
Especially in the case where the underlying block device has been resized,
this can be different from the kernel's idea of the geometry (see
C<guestfs_sfdisk_kernel_geometry>).

The result is in human-readable format, and not designed to be parsed.

この関数は文字列を返します。エラー時は NULL です。 I<呼び出し元は使用後に返された文字列を開放する必要があります>。

(1.0.26 において追加)

=head2 guestfs_sfdisk_kernel_geometry

 char *
 guestfs_sfdisk_kernel_geometry (guestfs_h *g,
                                 const char *device);

This displays the kernel's idea of the geometry of C<device>.

The result is in human-readable format, and not designed to be parsed.

この関数は文字列を返します。エラー時は NULL です。 I<呼び出し元は使用後に返された文字列を開放する必要があります>。

(1.0.26 において追加)

=head2 guestfs_sfdisk_l

 char *
 guestfs_sfdisk_l (guestfs_h *g,
                   const char *device);

I<この関数は推奨されません。> 新しいコードでは、代わりに L</guestfs_part_list> を使用してください。

Deprecated functions will not be removed from the API, but the fact that
they are deprecated indicates that there are problems with correct use of
these functions.

This displays the partition table on C<device>, in the human-readable output
of the L<sfdisk(8)> command.  It is not intended to be parsed.

関連項目: C<guestfs_part_list>

この関数は文字列を返します。エラー時は NULL です。 I<呼び出し元は使用後に返された文字列を開放する必要があります>。

(1.0.26 において追加)

=head2 guestfs_sh

 char *
 guestfs_sh (guestfs_h *g,
             const char *command);

This call runs a command from the guest filesystem via the guest's
C</bin/sh>.

This is like C<guestfs_command>, but passes the command to:

 /bin/sh -c "command"

Depending on the guest's shell, this usually results in wildcards being
expanded, shell expressions being interpolated and so on.

All the provisos about C<guestfs_command> apply to this call.

この関数は文字列を返します。エラー時は NULL です。 I<呼び出し元は使用後に返された文字列を開放する必要があります>。

(1.0.50 において追加)

=head2 guestfs_sh_lines

 char **
 guestfs_sh_lines (guestfs_h *g,
                   const char *command);

This is the same as C<guestfs_sh>, but splits the result into a list of
lines.

関連項目: C<guestfs_command_lines>

This function returns a NULL-terminated array of strings (like
L<environ(3)>), or NULL if there was an error.  I<The caller must free the
strings and the array after use>.

(1.0.50 において追加)

=head2 guestfs_shutdown

 int
 guestfs_shutdown (guestfs_h *g);

This is the opposite of C<guestfs_launch>.  It performs an orderly shutdown
of the backend process(es).  If the autosync flag is set (which is the
default) then the disk image is synchronized.

サブプロセスがエラーで終了すると、この関数はエラーを返します。これは（ディスクイメージが正しく書き出されていないことを意味する可能性があるので）無視すべき
I<ではありません> 。

It is safe to call this multiple times.  Extra calls are ignored.

This call does I<not> close or free up the handle.  You still need to call
C<guestfs_close> afterwards.

C<guestfs_close> will call this if you don't do it explicitly, but note that
any errors are ignored in that case.

この関数は、成功のとき 0 を、エラーのとき -1 を返します。

(1.19.16 において追加)

=head2 guestfs_sleep

 int
 guestfs_sleep (guestfs_h *g,
                int secs);

C<secs> 秒間スリープします。

この関数は、成功のとき 0 を、エラーのとき -1 を返します。

(1.0.41 において追加)

=head2 guestfs_stat

 struct guestfs_stat *
 guestfs_stat (guestfs_h *g,
               const char *path);

与えられた C<path> のファイル情報を返します。

これは C<stat(2)> システムコールと同じです。

この関数は C<struct guestfs_stat *> を返します。エラーがあれば NULL です。 I<呼び出し元は使用後に
C<guestfs_free_stat> を呼び出す必要があります>。

(0.9.2 において追加)

=head2 guestfs_statvfs

 struct guestfs_statvfs *
 guestfs_statvfs (guestfs_h *g,
                  const char *path);

Returns file system statistics for any mounted file system.  C<path> should
be a file or directory in the mounted file system (typically it is the mount
point itself, but it doesn't need to be).

これは C<statvfs(2)> システムコールと同じです。

This function returns a C<struct guestfs_statvfs *>, or NULL if there was an
error.  I<The caller must call C<guestfs_free_statvfs> after use>.

(0.9.2 において追加)

=head2 guestfs_strings

 char **
 guestfs_strings (guestfs_h *g,
                  const char *path);

This runs the L<strings(1)> command on a file and returns the list of
printable strings found.

This function returns a NULL-terminated array of strings (like
L<environ(3)>), or NULL if there was an error.  I<The caller must free the
strings and the array after use>.

Because of the message protocol, there is a transfer limit of somewhere
between 2MB and 4MB.  See L<guestfs(3)/PROTOCOL LIMITS>.

(1.0.22 において追加)

=head2 guestfs_strings_e

 char **
 guestfs_strings_e (guestfs_h *g,
                    const char *encoding,
                    const char *path);

This is like the C<guestfs_strings> command, but allows you to specify the
encoding of strings that are looked for in the source file C<path>.

許可されるエンコードは次のとおりです:

=over 4

=item s

ASCII および ISO-8859-X の ASCII (これは C<guestfs_strings> が使用するものです) のような単一の 7
ビットのバイト文字。

=item S

単一の 8 ビットのバイト文字。

=item b

UTF-16BE や UCS-2BE でエンコードされたもののように 16 ビットのビッグエンディアン文字列。

=item l (小文字の L)

UTF-16LE や UCS-2LE のような 16 ビットのリトルエンディアン。これは Windows
仮想マシンにあるバイナリーを検査するために有用です。

=item B

UCS-4BE のような 32 ビットのビッグエンディアン。

=item L

UCS-4LE のような 32 ビットのリトルエンディアン。

=back

返される文字列は UTF-8 に変換されます。

This function returns a NULL-terminated array of strings (like
L<environ(3)>), or NULL if there was an error.  I<The caller must free the
strings and the array after use>.

Because of the message protocol, there is a transfer limit of somewhere
between 2MB and 4MB.  See L<guestfs(3)/PROTOCOL LIMITS>.

(1.0.22 において追加)

=head2 guestfs_swapoff_device

 int
 guestfs_swapoff_device (guestfs_h *g,
                         const char *device);

このコマンドは libguestfs アプライアンスの swap デバイスまたは C<device> という名前のパーティションを無効にします。
C<guestfs_swapon_device> 参照。

この関数は、成功のとき 0 を、エラーのとき -1 を返します。

(1.0.66 において追加)

=head2 guestfs_swapoff_file

 int
 guestfs_swapoff_file (guestfs_h *g,
                       const char *file);

このコマンドは libguestfs アプライアンスの swap on ファイルを無効にします。

この関数は、成功のとき 0 を、エラーのとき -1 を返します。

(1.0.66 において追加)

=head2 guestfs_swapoff_label

 int
 guestfs_swapoff_label (guestfs_h *g,
                        const char *label);

このコマンドは libguestfs アプライアンスの swap on ラベル付き swap パーティションを無効にします。

この関数は、成功のとき 0 を、エラーのとき -1 を返します。

(1.0.66 において追加)

=head2 guestfs_swapoff_uuid

 int
 guestfs_swapoff_uuid (guestfs_h *g,
                       const char *uuid);

このコマンドは libguestfs アプライアンスの指定された UUID を持つ swap パーティションを無効にします。

この関数は、成功のとき 0 を、エラーのとき -1 を返します。

(1.0.66 において追加)

=head2 guestfs_swapon_device

 int
 guestfs_swapon_device (guestfs_h *g,
                        const char *device);

This command enables the libguestfs appliance to use the swap device or
partition named C<device>.  The increased memory is made available for all
commands, for example those run using C<guestfs_command> or C<guestfs_sh>.

Note that you should not swap to existing guest swap partitions unless you
know what you are doing.  They may contain hibernation information, or other
information that the guest doesn't want you to trash.  You also risk leaking
information about the host to the guest this way.  Instead, attach a new
host device to the guest and swap on that.

この関数は、成功のとき 0 を、エラーのとき -1 を返します。

(1.0.66 において追加)

=head2 guestfs_swapon_file

 int
 guestfs_swapon_file (guestfs_h *g,
                      const char *file);

This command enables swap to a file.  See C<guestfs_swapon_device> for other
notes.

この関数は、成功のとき 0 を、エラーのとき -1 を返します。

(1.0.66 において追加)

=head2 guestfs_swapon_label

 int
 guestfs_swapon_label (guestfs_h *g,
                       const char *label);

This command enables swap to a labeled swap partition.  See
C<guestfs_swapon_device> for other notes.

この関数は、成功のとき 0 を、エラーのとき -1 を返します。

(1.0.66 において追加)

=head2 guestfs_swapon_uuid

 int
 guestfs_swapon_uuid (guestfs_h *g,
                      const char *uuid);

This command enables swap to a swap partition with the given UUID.  See
C<guestfs_swapon_device> for other notes.

この関数は、成功のとき 0 を、エラーのとき -1 を返します。

(1.0.66 において追加)

=head2 guestfs_sync

 int
 guestfs_sync (guestfs_h *g);

This syncs the disk, so that any writes are flushed through to the
underlying disk image.

You should always call this if you have modified a disk image, before
closing the handle.

この関数は、成功のとき 0 を、エラーのとき -1 を返します。

(0.3 において追加)

=head2 guestfs_syslinux

 int
 guestfs_syslinux (guestfs_h *g,
                   const char *device,
                   ...);

You may supply a list of optional arguments to this call.  Use zero or more
of the following pairs of parameters, and terminate the list with C<-1> on
its own.  See L</CALLS WITH OPTIONAL ARGUMENTS>.

 GUESTFS_SYSLINUX_DIRECTORY, const char *directory,

Install the SYSLINUX bootloader on C<device>.

The device parameter must be either a whole disk formatted as a FAT
filesystem, or a partition formatted as a FAT filesystem.  In the latter
case, the partition should be marked as "active"
(C<guestfs_part_set_bootable>) and a Master Boot Record must be installed
(eg. using C<guestfs_pwrite_device>) on the first sector of the whole disk.
The SYSLINUX package comes with some suitable Master Boot Records.  See the
L<syslinux(1)> man page for further information.

オプション引数は次のとおりです:

=over 4

=item C<directory>

Install SYSLINUX in the named subdirectory, instead of in the root directory
of the FAT filesystem.

=back

Additional configuration can be supplied to SYSLINUX by placing a file
called C<syslinux.cfg> on the FAT filesystem, either in the root directory,
or under C<directory> if that optional argument is being used.  For further
information about the contents of this file, see L<syslinux(1)>.

See also C<guestfs_extlinux>.

この関数は、成功のとき 0 を、エラーのとき -1 を返します。

=head2 guestfs_syslinux_va

 int
 guestfs_syslinux_va (guestfs_h *g,
                      const char *device,
                      va_list args);

This is the "va_list variant" of L</guestfs_syslinux>.

L</CALLS WITH OPTIONAL ARGUMENTS> 参照。

=head2 guestfs_syslinux_argv

 int
 guestfs_syslinux_argv (guestfs_h *g,
                        const char *device,
                        const struct guestfs_syslinux_argv *optargs);

This is the "argv variant" of L</guestfs_syslinux>.

L</CALLS WITH OPTIONAL ARGUMENTS> 参照。

=head2 guestfs_tail

 char **
 guestfs_tail (guestfs_h *g,
               const char *path);

This command returns up to the last 10 lines of a file as a list of strings.

This function returns a NULL-terminated array of strings (like
L<environ(3)>), or NULL if there was an error.  I<The caller must free the
strings and the array after use>.

Because of the message protocol, there is a transfer limit of somewhere
between 2MB and 4MB.  See L<guestfs(3)/PROTOCOL LIMITS>.

(1.0.54 において追加)

=head2 guestfs_tail_n

 char **
 guestfs_tail_n (guestfs_h *g,
                 int nrlines,
                 const char *path);

If the parameter C<nrlines> is a positive number, this returns the last
C<nrlines> lines of the file C<path>.

If the parameter C<nrlines> is a negative number, this returns lines from
the file C<path>, starting with the C<-nrlines>th line.

パラメーター C<nrlines> が 0 ならば、空の一覧を返します。

This function returns a NULL-terminated array of strings (like
L<environ(3)>), or NULL if there was an error.  I<The caller must free the
strings and the array after use>.

Because of the message protocol, there is a transfer limit of somewhere
between 2MB and 4MB.  See L<guestfs(3)/PROTOCOL LIMITS>.

(1.0.54 において追加)

=head2 guestfs_tar_in

 int
 guestfs_tar_in (guestfs_h *g,
                 const char *tarfile,
                 const char *directory);

This function is provided for backwards compatibility with earlier versions
of libguestfs.  It simply calls L</guestfs_tar_in_opts> with no optional
arguments.

(1.0.3 において追加)



=head2 guestfs_tar_in_opts

 int
 guestfs_tar_in_opts (guestfs_h *g,
                      const char *tarfile,
                      const char *directory,
                      ...);

You may supply a list of optional arguments to this call.  Use zero or more
of the following pairs of parameters, and terminate the list with C<-1> on
its own.  See L</CALLS WITH OPTIONAL ARGUMENTS>.

 GUESTFS_TAR_IN_OPTS_COMPRESS, const char *compress,

This command uploads and unpacks local file C<tarfile> into C<directory>.

The optional C<compress> flag controls compression.  If not given, then the
input should be an uncompressed tar file.  Otherwise one of the following
strings may be given to select the compression type of the input file:
C<compress>, C<gzip>, C<bzip2>, C<xz>, C<lzop>.  (Note that not all builds
of libguestfs will support all of these compression types).

この関数は、成功のとき 0 を、エラーのとき -1 を返します。

(1.19.30 において追加)

=head2 guestfs_tar_in_opts_va

 int
 guestfs_tar_in_opts_va (guestfs_h *g,
                         const char *tarfile,
                         const char *directory,
                         va_list args);

これは L</guestfs_tar_in_opts> の "va_list variant" です。

L</CALLS WITH OPTIONAL ARGUMENTS> 参照。

=head2 guestfs_tar_in_opts_argv

 int
 guestfs_tar_in_opts_argv (guestfs_h *g,
                           const char *tarfile,
                           const char *directory,
                           const struct guestfs_tar_in_opts_argv *optargs);

これは L</guestfs_tar_in_opts> の "argv variant" です。

L</CALLS WITH OPTIONAL ARGUMENTS> 参照。

=head2 guestfs_tar_out

 int
 guestfs_tar_out (guestfs_h *g,
                  const char *directory,
                  const char *tarfile);

This function is provided for backwards compatibility with earlier versions
of libguestfs.  It simply calls L</guestfs_tar_out_opts> with no optional
arguments.

(1.0.3 において追加)



=head2 guestfs_tar_out_opts

 int
 guestfs_tar_out_opts (guestfs_h *g,
                       const char *directory,
                       const char *tarfile,
                       ...);

You may supply a list of optional arguments to this call.  Use zero or more
of the following pairs of parameters, and terminate the list with C<-1> on
its own.  See L</CALLS WITH OPTIONAL ARGUMENTS>.

 GUESTFS_TAR_OUT_OPTS_COMPRESS, const char *compress,
 GUESTFS_TAR_OUT_OPTS_NUMERICOWNER, int numericowner,
 GUESTFS_TAR_OUT_OPTS_EXCLUDES, char *const *excludes,

This command packs the contents of C<directory> and downloads it to local
file C<tarfile>.

The optional C<compress> flag controls compression.  If not given, then the
output will be an uncompressed tar file.  Otherwise one of the following
strings may be given to select the compression type of the output file:
C<compress>, C<gzip>, C<bzip2>, C<xz>, C<lzop>.  (Note that not all builds
of libguestfs will support all of these compression types).

The other optional arguments are:

=over 4

=item C<excludes>

A list of wildcards.  Files are excluded if they match any of the wildcards.

=item C<numericowner>

If set to true, the output tar file will contain UID/GID numbers instead of
user/group names.

=back

この関数は、成功のとき 0 を、エラーのとき -1 を返します。

(1.19.30 において追加)

=head2 guestfs_tar_out_opts_va

 int
 guestfs_tar_out_opts_va (guestfs_h *g,
                          const char *directory,
                          const char *tarfile,
                          va_list args);

これは L</guestfs_tar_out_opts> の "va_list variant" です。

L</CALLS WITH OPTIONAL ARGUMENTS> 参照。

=head2 guestfs_tar_out_opts_argv

 int
 guestfs_tar_out_opts_argv (guestfs_h *g,
                            const char *directory,
                            const char *tarfile,
                            const struct guestfs_tar_out_opts_argv *optargs);

これは L</guestfs_tar_out_opts> の "argv variant" です。

L</CALLS WITH OPTIONAL ARGUMENTS> 参照。

=head2 guestfs_tgz_in

 int
 guestfs_tgz_in (guestfs_h *g,
                 const char *tarball,
                 const char *directory);

I<この関数は推奨されません。> 新しいコードでは、代わりに L</guestfs_tar_in> を使用してください。

Deprecated functions will not be removed from the API, but the fact that
they are deprecated indicates that there are problems with correct use of
these functions.

This command uploads and unpacks local file C<tarball> (a I<gzip compressed>
tar file) into C<directory>.

この関数は、成功のとき 0 を、エラーのとき -1 を返します。

(1.0.3 において追加)

=head2 guestfs_tgz_out

 int
 guestfs_tgz_out (guestfs_h *g,
                  const char *directory,
                  const char *tarball);

I<この関数は推奨されません。> 新しいコードでは、代わりに L</guestfs_tar_out> を使用してください。

Deprecated functions will not be removed from the API, but the fact that
they are deprecated indicates that there are problems with correct use of
these functions.

This command packs the contents of C<directory> and downloads it to local
file C<tarball>.

この関数は、成功のとき 0 を、エラーのとき -1 を返します。

(1.0.3 において追加)

=head2 guestfs_touch

 int
 guestfs_touch (guestfs_h *g,
                const char *path);

Touch acts like the L<touch(1)> command.  It can be used to update the
timestamps on a file, or, if the file does not exist, to create a new
zero-length file.

This command only works on regular files, and will fail on other file types
such as directories, symbolic links, block special etc.

この関数は、成功のとき 0 を、エラーのとき -1 を返します。

(0.3 において追加)

=head2 guestfs_truncate

 int
 guestfs_truncate (guestfs_h *g,
                   const char *path);

This command truncates C<path> to a zero-length file.  The file must exist
already.

この関数は、成功のとき 0 を、エラーのとき -1 を返します。

(1.0.77 において追加)

=head2 guestfs_truncate_size

 int
 guestfs_truncate_size (guestfs_h *g,
                        const char *path,
                        int64_t size);

This command truncates C<path> to size C<size> bytes.  The file must exist
already.

If the current file size is less than C<size> then the file is extended to
the required size with zero bytes.  This creates a sparse file (ie. disk
blocks are not allocated for the file until you write to it).  To create a
non-sparse file of zeroes, use C<guestfs_fallocate64> instead.

この関数は、成功のとき 0 を、エラーのとき -1 を返します。

(1.0.77 において追加)

=head2 guestfs_tune2fs

 int
 guestfs_tune2fs (guestfs_h *g,
                  const char *device,
                  ...);

You may supply a list of optional arguments to this call.  Use zero or more
of the following pairs of parameters, and terminate the list with C<-1> on
its own.  See L</CALLS WITH OPTIONAL ARGUMENTS>.

 GUESTFS_TUNE2FS_FORCE, int force,
 GUESTFS_TUNE2FS_MAXMOUNTCOUNT, int maxmountcount,
 GUESTFS_TUNE2FS_MOUNTCOUNT, int mountcount,
 GUESTFS_TUNE2FS_ERRORBEHAVIOR, const char *errorbehavior,
 GUESTFS_TUNE2FS_GROUP, int64_t group,
 GUESTFS_TUNE2FS_INTERVALBETWEENCHECKS, int intervalbetweenchecks,
 GUESTFS_TUNE2FS_RESERVEDBLOCKSPERCENTAGE, int reservedblockspercentage,
 GUESTFS_TUNE2FS_LASTMOUNTEDDIRECTORY, const char *lastmounteddirectory,
 GUESTFS_TUNE2FS_RESERVEDBLOCKSCOUNT, int64_t reservedblockscount,
 GUESTFS_TUNE2FS_USER, int64_t user,

This call allows you to adjust various filesystem parameters of an
ext2/ext3/ext4 filesystem called C<device>.

オプションのパラメーターは次のとおりです:

=over 4

=item C<force>

Force tune2fs to complete the operation even in the face of errors.  This is
the same as the tune2fs C<-f> option.

=item C<maxmountcount>

Set the number of mounts after which the filesystem is checked by
L<e2fsck(8)>.  If this is C<0> then the number of mounts is disregarded.
This is the same as the tune2fs C<-c> option.

=item C<mountcount>

Set the number of times the filesystem has been mounted.  This is the same
as the tune2fs C<-C> option.

=item C<errorbehavior>

Change the behavior of the kernel code when errors are detected.  Possible
values currently are: C<continue>, C<remount-ro>, C<panic>.  In practice
these options don't really make any difference, particularly for write
errors.

これは tune2fs C<-e> オプションと同じです。

=item C<group>

Set the group which can use reserved filesystem blocks.  This is the same as
the tune2fs C<-g> option except that it can only be specified as a number.

=item C<intervalbetweenchecks>

Adjust the maximal time between two filesystem checks (in seconds).  If the
option is passed as C<0> then time-dependent checking is disabled.

これは tune2fs C<-i> オプションと同じです。

=item C<reservedblockspercentage>

Set the percentage of the filesystem which may only be allocated by
privileged processes.  This is the same as the tune2fs C<-m> option.

=item C<lastmounteddirectory>

最後にマウントされたディレクトリーを設定します。これは tune2fs C<-M> オプションと同じです。

=item C<reservedblockscount> Set the number of reserved filesystem blocks.  This
is the same as the tune2fs C<-r> option.

=item C<user>

Set the user who can use the reserved filesystem blocks.  This is the same
as the tune2fs C<-u> option except that it can only be specified as a
number.

=back

To get the current values of filesystem parameters, see
C<guestfs_tune2fs_l>.  For precise details of how tune2fs works, see the
L<tune2fs(8)> man page.

この関数は、成功のとき 0 を、エラーのとき -1 を返します。

(1.15.4 において追加)

=head2 guestfs_tune2fs_va

 int
 guestfs_tune2fs_va (guestfs_h *g,
                     const char *device,
                     va_list args);

これは L</guestfs_tune2fs> の "va_list variant" です。

L</CALLS WITH OPTIONAL ARGUMENTS> 参照。

=head2 guestfs_tune2fs_argv

 int
 guestfs_tune2fs_argv (guestfs_h *g,
                       const char *device,
                       const struct guestfs_tune2fs_argv *optargs);

これは L</guestfs_tune2fs> の "argv variant" です。

L</CALLS WITH OPTIONAL ARGUMENTS> 参照。

=head2 guestfs_tune2fs_l

 char **
 guestfs_tune2fs_l (guestfs_h *g,
                    const char *device);

This returns the contents of the ext2, ext3 or ext4 filesystem superblock on
C<device>.

It is the same as running C<tune2fs -l device>.  See L<tune2fs(8)> manpage
for more details.  The list of fields returned isn't clearly defined, and
depends on both the version of C<tune2fs> that libguestfs was built against,
and the filesystem itself.

This function returns a NULL-terminated array of strings, or NULL if there
was an error.  The array of strings will always have length C<2n+1>, where
C<n> keys and values alternate, followed by the trailing NULL entry.  I<The
caller must free the strings and the array after use>.

(0.9.2 において追加)

=head2 guestfs_txz_in

 int
 guestfs_txz_in (guestfs_h *g,
                 const char *tarball,
                 const char *directory);

I<この関数は推奨されません。> 新しいコードでは、代わりに L</guestfs_tar_in> を使用してください。

Deprecated functions will not be removed from the API, but the fact that
they are deprecated indicates that there are problems with correct use of
these functions.

This command uploads and unpacks local file C<tarball> (an I<xz compressed>
tar file) into C<directory>.

この関数は、成功のとき 0 を、エラーのとき -1 を返します。

(1.3.2 において追加)

=head2 guestfs_txz_out

 int
 guestfs_txz_out (guestfs_h *g,
                  const char *directory,
                  const char *tarball);

I<この関数は推奨されません。> 新しいコードでは、代わりに L</guestfs_tar_out> を使用してください。

Deprecated functions will not be removed from the API, but the fact that
they are deprecated indicates that there are problems with correct use of
these functions.

This command packs the contents of C<directory> and downloads it to local
file C<tarball> (as an xz compressed tar archive).

この関数は、成功のとき 0 を、エラーのとき -1 を返します。

(1.3.2 において追加)

=head2 guestfs_umask

 int
 guestfs_umask (guestfs_h *g,
                int mask);

This function sets the mask used for creating new files and device nodes to
C<mask & 0777>.

Typical umask values would be C<022> which creates new files with
permissions like "-rw-r--r--" or "-rwxr-xr-x", and C<002> which creates new
files with permissions like "-rw-rw-r--" or "-rwxrwxr-x".

The default umask is C<022>.  This is important because it means that
directories and device nodes will be created with C<0644> or C<0755> mode
even if you specify C<0777>.

C<guestfs_get_umask>, L<umask(2)>, C<guestfs_mknod>, C<guestfs_mkdir> 参照。

この呼び出しは元の umask を返します。

この関数はエラーのとき -1 を返します。

(1.0.55 において追加)

=head2 guestfs_umount

 int
 guestfs_umount (guestfs_h *g,
                 const char *pathordevice);

この関数は以前のバージョンの libguestfs との後方互換性のために提供されています。単にオプション引数なしで
L</guestfs_umount_opts> を呼び出します。

(0.8 において追加)



=head2 guestfs_umount_opts

 int
 guestfs_umount_opts (guestfs_h *g,
                      const char *pathordevice,
                      ...);

You may supply a list of optional arguments to this call.  Use zero or more
of the following pairs of parameters, and terminate the list with C<-1> on
its own.  See L</CALLS WITH OPTIONAL ARGUMENTS>.

 GUESTFS_UMOUNT_OPTS_FORCE, int force,
 GUESTFS_UMOUNT_OPTS_LAZYUNMOUNT, int lazyunmount,

これは与えられたファイルシステムをアンマウントします。ファイルシステムは、そのマウントポイント
(path)、またはファイルシステムを含むデバイスにより指定されます。

この関数は、成功のとき 0 を、エラーのとき -1 を返します。

(1.19.25 において追加)

=head2 guestfs_umount_opts_va

 int
 guestfs_umount_opts_va (guestfs_h *g,
                         const char *pathordevice,
                         va_list args);

これは L</guestfs_umount_opts> の "va_list variant" です。

L</CALLS WITH OPTIONAL ARGUMENTS> 参照。

=head2 guestfs_umount_opts_argv

 int
 guestfs_umount_opts_argv (guestfs_h *g,
                           const char *pathordevice,
                           const struct guestfs_umount_opts_argv *optargs);

これは L</guestfs_umount_opts> の "argv variant" です。

L</CALLS WITH OPTIONAL ARGUMENTS> 参照。

=head2 guestfs_umount_all

 int
 guestfs_umount_all (guestfs_h *g);

これはマウントされたファイルシステムをすべてアンマウントします。

いくつかの内部マウントはこの呼び出しによりアンマウントされません。

この関数は、成功のとき 0 を、エラーのとき -1 を返します。

(0.8 において追加)

=head2 guestfs_umount_local

 int
 guestfs_umount_local (guestfs_h *g,
                       ...);

You may supply a list of optional arguments to this call.  Use zero or more
of the following pairs of parameters, and terminate the list with C<-1> on
its own.  See L</CALLS WITH OPTIONAL ARGUMENTS>.

 GUESTFS_UMOUNT_LOCAL_RETRY, int retry,

libguestfs がローカルマウントポイントにあるファイルシステムをエクスポートしているならば、これによりアンマウントされます。

完全なドキュメントは L<guestfs(3)/MOUNT LOCAL> を参照してください。

この関数は、成功のとき 0 を、エラーのとき -1 を返します。

(1.17.22 において追加)

=head2 guestfs_umount_local_va

 int
 guestfs_umount_local_va (guestfs_h *g,
                          va_list args);

これは L</guestfs_umount_local> の "va_list variant" です。

L</CALLS WITH OPTIONAL ARGUMENTS> 参照。

=head2 guestfs_umount_local_argv

 int
 guestfs_umount_local_argv (guestfs_h *g,
                            const struct guestfs_umount_local_argv *optargs);

これは L</guestfs_umount_local> の "argv variant" です。

L</CALLS WITH OPTIONAL ARGUMENTS> 参照。

=head2 guestfs_upload

 int
 guestfs_upload (guestfs_h *g,
                 const char *filename,
                 const char *remotefilename);

ローカルファイル C<filename> をファイルシステムにおいて C<remotefilename> にアップロードします。

C<filename> は名前付きパイプを使えます。

C<guestfs_download> 参照。

この関数は、成功のとき 0 を、エラーのとき -1 を返します。

This long-running command can generate progress notification messages so
that the caller can display a progress bar or indicator.  To receive these
messages, the caller must register a progress event callback.  See
L<guestfs(3)/GUESTFS_EVENT_PROGRESS>.

(1.0.2 において追加)

=head2 guestfs_upload_offset

 int
 guestfs_upload_offset (guestfs_h *g,
                        const char *filename,
                        const char *remotefilename,
                        int64_t offset);

ローカルファイル C<filename> をファイルシステムにおいて C<remotefilename> にアップロードします。

C<remotefilename> is overwritten starting at the byte C<offset> specified.
The intention is to overwrite parts of existing files or devices, although
if a non-existant file is specified then it is created with a "hole" before
C<offset>.  The size of the data written is implicit in the size of the
source C<filename>.

Note that there is no limit on the amount of data that can be uploaded with
this call, unlike with C<guestfs_pwrite>, and this call always writes the
full amount unless an error occurs.

C<guestfs_upload>, C<guestfs_pwrite> 参照。

この関数は、成功のとき 0 を、エラーのとき -1 を返します。

This long-running command can generate progress notification messages so
that the caller can display a progress bar or indicator.  To receive these
messages, the caller must register a progress event callback.  See
L<guestfs(3)/GUESTFS_EVENT_PROGRESS>.

(1.5.17 において追加)

=head2 guestfs_user_cancel

 int
 guestfs_user_cancel (guestfs_h *g);

This function cancels the current upload or download operation.

Unlike most other libguestfs calls, this function is signal safe and thread
safe.  You can call it from a signal handler or from another thread, without
needing to do any locking.

The transfer that was in progress (if there is one) will stop shortly
afterwards, and will return an error.  The errno (see
L</guestfs_last_errno>) is set to C<EINTR>, so you can test for this to find
out if the operation was cancelled or failed because of another error.

No cleanup is performed: for example, if a file was being uploaded then
after cancellation there may be a partially uploaded file.  It is the
caller's responsibility to clean up if necessary.

There are two common places that you might call C<guestfs_user_cancel>:

In an interactive text-based program, you might call it from a C<SIGINT>
signal handler so that pressing C<^C> cancels the current operation.  (You
also need to call L</guestfs_set_pgroup> so that child processes don't
receive the C<^C> signal).

In a graphical program, when the main thread is displaying a progress bar
with a cancel button, wire up the cancel button to call this function.

この関数は、成功のとき 0 を、エラーのとき -1 を返します。

(1.11.18 において追加)

=head2 guestfs_utimens

 int
 guestfs_utimens (guestfs_h *g,
                  const char *path,
                  int64_t atsecs,
                  int64_t atnsecs,
                  int64_t mtsecs,
                  int64_t mtnsecs);

このコマンドはファイルのタイムスタンプをナノ秒単位で設定します。

C<atsecs, atnsecs> are the last access time (atime) in secs and nanoseconds
from the epoch.

C<mtsecs, mtnsecs> are the last modification time (mtime) in secs and
nanoseconds from the epoch.

If the C<*nsecs> field contains the special value C<-1> then the
corresponding timestamp is set to the current time.  (The C<*secs> field is
ignored in this case).

If the C<*nsecs> field contains the special value C<-2> then the
corresponding timestamp is left unchanged.  (The C<*secs> field is ignored
in this case).

この関数は、成功のとき 0 を、エラーのとき -1 を返します。

(1.0.77 において追加)

=head2 guestfs_utsname

 struct guestfs_utsname *
 guestfs_utsname (guestfs_h *g);

This returns the kernel version of the appliance, where this is available.
This information is only useful for debugging.  Nothing in the returned
structure is defined by the API.

この関数は C<struct guestfs_utsname *> を返します。エラーが起きた場合 NULL を返します。 I<呼び出し元は使用した後に
C<guestfs_free_utsname> を呼び出す必要があります>。

(1.19.27 において追加)

=head2 guestfs_version

 struct guestfs_version *
 guestfs_version (guestfs_h *g);

プログラムがリンクしている libguestfs バージョン番号を返します。

Note that because of dynamic linking this is not necessarily the version of
libguestfs that you compiled against.  You can compile the program, and then
at runtime dynamically link against a completely different C<libguestfs.so>
library.

This call was added in version C<1.0.58>.  In previous versions of
libguestfs there was no way to get the version number.  From C code you can
use dynamic linker functions to find out if this symbol exists (if it
doesn't, then it's an earlier version).

The call returns a structure with four elements.  The first three (C<major>,
C<minor> and C<release>) are numbers and correspond to the usual version
triplet.  The fourth element (C<extra>) is a string and is normally empty,
but may be used for distro-specific information.

To construct the original version string: C<$major.$minor.$release$extra>

関連項目: L<guestfs(3)/LIBGUESTFS VERSION NUMBERS>

I<Note:> Don't use this call to test for availability of features.  In
enterprise distributions we backport features from later versions into
earlier versions, making this an unreliable way to test for features.  Use
C<guestfs_available> or C<guestfs_feature_available> instead.

This function returns a C<struct guestfs_version *>, or NULL if there was an
error.  I<The caller must call C<guestfs_free_version> after use>.

(1.0.58 において追加)

=head2 guestfs_vfs_label

 char *
 guestfs_vfs_label (guestfs_h *g,
                    const char *mountable);

This returns the label of the filesystem on C<mountable>.

ファイルシステムにラベルが付いていないと、空の文字列が返されます。

ラベルからファイルシステムを検索するには C<guestfs_findfs_label> を使用します。

この関数は文字列を返します。エラー時は NULL です。 I<呼び出し元は使用後に返された文字列を開放する必要があります>。

(1.3.18 において追加)

=head2 guestfs_vfs_type

 char *
 guestfs_vfs_type (guestfs_h *g,
                   const char *mountable);

This command gets the filesystem type corresponding to the filesystem on
C<mountable>.

For most filesystems, the result is the name of the Linux VFS module which
would be used to mount this filesystem if you mounted it without specifying
the filesystem type.  For example a string such as C<ext3> or C<ntfs>.

この関数は文字列を返します。エラー時は NULL です。 I<呼び出し元は使用後に返された文字列を開放する必要があります>。

(1.0.75 において追加)

=head2 guestfs_vfs_uuid

 char *
 guestfs_vfs_uuid (guestfs_h *g,
                   const char *mountable);

This returns the filesystem UUID of the filesystem on C<mountable>.

ファイルシステムが UUID を持っていないと、空の文字列を返します。

UUID からファイルシステムを検索するには C<guestfs_findfs_uuid> を使用します。

この関数は文字列を返します。エラー時は NULL です。 I<呼び出し元は使用後に返された文字列を開放する必要があります>。

(1.3.18 において追加)

=head2 guestfs_vg_activate

 int
 guestfs_vg_activate (guestfs_h *g,
                      int activate,
                      char *const *volgroups);

This command activates or (if C<activate> is false) deactivates all logical
volumes in the listed volume groups C<volgroups>.

このコマンドは C<vgchange -a y|n volgroups...> を実行するときと同じです。

Note that if C<volgroups> is an empty list then B<all> volume groups are
activated or deactivated.

この関数は、成功のとき 0 を、エラーのとき -1 を返します。

(1.0.26 において追加)

=head2 guestfs_vg_activate_all

 int
 guestfs_vg_activate_all (guestfs_h *g,
                          int activate);

This command activates or (if C<activate> is false) deactivates all logical
volumes in all volume groups.

This command is the same as running C<vgchange -a y|n>

この関数は、成功のとき 0 を、エラーのとき -1 を返します。

(1.0.26 において追加)

=head2 guestfs_vgchange_uuid

 int
 guestfs_vgchange_uuid (guestfs_h *g,
                        const char *vg);

ランダムな新しい UUID をボリュームグループ C<vg> に対して生成します。

この関数は、成功のとき 0 を、エラーのとき -1 を返します。

(1.19.26 において追加)

=head2 guestfs_vgchange_uuid_all

 int
 guestfs_vgchange_uuid_all (guestfs_h *g);

すべての物理ボリュームに対する新しいランダムな UUID を生成します。

この関数は、成功のとき 0 を、エラーのとき -1 を返します。

(1.19.26 において追加)

=head2 guestfs_vgcreate

 int
 guestfs_vgcreate (guestfs_h *g,
                   const char *volgroup,
                   char *const *physvols);

これは、物理ボリューム C<physvols> の空ではない一覧から、C<volgroup> という名前の LVM ボリュームグループを作成します。

この関数は、成功のとき 0 を、エラーのとき -1 を返します。

(0.8 において追加)

=head2 guestfs_vglvuuids

 char **
 guestfs_vglvuuids (guestfs_h *g,
                    const char *vgname);

C<vgname> という VG が指定されると、これはこのボリュームグループに作成されたすべての論理ボリュームの UUID を返します。

You can use this along with C<guestfs_lvs> and C<guestfs_lvuuid> calls to
associate logical volumes and volume groups.

C<guestfs_vgpvuuids> 参照。

This function returns a NULL-terminated array of strings (like
L<environ(3)>), or NULL if there was an error.  I<The caller must free the
strings and the array after use>.

(1.0.87 において追加)

=head2 guestfs_vgmeta

 char *
 guestfs_vgmeta (guestfs_h *g,
                 const char *vgname,
                 size_t *size_r);

C<vgname> は LVM ボリュームグループです。このコマンドは、ボリュームグループを検査して、そのメタ情報を返します。

メタ情報は、LVM により使用される内部構造で、いつでも変更を強制され、情報に対してのみ提供されることに注意してください。

This function returns a buffer, or NULL on error.  The size of the returned
buffer is written to C<*size_r>.  I<The caller must free the returned buffer
after use>.

(1.17.20 において追加)

=head2 guestfs_vgpvuuids

 char **
 guestfs_vgpvuuids (guestfs_h *g,
                    const char *vgname);

Given a VG called C<vgname>, this returns the UUIDs of all the physical
volumes that this volume group resides on.

You can use this along with C<guestfs_pvs> and C<guestfs_pvuuid> calls to
associate physical volumes and volume groups.

C<guestfs_vglvuuids> 参照。

This function returns a NULL-terminated array of strings (like
L<environ(3)>), or NULL if there was an error.  I<The caller must free the
strings and the array after use>.

(1.0.87 において追加)

=head2 guestfs_vgremove

 int
 guestfs_vgremove (guestfs_h *g,
                   const char *vgname);

LVM ボリュームグループ C<vgname> を削除します（例: C<VG>）。

This also forcibly removes all logical volumes in the volume group (if any).

この関数は、成功のとき 0 を、エラーのとき -1 を返します。

(1.0.13 において追加)

=head2 guestfs_vgrename

 int
 guestfs_vgrename (guestfs_h *g,
                   const char *volgroup,
                   const char *newvolgroup);

ボリュームグループ C<volgroup> の名前を新しい名前 C<newvolgroup> に変更します。

この関数は、成功のとき 0 を、エラーのとき -1 を返します。

(1.0.83 において追加)

=head2 guestfs_vgs

 char **
 guestfs_vgs (guestfs_h *g);

List all the volumes groups detected.  This is the equivalent of the
L<vgs(8)> command.

This returns a list of just the volume group names that were detected
(eg. C<VolGroup00>).

C<guestfs_vgs_full> 参照。

This function returns a NULL-terminated array of strings (like
L<environ(3)>), or NULL if there was an error.  I<The caller must free the
strings and the array after use>.

(0.4 において追加)

=head2 guestfs_vgs_full

 struct guestfs_lvm_vg_list *
 guestfs_vgs_full (guestfs_h *g);

List all the volumes groups detected.  This is the equivalent of the
L<vgs(8)> command.  The "full" version includes all fields.

This function returns a C<struct guestfs_lvm_vg_list *>, or NULL if there
was an error.  I<The caller must call C<guestfs_free_lvm_vg_list> after
use>.

(0.4 において追加)

=head2 guestfs_vgscan

 int
 guestfs_vgscan (guestfs_h *g);

This rescans all block devices and rebuilds the list of LVM physical
volumes, volume groups and logical volumes.

この関数は、成功のとき 0 を、エラーのとき -1 を返します。

(1.3.2 において追加)

=head2 guestfs_vguuid

 char *
 guestfs_vguuid (guestfs_h *g,
                 const char *vgname);

このコマンドは C<vgname> という名前の LVM ボリュームグループの UUID を返します。

この関数は文字列を返します。エラー時は NULL です。 I<呼び出し元は使用後に返された文字列を開放する必要があります>。

(1.0.87 において追加)

=head2 guestfs_wait_ready

 int
 guestfs_wait_ready (guestfs_h *g);

I<この関数は推奨されません。> 新しいコードでは、代わりに L</guestfs_launch> を使用してください。

Deprecated functions will not be removed from the API, but the fact that
they are deprecated indicates that there are problems with correct use of
these functions.

This function is a no op.

In versions of the API E<lt> 1.0.71 you had to call this function just after
calling C<guestfs_launch> to wait for the launch to complete.  However this
is no longer necessary because C<guestfs_launch> now does the waiting.

If you see any calls to this function in code then you can just remove them,
unless you want to retain compatibility with older versions of the API.

この関数は、成功のとき 0 を、エラーのとき -1 を返します。

(0.3 において追加)

=head2 guestfs_wc_c

 int
 guestfs_wc_c (guestfs_h *g,
               const char *path);

このコマンドは C<wc -c> 外部コマンドを使用して、ファイルにある文字数を集計します。

この関数はエラーのとき -1 を返します。

(1.0.54 において追加)

=head2 guestfs_wc_l

 int
 guestfs_wc_l (guestfs_h *g,
               const char *path);

このコマンドは C<wc -l> 外部コマンドを使用して、ファイルにある行数を集計します。

この関数はエラーのとき -1 を返します。

(1.0.54 において追加)

=head2 guestfs_wc_w

 int
 guestfs_wc_w (guestfs_h *g,
               const char *path);

このコマンドは C<wc -w> 外部コマンドを使用して、ファイルにある単語を数えます。

この関数はエラーのとき -1 を返します。

(1.0.54 において追加)

=head2 guestfs_wipefs

 int
 guestfs_wipefs (guestfs_h *g,
                 const char *device);

This command erases filesystem or RAID signatures from the specified
C<device> to make the filesystem invisible to libblkid.

これは、ファイルシステム自身を削除しません、また C<device> から他のどんなデータも削除しません。

デバイスの先頭数ブロックにゼロを書き込む C<guestfs_zero> と比較します。

この関数は、成功のとき 0 を、エラーのとき -1 を返します。

(1.17.6 において追加)

=head2 guestfs_write

 int
 guestfs_write (guestfs_h *g,
                const char *path,
                const char *content,
                size_t content_size);

This call creates a file called C<path>.  The content of the file is the
string C<content> (which can contain any 8 bit data).

C<guestfs_write_append> 参照。

この関数は、成功のとき 0 を、エラーのとき -1 を返します。

(1.3.14 において追加)

=head2 guestfs_write_append

 int
 guestfs_write_append (guestfs_h *g,
                       const char *path,
                       const char *content,
                       size_t content_size);

この関数は C<content> を C<path> ファイルの最後に追加します。もし C<path> が存在しなければ、新しいファイルが作成されます。

C<guestfs_write> 参照。

この関数は、成功のとき 0 を、エラーのとき -1 を返します。

(1.11.18 において追加)

=head2 guestfs_write_file

 int
 guestfs_write_file (guestfs_h *g,
                     const char *path,
                     const char *content,
                     int size);

I<この関数は推奨されません。> 新しいコードでは、代わりに L</guestfs_write> を使用してください。

Deprecated functions will not be removed from the API, but the fact that
they are deprecated indicates that there are problems with correct use of
these functions.

This call creates a file called C<path>.  The contents of the file is the
string C<content> (which can contain any 8 bit data), with length C<size>.

As a special case, if C<size> is C<0> then the length is calculated using
C<strlen> (so in this case the content cannot contain embedded ASCII NULs).

I<NB.> Owing to a bug, writing content containing ASCII NUL characters does
I<not> work, even if the length is specified.

この関数は、成功のとき 0 を、エラーのとき -1 を返します。

Because of the message protocol, there is a transfer limit of somewhere
between 2MB and 4MB.  See L<guestfs(3)/PROTOCOL LIMITS>.

(0.8 において追加)

=head2 guestfs_xfs_admin

 int
 guestfs_xfs_admin (guestfs_h *g,
                    const char *device,
                    ...);

You may supply a list of optional arguments to this call.  Use zero or more
of the following pairs of parameters, and terminate the list with C<-1> on
its own.  See L</CALLS WITH OPTIONAL ARGUMENTS>.

 GUESTFS_XFS_ADMIN_EXTUNWRITTEN, int extunwritten,
 GUESTFS_XFS_ADMIN_IMGFILE, int imgfile,
 GUESTFS_XFS_ADMIN_V2LOG, int v2log,
 GUESTFS_XFS_ADMIN_PROJID32BIT, int projid32bit,
 GUESTFS_XFS_ADMIN_LAZYCOUNTER, int lazycounter,
 GUESTFS_XFS_ADMIN_LABEL, const char *label,
 GUESTFS_XFS_ADMIN_UUID, const char *uuid,

C<device> において XFS ファイルシステムのパラメーターを変更します。

Devices that are mounted cannot be modified.  Administrators must unmount
filesystems before this call can modify parameters.

Some of the parameters of a mounted filesystem can be examined and modified
using the C<guestfs_xfs_info> and C<guestfs_xfs_growfs> calls.

この関数は、成功のとき 0 を、エラーのとき -1 を返します。

(1.19.33 において追加)

=head2 guestfs_xfs_admin_va

 int
 guestfs_xfs_admin_va (guestfs_h *g,
                       const char *device,
                       va_list args);

これは L</guestfs_xfs_admin> の "va_list variant" です。

L</CALLS WITH OPTIONAL ARGUMENTS> 参照。

=head2 guestfs_xfs_admin_argv

 int
 guestfs_xfs_admin_argv (guestfs_h *g,
                         const char *device,
                         const struct guestfs_xfs_admin_argv *optargs);

これは L</guestfs_xfs_admin> の "argv variant" です。

L</CALLS WITH OPTIONAL ARGUMENTS> 参照。

=head2 guestfs_xfs_growfs

 int
 guestfs_xfs_growfs (guestfs_h *g,
                     const char *path,
                     ...);

You may supply a list of optional arguments to this call.  Use zero or more
of the following pairs of parameters, and terminate the list with C<-1> on
its own.  See L</CALLS WITH OPTIONAL ARGUMENTS>.

 GUESTFS_XFS_GROWFS_DATASEC, int datasec,
 GUESTFS_XFS_GROWFS_LOGSEC, int logsec,
 GUESTFS_XFS_GROWFS_RTSEC, int rtsec,
 GUESTFS_XFS_GROWFS_DATASIZE, int64_t datasize,
 GUESTFS_XFS_GROWFS_LOGSIZE, int64_t logsize,
 GUESTFS_XFS_GROWFS_RTSIZE, int64_t rtsize,
 GUESTFS_XFS_GROWFS_RTEXTSIZE, int64_t rtextsize,
 GUESTFS_XFS_GROWFS_MAXPCT, int maxpct,

C<path> にマウントされた XFS ファイルシステムを拡大します。

The returned struct contains geometry information.  Missing fields are
returned as C<-1> (for numeric fields) or empty string.

この関数は、成功のとき 0 を、エラーのとき -1 を返します。

(1.19.28 において追加)

=head2 guestfs_xfs_growfs_va

 int
 guestfs_xfs_growfs_va (guestfs_h *g,
                        const char *path,
                        va_list args);

これは L</guestfs_xfs_growfs> の "va_list variant" です。

L</CALLS WITH OPTIONAL ARGUMENTS> 参照。

=head2 guestfs_xfs_growfs_argv

 int
 guestfs_xfs_growfs_argv (guestfs_h *g,
                          const char *path,
                          const struct guestfs_xfs_growfs_argv *optargs);

これは L</guestfs_xfs_growfs> の "argv variant" です。

L</CALLS WITH OPTIONAL ARGUMENTS> 参照。

=head2 guestfs_xfs_info

 struct guestfs_xfsinfo *
 guestfs_xfs_info (guestfs_h *g,
                   const char *pathordevice);

C<pathordevice> は、マウントされた XFS ファイルシステム、または XFS
ファイルシステムを含むデバイスです。このコマンドはファイルシステムのジオメトリーを返します。

The returned struct contains geometry information.  Missing fields are
returned as C<-1> (for numeric fields) or empty string.

この関数は C<struct guestfs_xfsinfo *> を返します。エラーが起きた場合 NULL を返します。I<呼び出し元は使用した後に
C<guestfs_free_xfsinfo> を呼び出す必要があります>。

(1.19.21 において追加)

=head2 guestfs_xfs_repair

 int
 guestfs_xfs_repair (guestfs_h *g,
                     const char *device,
                     ...);

You may supply a list of optional arguments to this call.  Use zero or more
of the following pairs of parameters, and terminate the list with C<-1> on
its own.  See L</CALLS WITH OPTIONAL ARGUMENTS>.

 GUESTFS_XFS_REPAIR_FORCELOGZERO, int forcelogzero,
 GUESTFS_XFS_REPAIR_NOMODIFY, int nomodify,
 GUESTFS_XFS_REPAIR_NOPREFETCH, int noprefetch,
 GUESTFS_XFS_REPAIR_FORCEGEOMETRY, int forcegeometry,
 GUESTFS_XFS_REPAIR_MAXMEM, int64_t maxmem,
 GUESTFS_XFS_REPAIR_IHASHSIZE, int64_t ihashsize,
 GUESTFS_XFS_REPAIR_BHASHSIZE, int64_t bhashsize,
 GUESTFS_XFS_REPAIR_AGSTRIDE, int64_t agstride,
 GUESTFS_XFS_REPAIR_LOGDEV, const char *logdev,
 GUESTFS_XFS_REPAIR_RTDEV, const char *rtdev,

破損または破壊された C<device> の XFS ファイルシステムを修復します。

The filesystem is specified using the C<device> argument which should be the
device name of the disk partition or volume containing the filesystem.  If
given the name of a block device, C<xfs_repair> will attempt to find the raw
device associated with the specified block device and will use the raw
device instead.

Regardless, the filesystem to be repaired must be unmounted, otherwise, the
resulting filesystem may be inconsistent or corrupt.

The returned status indicates whether filesystem corruption was detected
(returns C<1>) or was not detected (returns C<0>).

この関数はエラーのとき -1 を返します。

(1.19.36 において追加)

=head2 guestfs_xfs_repair_va

 int
 guestfs_xfs_repair_va (guestfs_h *g,
                        const char *device,
                        va_list args);

これは L</guestfs_xfs_repair> の "va_list variant" です。

L</CALLS WITH OPTIONAL ARGUMENTS> 参照。

=head2 guestfs_xfs_repair_argv

 int
 guestfs_xfs_repair_argv (guestfs_h *g,
                          const char *device,
                          const struct guestfs_xfs_repair_argv *optargs);

これは L</guestfs_xfs_repair> の "argv variant" です。

L</CALLS WITH OPTIONAL ARGUMENTS> 参照。

=head2 guestfs_zegrep

 char **
 guestfs_zegrep (guestfs_h *g,
                 const char *regex,
                 const char *path);

I<この関数は推奨されません。> 新しいコードでは、代わりに L</guestfs_grep> を使用してください。

Deprecated functions will not be removed from the API, but the fact that
they are deprecated indicates that there are problems with correct use of
these functions.

これは外部の C<zegrep> プログラムを呼び出し、一致する行を返します。

This function returns a NULL-terminated array of strings (like
L<environ(3)>), or NULL if there was an error.  I<The caller must free the
strings and the array after use>.

Because of the message protocol, there is a transfer limit of somewhere
between 2MB and 4MB.  See L<guestfs(3)/PROTOCOL LIMITS>.

(1.0.66 において追加)

=head2 guestfs_zegrepi

 char **
 guestfs_zegrepi (guestfs_h *g,
                  const char *regex,
                  const char *path);

I<この関数は推奨されません。> 新しいコードでは、代わりに L</guestfs_grep> を使用してください。

Deprecated functions will not be removed from the API, but the fact that
they are deprecated indicates that there are problems with correct use of
these functions.

これは外部の C<zegrep -i> プログラムを呼び出し、一致する行を返します。

This function returns a NULL-terminated array of strings (like
L<environ(3)>), or NULL if there was an error.  I<The caller must free the
strings and the array after use>.

Because of the message protocol, there is a transfer limit of somewhere
between 2MB and 4MB.  See L<guestfs(3)/PROTOCOL LIMITS>.

(1.0.66 において追加)

=head2 guestfs_zero

 int
 guestfs_zero (guestfs_h *g,
               const char *device);

This command writes zeroes over the first few blocks of C<device>.

How many blocks are zeroed isn't specified (but it's I<not> enough to
securely wipe the device).  It should be sufficient to remove any partition
tables, filesystem superblocks and so on.

ブロックデバイスがすでに 0 ならば、このコマンドは 0
を書き込みません。これは、下にあるブロックデバイスが不必要に非スパース化されたり大きくなったりすることを避けるためです。

関連項目: C<guestfs_zero_device>, C<guestfs_scrub_device>,
C<guestfs_is_zero_device>

この関数は、成功のとき 0 を、エラーのとき -1 を返します。

This long-running command can generate progress notification messages so
that the caller can display a progress bar or indicator.  To receive these
messages, the caller must register a progress event callback.  See
L<guestfs(3)/GUESTFS_EVENT_PROGRESS>.

(1.0.16 において追加)

=head2 guestfs_zero_device

 int
 guestfs_zero_device (guestfs_h *g,
                      const char *device);

This command writes zeroes over the entire C<device>.  Compare with
C<guestfs_zero> which just zeroes the first few blocks of a device.

ブロックデバイスがすでに 0 ならば、このコマンドは 0
を書き込みません。これは、下にあるブロックデバイスが不必要に非スパース化されたり大きくなったりすることを避けるためです。

この関数は、成功のとき 0 を、エラーのとき -1 を返します。

This long-running command can generate progress notification messages so
that the caller can display a progress bar or indicator.  To receive these
messages, the caller must register a progress event callback.  See
L<guestfs(3)/GUESTFS_EVENT_PROGRESS>.

(1.3.1 において追加)

=head2 guestfs_zero_free_space

 int
 guestfs_zero_free_space (guestfs_h *g,
                          const char *directory);

C<directory> にマウントされたファイルシステムにある空き領域にゼロを書き込みます。
ファイルシステムは読み書きモードでマウントする必要があります。

ファイルシステムの内容は影響を受けません。しかし、ファイルシステムにある空き領域はすべて開放されます。

Free space is not "trimmed".  You may want to call C<guestfs_fstrim> either
as an alternative to this, or after calling this, depending on your
requirements.

この関数は、成功のとき 0 を、エラーのとき -1 を返します。

This long-running command can generate progress notification messages so
that the caller can display a progress bar or indicator.  To receive these
messages, the caller must register a progress event callback.  See
L<guestfs(3)/GUESTFS_EVENT_PROGRESS>.

(1.17.18 において追加)

=head2 guestfs_zerofree

 int
 guestfs_zerofree (guestfs_h *g,
                   const char *device);

This runs the I<zerofree> program on C<device>.  This program claims to zero
unused inodes and disk blocks on an ext2/3 filesystem, thus making it
possible to compress the filesystem more effectively.

You should B<not> run this program if the filesystem is mounted.

It is possible that using this program can damage the filesystem or data on
the filesystem.

この関数は、成功のとき 0 を、エラーのとき -1 を返します。

(1.0.26 において追加)

=head2 guestfs_zfgrep

 char **
 guestfs_zfgrep (guestfs_h *g,
                 const char *pattern,
                 const char *path);

I<この関数は推奨されません。> 新しいコードでは、代わりに L</guestfs_grep> を使用してください。

Deprecated functions will not be removed from the API, but the fact that
they are deprecated indicates that there are problems with correct use of
these functions.

これは外部の C<zfgrep> プログラムを呼び出し、一致する行を返します。

This function returns a NULL-terminated array of strings (like
L<environ(3)>), or NULL if there was an error.  I<The caller must free the
strings and the array after use>.

Because of the message protocol, there is a transfer limit of somewhere
between 2MB and 4MB.  See L<guestfs(3)/PROTOCOL LIMITS>.

(1.0.66 において追加)

=head2 guestfs_zfgrepi

 char **
 guestfs_zfgrepi (guestfs_h *g,
                  const char *pattern,
                  const char *path);

I<この関数は推奨されません。> 新しいコードでは、代わりに L</guestfs_grep> を使用してください。

Deprecated functions will not be removed from the API, but the fact that
they are deprecated indicates that there are problems with correct use of
these functions.

これは外部の C<zfgrep -i> プログラムを呼び出し、一致する行を返します。

This function returns a NULL-terminated array of strings (like
L<environ(3)>), or NULL if there was an error.  I<The caller must free the
strings and the array after use>.

Because of the message protocol, there is a transfer limit of somewhere
between 2MB and 4MB.  See L<guestfs(3)/PROTOCOL LIMITS>.

(1.0.66 において追加)

=head2 guestfs_zfile

 char *
 guestfs_zfile (guestfs_h *g,
                const char *meth,
                const char *path);

I<この関数は推奨されません。> 新しいコードでは、代わりに L</guestfs_file> を使用してください。

Deprecated functions will not be removed from the API, but the fact that
they are deprecated indicates that there are problems with correct use of
these functions.

This command runs C<file> after first decompressing C<path> using C<method>.

C<method> は C<gzip>, C<compress> または C<bzip2> のいずれかである必要があります。

Since 1.0.63, use C<guestfs_file> instead which can now process compressed
files.

この関数は文字列を返します。エラー時は NULL です。 I<呼び出し元は使用後に返された文字列を開放する必要があります>。

(1.0.59 において追加)

=head2 guestfs_zgrep

 char **
 guestfs_zgrep (guestfs_h *g,
                const char *regex,
                const char *path);

I<この関数は推奨されません。> 新しいコードでは、代わりに L</guestfs_grep> を使用してください。

Deprecated functions will not be removed from the API, but the fact that
they are deprecated indicates that there are problems with correct use of
these functions.

外部 C<zgrep> プログラムを呼び出し、一致する行を返します。

This function returns a NULL-terminated array of strings (like
L<environ(3)>), or NULL if there was an error.  I<The caller must free the
strings and the array after use>.

Because of the message protocol, there is a transfer limit of somewhere
between 2MB and 4MB.  See L<guestfs(3)/PROTOCOL LIMITS>.

(1.0.66 において追加)

=head2 guestfs_zgrepi

 char **
 guestfs_zgrepi (guestfs_h *g,
                 const char *regex,
                 const char *path);

I<この関数は推奨されません。> 新しいコードでは、代わりに L</guestfs_grep> を使用してください。

Deprecated functions will not be removed from the API, but the fact that
they are deprecated indicates that there are problems with correct use of
these functions.

外部 C<zgrep -i> プログラムを呼び出し、一致する行を返します。

This function returns a NULL-terminated array of strings (like
L<environ(3)>), or NULL if there was an error.  I<The caller must free the
strings and the array after use>.

Because of the message protocol, there is a transfer limit of somewhere
between 2MB and 4MB.  See L<guestfs(3)/PROTOCOL LIMITS>.

(1.0.66 において追加)
<|MERGE_RESOLUTION|>--- conflicted
+++ resolved
@@ -2989,11 +2989,6 @@
  char *
  guestfs_get_attach_method (guestfs_h *g);
 
-<<<<<<< HEAD
-Return the current attach method.
-
-See C<guestfs_set_attach_method> and L<guestfs(3)/ATTACH METHOD>.
-=======
 I<This function is deprecated.> In new code, use the L</guestfs_get_backend>
 call instead.
 
@@ -3004,7 +2999,6 @@
 Return the current backend.
 
 See C<guestfs_set_backend> and L<guestfs(3)/BACKEND>.
->>>>>>> 919110f7
 
 この関数は文字列を返します。エラー時は NULL です。 I<呼び出し元は使用後に返された文字列を開放する必要があります>。
 
@@ -8845,11 +8839,8 @@
 
 この関数は、成功のとき 0 を、エラーのとき -1 を返します。
 
-<<<<<<< HEAD
-=======
 (Added in 1.21.5)
 
->>>>>>> 919110f7
 =head2 guestfs_resize2fs
 
  int
@@ -9227,14 +9218,6 @@
 
  int
  guestfs_set_attach_method (guestfs_h *g,
-<<<<<<< HEAD
-                            const char *attachmethod);
-
-Set the method that libguestfs uses to connect to the back end guestfsd
-daemon.
-
-See L<guestfs(3)/ATTACH METHOD>.
-=======
                             const char *backend);
 
 I<This function is deprecated.> In new code, use the L</guestfs_set_backend>
@@ -9248,7 +9231,6 @@
 daemon.
 
 See L<guestfs(3)/BACKEND>.
->>>>>>> 919110f7
 
 この関数は、成功のとき 0 を、エラーのとき -1 を返します。
 
