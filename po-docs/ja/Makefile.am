--- conflicted
+++ resolved
@@ -95,10 +95,7 @@
 	  --license GPLv2+ \
 	  --insert $(builddir)/guestfish-actions.pod:__ACTIONS__ \
 	  --insert $(builddir)/guestfish-commands.pod:__FISH_COMMANDS__ \
-<<<<<<< HEAD
-=======
 	  --insert $(builddir)/guestfish-prepopts.pod:__PREPOPTS__ \
->>>>>>> 919110f7
 	  $<
 
 virt-sysprep.1: virt-sysprep.pod sysprep-extra-options.pod sysprep-operations.pod
