=encoding utf8

=head1 名前

guestfs-java - Java から libguestfs を使用する方法

=head1 書式

 import com.redhat.et.libguestfs.*;
 
 GuestFS g = new GuestFS ();
 g.add_drive ("disk.img",
              new HashMap<String,Object>() {
                {
                    put ("readonly", Boolean.TRUE);
                    put ("format", "raw");
                }
              });
 g.launch ();

=head1 説明

This manual page documents how to call libguestfs from the Java programming
language.  This page just documents the differences from the C API and gives
some examples.  If you are not familiar with using libguestfs, you also need
to read L<guestfs(3)>.

=head2 ハンドルの閉じ方

The handle is closed when it is reaped by the garbage collector.  Because
libguestfs handles include a lot of state, it is also possible to close (and
hence free) them explicitly by calling the C<close> method.

=head2 例外

Errors from libguestfs functions are mapped into the C<LibGuestFSException>
exception.  This has a single parameter which is the error message (a
C<String>).

Calling any method on a closed handle raises the same exception.

<<<<<<< HEAD
=head2 EVENTS
=======
=head2 イベント
>>>>>>> 919110f7

The L<libguestfs event API|guestfs(3)/EVENTS> is fully supported from Java.
Create a class which implements the C<EventCallback> interface, create an
instance of this class, and then call the C<GuestFS#set_event_callback>
method to register this instance.  The C<event> method of the class is
called when libguestfs generates an event.

For example, this will print all trace events:

 GuestFS g = new GuestFS ();
 g.set_trace (true);
 g.set_event_callback (
   new EventCallback () {
     public void event (long event, int eh,
                        String buffer, long[] array) {
       System.out.println (GuestFS.eventToString (event) +
                           ": " + buffer);
     }
   },
   GuestFS.EVENT_TRACE);
 g.add_drive_ro ("disk.img");
 // etc.

The output looks similar to this:

 EVENT_TRACE: add_drive_ro "disk.img"
 EVENT_TRACE: add_drive_ro = 0
 // etc.

=head1 例 1: ディスクイメージの作成

@EXAMPLE1@

=head1 例 2: 仮想マシンのディスクイメージの検査

@EXAMPLE2@

=head1 関連項目

L<guestfs(3)>, L<guestfs-examples(3)>, L<guestfs-erlang(3)>,
L<guestfs-lua(3)>, L<guestfs-ocaml(3)>, L<guestfs-perl(3)>,
L<guestfs-python(3)>, L<guestfs-recipes(1)>, L<guestfs-ruby(3)>,
L<http://libguestfs.org/>, L<http://caml.inria.fr/>.

=head1 著者

Richard W.M. Jones (C<rjones at redhat dot com>)

=head1 COPYRIGHT

Copyright (C) 2011-2012 Red Hat Inc.
<|MERGE_RESOLUTION|>--- conflicted
+++ resolved
@@ -39,11 +39,7 @@
 
 Calling any method on a closed handle raises the same exception.
 
-<<<<<<< HEAD
-=head2 EVENTS
-=======
 =head2 イベント
->>>>>>> 919110f7
 
 The L<libguestfs event API|guestfs(3)/EVENTS> is fully supported from Java.
 Create a class which implements the C<EventCallback> interface, create an
