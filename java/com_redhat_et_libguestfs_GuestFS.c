--- conflicted
+++ resolved
@@ -225,8 +225,6 @@
   }
 }
 
-<<<<<<< HEAD
-=======
 JNIEXPORT jstring JNICALL
 Java_com_redhat_et_libguestfs_GuestFS__1event_1to_1string
   (JNIEnv *env, jclass cl, jlong jevents)
@@ -247,7 +245,6 @@
   return jr;
 }
 
->>>>>>> 919110f7
 static struct callback_data **
 get_all_event_callbacks (guestfs_h *g, size_t *len_rtn)
 {
@@ -13454,8 +13451,6 @@
 }
 
 JNIEXPORT void JNICALL
-<<<<<<< HEAD
-=======
 Java_com_redhat_et_libguestfs_GuestFS__1part_1set_1gpt_1type  (JNIEnv *env, jobject obj, jlong jg, jstring jdevice, jint jpartnum, jstring jguid)
 {
   guestfs_h *g = (guestfs_h *) (long) jg;
@@ -13505,7 +13500,6 @@
 }
 
 JNIEXPORT void JNICALL
->>>>>>> 919110f7
 Java_com_redhat_et_libguestfs_GuestFS__1rename  (JNIEnv *env, jobject obj, jlong jg, jstring joldpath, jstring jnewpath)
 {
   guestfs_h *g = (guestfs_h *) (long) jg;
@@ -13526,8 +13520,6 @@
     return;
   }
 }
-<<<<<<< HEAD
-=======
 
 JNIEXPORT jboolean JNICALL
 Java_com_redhat_et_libguestfs_GuestFS__1is_1whole_1device  (JNIEnv *env, jobject obj, jlong jg, jstring jdevice)
@@ -13624,4 +13616,3 @@
     return;
   }
 }
->>>>>>> 919110f7
