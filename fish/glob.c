<<<<<<< HEAD
/* guestfish - the filesystem interactive shell
=======
/* guestfish - guest filesystem shell
>>>>>>> 919110f7
 * Copyright (C) 2009-2013 Red Hat Inc.
 *
 * This program is free software; you can redistribute it and/or modify
 * it under the terms of the GNU General Public License as published by
 * the Free Software Foundation; either version 2 of the License, or
 * (at your option) any later version.
 *
 * This program is distributed in the hope that it will be useful,
 * but WITHOUT ANY WARRANTY; without even the implied warranty of
 * MERCHANTABILITY or FITNESS FOR A PARTICULAR PURPOSE.  See the
 * GNU General Public License for more details.
 *
 * You should have received a copy of the GNU General Public License
 * along with this program; if not, write to the Free Software
 * Foundation, Inc., 51 Franklin Street, Fifth Floor, Boston, MA 02110-1301 USA.
 */

#include <config.h>

#include <stdio.h>
#include <stdlib.h>
#include <string.h>
#include <unistd.h>
#include <errno.h>
#include <fnmatch.h>
#include <libintl.h>

#include "fish.h"

/* A bit tricky because in the case where there are multiple
 * paths we have to perform a Cartesian product.
 */

static char **expand_pathname (guestfs_h *g, const char *path);
static char **expand_devicename (guestfs_h *g, const char *device);
static int add_strings_matching (char **pp, const char *glob, char ***ret, size_t *size_r);
static int add_string (const char *str, char ***ret, size_t *size_r);
static char **single_element_list (const char *element);
static void glob_issue (char *cmd, size_t argc, char ***globs, size_t *posn, size_t *count, int *r);

int
run_glob (const char *cmd, size_t argc, char *argv[])
{
  /* For 'glob cmd foo /s* /usr/s*' this could be:
   *
   * (globs[0]) globs[1]  globs[1]  globs[2]
   * (cmd)      foo       /sbin     /usr/sbin
   *                      /srv      /usr/share
   *                      /sys      /usr/src
   *
   * and then we call every combination (ie. 1x3x3) of
   * argv[1-].
   */
  char **globs[argc];
  size_t posn[argc];
  size_t count[argc];
  size_t i;
  int r = 0;

  if (argc < 1) {
    fprintf (stderr, _("use 'glob command [args...]'\n"));
    return -1;
  }

  /* This array will record the current execution position
   * in the Cartesian product.
   * NB. globs[0], posn[0], count[0] are ignored.
   */
  for (i = 1; i < argc; ++i)
    posn[i] = 0;
  for (i = 1; i < argc; ++i)
    globs[i] = NULL;

  for (i = 1; i < argc; ++i) {
    char **pp;

    /* If it begins with "/dev/" then treat it as a globbable device
     * name.
     */
    if (STRPREFIX (argv[i], "/dev/")) {
      pp = expand_devicename (g, argv[i]);
      if (pp == NULL) {
        r = -1;
        goto error;
      }
    }
    /* If it begins with "/" it might be a globbable pathname. */
    else if (argv[i][0] == '/') {
      pp = expand_pathname (g, argv[i]);
      if (pp == NULL) {
        r = -1;
        goto error;
      }
    }
    /* Doesn't begin with '/' */
    else {
      pp = single_element_list (argv[i]);
      if (pp == NULL) {
        r = -1;
        goto error;
      }
    }

    globs[i] = pp;
    count[i] = guestfs___count_strings (pp);
  }

  /* Issue the commands. */
  glob_issue (argv[0], argc, globs, posn, count, &r);

  /* Free resources. */
 error:
  for (i = 1; i < argc; ++i)
    if (globs[i])
      guestfs___free_string_list (globs[i]);
  return r;
}

static char **
expand_pathname (guestfs_h *g, const char *path)
{
  char **pp;

  pp = guestfs_glob_expand (g, path);
  if (pp == NULL) {		/* real error in glob_expand */
    fprintf (stderr, _("glob: guestfs_glob_expand call failed: %s\n"), path);
    return NULL;
  }

  if (pp[0] != NULL)
    return pp; /* Return the non-empty list of matches. */

  /* If there were no matches, then we add a single element list
   * containing just the original string.
   */
  free (pp);
  return single_element_list (path);
}

/* Glob-expand device patterns, such as "/dev/sd*" (RHBZ#635971).
 *
 * There is no 'guestfs_glob_expand_device' function because the
 * equivalent can be implemented using functions like
 * 'guestfs_list_devices'.
 *
 * It's not immediately clear what it means to expand a pattern like
 * "/dev/sd*".  Should that include device name translation?  Should
 * the result include partitions as well as devices?
 *
 * Should "/dev/" + "*" return every possible device and filesystem?
 * How about VGs?  LVs?
 *
 * To solve this what we do is build up a list of every device,
 * partition, etc., then glob against that list.
 *
 * Notes for future work (XXX):
 * - This doesn't handle device name translation.  It wouldn't be
 *   too hard to add.
 * - Could have an API function for returning all device-like things.
 */
static char **
expand_devicename (guestfs_h *g, const char *device)
{
  char **pp = NULL;
  char **ret = NULL;
  size_t size = 0;
  const char *lvm2[] = { "lvm2", NULL };

  pp = guestfs_list_devices (g);
  if (pp == NULL) goto error;
  if (add_strings_matching (pp, device, &ret, &size) == -1) goto error;
  guestfs___free_string_list (pp);

  pp = guestfs_list_partitions (g);
  if (pp == NULL) goto error;
  if (add_strings_matching (pp, device, &ret, &size) == -1) goto error;
  guestfs___free_string_list (pp);

  pp = guestfs_list_md_devices (g);
  if (pp == NULL) goto error;
  if (add_strings_matching (pp, device, &ret, &size) == -1) goto error;
  guestfs___free_string_list (pp);

  if (guestfs_feature_available (g, (char **) lvm2)) {
    pp = guestfs_lvs (g);
    if (pp == NULL) goto error;
    if (add_strings_matching (pp, device, &ret, &size) == -1) goto error;
    guestfs___free_string_list (pp);
    pp = NULL;
  }

  /* None matched?  Add the original glob pattern. */
  if (ret == NULL)
    ret = single_element_list (device);
  return ret;

 error:
  if (pp)
    guestfs___free_string_list (pp);
  if (ret)
    guestfs___free_string_list (ret);

  return NULL;
}

/* Using fnmatch, find strings in the list 'pp' which match pattern
 * 'glob'.  Add strings which match to the 'ret' array.  '*size_r' is
 * the current size of the 'ret' array, which is updated with the new
 * size.
 */
static int
add_strings_matching (char **pp, const char *glob,
                      char ***ret, size_t *size_r)
{
  size_t i;
  int r;

  for (i = 0; pp[i] != NULL; ++i) {
    errno = 0;
    r = fnmatch (glob, pp[i], FNM_PATHNAME);
    if (r == 0) {               /* matches - add it */
      if (add_string (pp[i], ret, size_r) == -1)
        return -1;
    }
    else if (r != FNM_NOMATCH) { /* error */
      /* I checked the glibc impl and it returns random negative
       * numbers for errors.  It doesn't always set errno.  Do our
       * best here to record the error state.
       */
      fprintf (stderr, "glob: fnmatch: error (r = %d, errno = %d)\n",
               r, errno);
      return -1;
    }
  }

  return 0;
}

static int
add_string (const char *str, char ***ret, size_t *size_r)
{
  char **new_ret = *ret;
  size_t size = *size_r;

  new_ret = realloc (new_ret, (size + 2) * (sizeof (char *)));
  if (!new_ret) {
    perror ("realloc");
    return -1;
  }
  *ret = new_ret;

  new_ret[size] = strdup (str);
  if (new_ret[size] == NULL) {
    perror ("strdup");
    return -1;
  }

  size++;
  new_ret[size] = NULL;
  *size_r = size;

  return 0;
}

/* Return a single element list containing 'element'. */
static char **
single_element_list (const char *element)
{
  char **pp;

  pp = malloc (sizeof (char *) * 2);
  if (pp == NULL) {
    perror ("malloc");
    return NULL;
  }
  pp[0] = strdup (element);
  if (pp[0] == NULL) {
    perror ("strdup");
    free (pp);
    return NULL;
  }
  pp[1] = NULL;

  return pp;
}

static void
glob_issue (char *cmd, size_t argc,
            char ***globs, size_t *posn, size_t *count,
            int *r)
{
  size_t i;
  char *argv[argc+1];

  argv[0] = cmd;
  argv[argc] = NULL;

 again:
  for (i = 1; i < argc; ++i)
    argv[i] = globs[i][posn[i]];

  if (issue_command (argv[0], &argv[1], NULL, 0) == -1)
    *r = -1;			/* ... but don't exit */

  for (i = argc-1; i >= 1; --i) {
    posn[i]++;
    if (posn[i] < count[i])
      break;
    posn[i] = 0;
  }
  if (i == 0)			/* All done. */
    return;

  goto again;
}<|MERGE_RESOLUTION|>--- conflicted
+++ resolved
@@ -1,8 +1,4 @@
-<<<<<<< HEAD
-/* guestfish - the filesystem interactive shell
-=======
 /* guestfish - guest filesystem shell
->>>>>>> 919110f7
  * Copyright (C) 2009-2013 Red Hat Inc.
  *
  * This program is free software; you can redistribute it and/or modify
