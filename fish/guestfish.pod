--- conflicted
+++ resolved
@@ -1415,11 +1415,7 @@
 
 Libguestfs and guestfish may run some external programs, and rely on
 C<$PATH> being set to a reasonable value.  If using the libvirt
-<<<<<<< HEAD
-attach-method, libvirt will not work at all unless C<$PATH> contains
-=======
 backend, libvirt will not work at all unless C<$PATH> contains
->>>>>>> 919110f7
 the path of qemu/KVM.
 
 =item SUPERMIN_KERNEL
