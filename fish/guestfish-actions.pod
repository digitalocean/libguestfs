=head2 acl-delete-def-file

 acl-delete-def-file dir

This function deletes the default POSIX Access Control List (ACL)
attached to directory C<dir>.

=head2 acl-get-file

 acl-get-file path acltype

This function returns the POSIX Access Control List (ACL) attached
to C<path>.  The ACL is returned in "long text form" (see L<acl(5)>).

The C<acltype> parameter may be:

=over 4

=item C<access>

Return the ordinary (access) ACL for any file, directory or
other filesystem object.

=item C<default>

Return the default ACL.  Normally this only makes sense if
C<path> is a directory.

=back

=head2 acl-set-file

 acl-set-file path acltype acl

This function sets the POSIX Access Control List (ACL) attached
to C<path>.  The C<acl> parameter is the new ACL in either
"long text form" or "short text form" (see L<acl(5)>).

The C<acltype> parameter may be:

=over 4

=item C<access>

Set the ordinary (access) ACL for any file, directory or
other filesystem object.

=item C<default>

Set the default ACL.  Normally this only makes sense if
C<path> is a directory.

=back

=head2 add-cdrom

 add-cdrom filename

This function adds a virtual CD-ROM disk image to the guest.

B<Do not use this function!>  ISO files are just ordinary
read-only disk images.  Use L</add-drive-ro> instead.

I<This function is deprecated.>
In new code, use the L</add-drive> call instead.

Deprecated functions will not be removed from the API, but the
fact that they are deprecated indicates that there are problems
with correct use of these functions.

=head2 add-domain

=head2 domain

 add-domain dom [libvirturi:..] [readonly:true|false] [iface:..] [live:true|false] [allowuuid:true|false] [readonlydisk:..]

This function adds the disk(s) attached to the named libvirt
domain C<dom>.  It works by connecting to libvirt, requesting
the domain and domain XML from libvirt, parsing it for disks,
and calling L</add-drive-opts> on each one.

The number of disks added is returned.  This operation is atomic:
if an error is returned, then no disks are added.

This function does some minimal checks to make sure the libvirt
domain is not running (unless C<readonly> is true).  In a future
version we will try to acquire the libvirt lock on each disk.

Disks must be accessible locally.  This often means that adding disks
from a remote libvirt connection (see L<http://libvirt.org/remote.html>)
will fail unless those disks are accessible via the same device path
locally too.

The optional C<libvirturi> parameter sets the libvirt URI
(see L<http://libvirt.org/uri.html>).  If this is not set then
we connect to the default libvirt URI (or one set through an
environment variable, see the libvirt documentation for full
details).

The optional C<live> flag controls whether this call will try
to connect to a running virtual machine C<guestfsd> process if
it sees a suitable E<lt>channelE<gt> element in the libvirt
XML definition.  The default (if the flag is omitted) is never
to try.  See L<guestfs(3)/ATTACHING TO RUNNING DAEMONS> for more
information.

If the C<allowuuid> flag is true (default is false) then a UUID
I<may> be passed instead of the domain name.  The C<dom> string is
treated as a UUID first and looked up, and if that lookup fails
then we treat C<dom> as a name as usual.

The optional C<readonlydisk> parameter controls what we do for
disks which are marked E<lt>readonly/E<gt> in the libvirt XML.
Possible values are:

=over 4

=item readonlydisk = "error"

If C<readonly> is false:

The whole call is aborted with an error if any disk with
the E<lt>readonly/E<gt> flag is found.

If C<readonly> is true:

Disks with the E<lt>readonly/E<gt> flag are added read-only.

=item readonlydisk = "read"

If C<readonly> is false:

Disks with the E<lt>readonly/E<gt> flag are added read-only.
Other disks are added read/write.

If C<readonly> is true:

Disks with the E<lt>readonly/E<gt> flag are added read-only.

=item readonlydisk = "write" (default)

If C<readonly> is false:

Disks with the E<lt>readonly/E<gt> flag are added read/write.

If C<readonly> is true:

Disks with the E<lt>readonly/E<gt> flag are added read-only.

=item readonlydisk = "ignore"

If C<readonly> is true or false:

Disks with the E<lt>readonly/E<gt> flag are skipped.

=back

The other optional parameters are passed directly through to
L</add-drive-opts>.

This command has one or more optional arguments.  See L</OPTIONAL ARGUMENTS>.

=head2 add-drive

=head2 add

=head2 add-drive-opts

 add-drive filename [readonly:true|false] [format:..] [iface:..] [name:..] [label:..] [protocol:..] [server:..] [username:..]

This function adds a disk image called C<filename> to the handle.
C<filename> may be a regular host file or a host device.

When this function is called before L</launch> (the
usual case) then the first time you call this function,
the disk appears in the API as C</dev/sda>, the second time
as C</dev/sdb>, and so on.

In libguestfs E<ge> 1.20 you can also call this function
after launch (with some restrictions).  This is called
"hotplugging".  When hotplugging, you must specify a
C<label> so that the new disk gets a predictable name.
For more information see L<guestfs(3)/HOTPLUGGING>.

You don't necessarily need to be root when using libguestfs.  However
you obviously do need sufficient permissions to access the filename
for whatever operations you want to perform (ie. read access if you
just want to read the image or write access if you want to modify the
image).

This call checks that C<filename> exists.

C<filename> may be the special string C<"/dev/null">.
See L<guestfs(3)/NULL DISKS>.

The optional arguments are:

=over 4

=item C<readonly>

If true then the image is treated as read-only.  Writes are still
allowed, but they are stored in a temporary snapshot overlay which
is discarded at the end.  The disk that you add is not modified.

=item C<format>

This forces the image format.  If you omit this (or use L</add-drive>
or L</add-drive-ro>) then the format is automatically detected.
Possible formats include C<raw> and C<qcow2>.

Automatic detection of the format opens you up to a potential
security hole when dealing with untrusted raw-format images.
See CVE-2010-3851 and RHBZ#642934.  Specifying the format closes
this security hole.

=item C<iface>

This rarely-used option lets you emulate the behaviour of the
deprecated L</add-drive-with-if> call (q.v.)

=item C<name>

The name the drive had in the original guest, e.g. C</dev/sdb>.
This is used as a hint to the guest inspection process if
it is available.

=item C<label>

Give the disk a label.  The label should be a unique, short
string using I<only> ASCII characters C<[a-zA-Z]>.
As well as its usual name in the API (such as C</dev/sda>),
the drive will also be named C</dev/disk/guestfs/I<label>>.

See L<guestfs(3)/DISK LABELS>.

=item C<protocol>

The optional protocol argument can be used to select an alternate
source protocol.

See also: L<guestfs(3)/REMOTE STORAGE>.

=over 4

=item C<protocol = "file">

C<filename> is interpreted as a local file or device.
This is the default if the optional protocol parameter
is omitted.

=item C<protocol = "gluster">

Connect to the GlusterFS server.
The C<server> parameter must also be supplied - see below.

See also: L<guestfs(3)/GLUSTER>

=item C<protocol = "nbd">

Connect to the Network Block Device server.
The C<server> parameter must also be supplied - see below.

See also: L<guestfs(3)/NETWORK BLOCK DEVICE>.

=item C<protocol = "rbd">

Connect to the Ceph (librbd/RBD) server.
The C<server> parameter must also be supplied - see below.

See also: L<guestfs(3)/CEPH>.

=item C<protocol = "sheepdog">

Connect to the Sheepdog server.
The C<server> parameter may also be supplied - see below.

See also: L<guestfs(3)/SHEEPDOG>.

=item C<protocol = "ssh">

Connect to the Secure Shell (ssh) server.

The C<server> parameter must be supplied.
The C<username> parameter may be supplied.  See below.

See also: L<guestfs(3)/SSH>.

=back

=item C<server>

For protocols which require access to a remote server, this
is a list of server(s).

 Protocol       Number of servers required
 --------       --------------------------
 file           List must be empty or param not used at all
 gluster        Exactly one
 nbd            Exactly one
 rbd            One or more
 sheepdog       Zero or more
 ssh            Exactly one

Each list element is a string specifying a server.  The string must be
in one of the following formats:

 hostname
 hostname:port
 tcp:hostname
 tcp:hostname:port
 unix:/path/to/socket

If the port number is omitted, then the standard port number
for the protocol is used (see C</etc/services>).

=item C<username>

For the C<ssh> protocol only, this specifies the remote username.

If not given, then the local username is used.  But note this sometimes
may give unexpected results, for example if using the libvirt backend
and if the libvirt backend is configured to start the qemu appliance
as a special user such as C<qemu.qemu>.  If in doubt, specify the
remote username you want.

=back

This command has one or more optional arguments.  See L</OPTIONAL ARGUMENTS>.

=head2 add-drive-ro

=head2 add-ro

 add-drive-ro filename

This function is the equivalent of calling L</add-drive-opts>
with the optional parameter C<GUESTFS_ADD_DRIVE_OPTS_READONLY> set to 1,
so the disk is added read-only, with the format being detected
automatically.

=head2 add-drive-ro-with-if

 add-drive-ro-with-if filename iface

This is the same as L</add-drive-ro> but it allows you
to specify the QEMU interface emulation to use at run time.

I<This function is deprecated.>
In new code, use the L</add-drive> call instead.

Deprecated functions will not be removed from the API, but the
fact that they are deprecated indicates that there are problems
with correct use of these functions.

=head2 add-drive-with-if

 add-drive-with-if filename iface

This is the same as L</add-drive> but it allows you
to specify the QEMU interface emulation to use at run time.

I<This function is deprecated.>
In new code, use the L</add-drive> call instead.

Deprecated functions will not be removed from the API, but the
fact that they are deprecated indicates that there are problems
with correct use of these functions.

=head2 aug-clear

 aug-clear augpath

Set the value associated with C<path> to C<NULL>.  This
is the same as the L<augtool(1)> C<clear> command.

=head2 aug-close

 aug-close

Close the current Augeas handle and free up any resources
used by it.  After calling this, you have to call
L</aug-init> again before you can use any other
Augeas functions.

=head2 aug-defnode

 aug-defnode name expr val

Defines a variable C<name> whose value is the result of
evaluating C<expr>.

If C<expr> evaluates to an empty nodeset, a node is created,
equivalent to calling L</aug-set> C<expr>, C<value>.
C<name> will be the nodeset containing that single node.

On success this returns a pair containing the
number of nodes in the nodeset, and a boolean flag
if a node was created.

=head2 aug-defvar

 aug-defvar name expr

Defines an Augeas variable C<name> whose value is the result
of evaluating C<expr>.  If C<expr> is NULL, then C<name> is
undefined.

On success this returns the number of nodes in C<expr>, or
C<0> if C<expr> evaluates to something which is not a nodeset.

=head2 aug-get

 aug-get augpath

Look up the value associated with C<path>.  If C<path>
matches exactly one node, the C<value> is returned.

=head2 aug-init

 aug-init root flags

Create a new Augeas handle for editing configuration files.
If there was any previous Augeas handle associated with this
guestfs session, then it is closed.

You must call this before using any other L</aug-*>
commands.

C<root> is the filesystem root.  C<root> must not be NULL,
use C</> instead.

The flags are the same as the flags defined in
E<lt>augeas.hE<gt>, the logical I<or> of the following
integers:

=over 4

=item C<AUG_SAVE_BACKUP> = 1

Keep the original file with a C<.augsave> extension.

=item C<AUG_SAVE_NEWFILE> = 2

Save changes into a file with extension C<.augnew>, and
do not overwrite original.  Overrides C<AUG_SAVE_BACKUP>.

=item C<AUG_TYPE_CHECK> = 4

Typecheck lenses.

This option is only useful when debugging Augeas lenses.  Use
of this option may require additional memory for the libguestfs
appliance.  You may need to set the C<LIBGUESTFS_MEMSIZE>
environment variable or call L</set-memsize>.

=item C<AUG_NO_STDINC> = 8

Do not use standard load path for modules.

=item C<AUG_SAVE_NOOP> = 16

Make save a no-op, just record what would have been changed.

=item C<AUG_NO_LOAD> = 32

Do not load the tree in L</aug-init>.

=back

To close the handle, you can call L</aug-close>.

To find out more about Augeas, see L<http://augeas.net/>.

=head2 aug-insert

 aug-insert augpath label true|false

Create a new sibling C<label> for C<path>, inserting it into
the tree before or after C<path> (depending on the boolean
flag C<before>).

C<path> must match exactly one existing node in the tree, and
C<label> must be a label, ie. not contain C</>, C<*> or end
with a bracketed index C<[N]>.

=head2 aug-load

 aug-load

Load files into the tree.

See C<aug_load> in the Augeas documentation for the full gory
details.

=head2 aug-ls

 aug-ls augpath

This is just a shortcut for listing L</aug-match>
C<path/*> and sorting the resulting nodes into alphabetical order.

=head2 aug-match

 aug-match augpath

Returns a list of paths which match the path expression C<path>.
The returned paths are sufficiently qualified so that they match
exactly one node in the current tree.

=head2 aug-mv

 aug-mv src dest

Move the node C<src> to C<dest>.  C<src> must match exactly
one node.  C<dest> is overwritten if it exists.

=head2 aug-rm

 aug-rm augpath

Remove C<path> and all of its children.

On success this returns the number of entries which were removed.

=head2 aug-save

 aug-save

This writes all pending changes to disk.

The flags which were passed to L</aug-init> affect exactly
how files are saved.

=head2 aug-set

 aug-set augpath val

Set the value associated with C<path> to C<val>.

In the Augeas API, it is possible to clear a node by setting
the value to NULL.  Due to an oversight in the libguestfs API
you cannot do that with this call.  Instead you must use the
L</aug-clear> call.

=head2 available

 available 'groups ...'

This command is used to check the availability of some
groups of functionality in the appliance, which not all builds of
the libguestfs appliance will be able to provide.

The libguestfs groups, and the functions that those
groups correspond to, are listed in L<guestfs(3)/AVAILABILITY>.
You can also fetch this list at runtime by calling
L</available-all-groups>.

The argument C<groups> is a list of group names, eg:
C<["inotify", "augeas"]> would check for the availability of
the Linux inotify functions and Augeas (configuration file
editing) functions.

The command returns no error if I<all> requested groups are available.

It fails with an error if one or more of the requested
groups is unavailable in the appliance.

If an unknown group name is included in the
list of groups then an error is always returned.

I<Notes:>

=over 4

=item *

L</feature-available> is the same as this call, but
with a slightly simpler to use API: that call returns a boolean
true/false instead of throwing an error.

=item *

You must call L</launch> before calling this function.

The reason is because we don't know what groups are
supported by the appliance/daemon until it is running and can
be queried.

=item *

If a group of functions is available, this does not necessarily
mean that they will work.  You still have to check for errors
when calling individual API functions even if they are
available.

=item *

It is usually the job of distro packagers to build
complete functionality into the libguestfs appliance.
Upstream libguestfs, if built from source with all
requirements satisfied, will support everything.

=item *

This call was added in version C<1.0.80>.  In previous
versions of libguestfs all you could do would be to speculatively
execute a command to find out if the daemon implemented it.
See also L</version>.

=back

See also L</filesystem-available>.

=head2 available-all-groups

 available-all-groups

This command returns a list of all optional groups that this
daemon knows about.  Note this returns both supported and unsupported
groups.  To find out which ones the daemon can actually support
you have to call L</available> / L</feature-available>
on each member of the returned list.

See also L</available>, L</feature-available>
and L<guestfs(3)/AVAILABILITY>.

=head2 base64-in

 base64-in (base64file|-) filename

This command uploads base64-encoded data from C<base64file>
to C<filename>.

Use C<-> instead of a filename to read/write from stdin/stdout.

=head2 base64-out

 base64-out filename (base64file|-)

This command downloads the contents of C<filename>, writing
it out to local file C<base64file> encoded as base64.

Use C<-> instead of a filename to read/write from stdin/stdout.

=head2 blkid

 blkid device

This command returns block device attributes for C<device>. The following fields are
usually present in the returned hash. Other fields may also be present.

=over

=item C<UUID>

The uuid of this device.

=item C<LABEL>

The label of this device.

=item C<VERSION>

The version of blkid command.

=item C<TYPE>

The filesystem type or RAID of this device.

=item C<USAGE>

The usage of this device, for example C<filesystem> or C<raid>.

=back

=head2 blockdev-flushbufs

 blockdev-flushbufs device

This tells the kernel to flush internal buffers associated
with C<device>.

This uses the L<blockdev(8)> command.

=head2 blockdev-getbsz

 blockdev-getbsz device

This returns the block size of a device.

(Note this is different from both I<size in blocks> and
I<filesystem block size>).

This uses the L<blockdev(8)> command.

=head2 blockdev-getro

 blockdev-getro device

Returns a boolean indicating if the block device is read-only
(true if read-only, false if not).

This uses the L<blockdev(8)> command.

=head2 blockdev-getsize64

 blockdev-getsize64 device

This returns the size of the device in bytes.

See also L</blockdev-getsz>.

This uses the L<blockdev(8)> command.

=head2 blockdev-getss

 blockdev-getss device

This returns the size of sectors on a block device.
Usually 512, but can be larger for modern devices.

(Note, this is not the size in sectors, use L</blockdev-getsz>
for that).

This uses the L<blockdev(8)> command.

=head2 blockdev-getsz

 blockdev-getsz device

This returns the size of the device in units of 512-byte sectors
(even if the sectorsize isn't 512 bytes ... weird).

See also L</blockdev-getss> for the real sector size of
the device, and L</blockdev-getsize64> for the more
useful I<size in bytes>.

This uses the L<blockdev(8)> command.

=head2 blockdev-rereadpt

 blockdev-rereadpt device

Reread the partition table on C<device>.

This uses the L<blockdev(8)> command.

=head2 blockdev-setbsz

 blockdev-setbsz device blocksize

This sets the block size of a device.

(Note this is different from both I<size in blocks> and
I<filesystem block size>).

This uses the L<blockdev(8)> command.

=head2 blockdev-setro

 blockdev-setro device

Sets the block device named C<device> to read-only.

This uses the L<blockdev(8)> command.

=head2 blockdev-setrw

 blockdev-setrw device

Sets the block device named C<device> to read-write.

This uses the L<blockdev(8)> command.

=head2 btrfs-device-add

 btrfs-device-add 'devices ...' fs

Add the list of device(s) in C<devices> to the btrfs filesystem
mounted at C<fs>.  If C<devices> is an empty list, this does nothing.

=head2 btrfs-device-delete

 btrfs-device-delete 'devices ...' fs

Remove the C<devices> from the btrfs filesystem mounted at C<fs>.
If C<devices> is an empty list, this does nothing.

=head2 btrfs-filesystem-balance

 btrfs-filesystem-balance fs

Balance the chunks in the btrfs filesystem mounted at C<fs>
across the underlying devices.

=head2 btrfs-filesystem-resize

 btrfs-filesystem-resize mountpoint [size:N]

This command resizes a btrfs filesystem.

Note that unlike other resize calls, the filesystem has to be
mounted and the parameter is the mountpoint not the device
(this is a requirement of btrfs itself).

The optional parameters are:

=over 4

=item C<size>

The new size (in bytes) of the filesystem.  If omitted, the filesystem
is resized to the maximum size.

=back

See also L<btrfs(8)>.

This command has one or more optional arguments.  See L</OPTIONAL ARGUMENTS>.

=head2 btrfs-filesystem-sync

 btrfs-filesystem-sync fs

Force sync on the btrfs filesystem mounted at C<fs>.

=head2 btrfs-fsck

 btrfs-fsck device [superblock:N] [repair:true|false]

Used to check a btrfs filesystem, C<device> is the device file where the
filesystem is stored.

This command has one or more optional arguments.  See L</OPTIONAL ARGUMENTS>.

=head2 btrfs-set-seeding

 btrfs-set-seeding device true|false

Enable or disable the seeding feature of a device that contains
a btrfs filesystem.

=head2 btrfs-subvolume-create

 btrfs-subvolume-create dest

Create a btrfs subvolume.  The C<dest> argument is the destination
directory and the name of the snapshot, in the form C</path/to/dest/name>.

=head2 btrfs-subvolume-delete

 btrfs-subvolume-delete subvolume

Delete the named btrfs subvolume.

=head2 btrfs-subvolume-list

 btrfs-subvolume-list fs

List the btrfs snapshots and subvolumes of the btrfs filesystem
which is mounted at C<fs>.

=head2 btrfs-subvolume-set-default

 btrfs-subvolume-set-default id fs

Set the subvolume of the btrfs filesystem C<fs> which will
be mounted by default.  See L</btrfs-subvolume-list> to
get a list of subvolumes.

=head2 btrfs-subvolume-snapshot

 btrfs-subvolume-snapshot source dest

Create a writable snapshot of the btrfs subvolume C<source>.
The C<dest> argument is the destination directory and the name
of the snapshot, in the form C</path/to/dest/name>.

=head2 canonical-device-name

 canonical-device-name device

This utility function is useful when displaying device names to
the user.  It takes a number of irregular device names and
returns them in a consistent format:

=over 4

=item C</dev/hdX>

=item C</dev/vdX>

These are returned as C</dev/sdX>.  Note this works for device
names and partition names.  This is approximately the reverse of
the algorithm described in L<guestfs(3)/BLOCK DEVICE NAMING>.

=item C</dev/mapper/VG-LV>

=item C</dev/dm-N>

Converted to C</dev/VG/LV> form using L</lvm-canonical-lvm-name>.

=back

Other strings are returned unmodified.

=head2 cap-get-file

 cap-get-file path

This function returns the Linux capabilities attached to C<path>.
The capabilities set is returned in text form (see L<cap_to_text(3)>).

=head2 cap-set-file

 cap-set-file path cap

This function sets the Linux capabilities attached to C<path>.
The capabilities set C<cap> should be passed in text form
(see L<cap_from_text(3)>).

=head2 case-sensitive-path

 case-sensitive-path path

This can be used to resolve case insensitive paths on
a filesystem which is case sensitive.  The use case is
to resolve paths which you have read from Windows configuration
files or the Windows Registry, to the true path.

The command handles a peculiarity of the Linux ntfs-3g
filesystem driver (and probably others), which is that although
the underlying filesystem is case-insensitive, the driver
exports the filesystem to Linux as case-sensitive.

One consequence of this is that special directories such
as C<c:\windows> may appear as C</WINDOWS> or C</windows>
(or other things) depending on the precise details of how
they were created.  In Windows itself this would not be
a problem.

Bug or feature?  You decide:
L<http://www.tuxera.com/community/ntfs-3g-faq/#posixfilenames1>

This function resolves the true case of each element in the
path and returns the case-sensitive path.

Thus L</case-sensitive-path> ("/Windows/System32")
might return C<"/WINDOWS/system32"> (the exact return value
would depend on details of how the directories were originally
created under Windows).

I<Note>:
This function does not handle drive names, backslashes etc.

See also L</realpath>.

=head2 cat

 cat path

Return the contents of the file named C<path>.

Because, in C, this function returns a C<char *>, there is no
way to differentiate between a C<\0> character in a file and
end of string.  To handle binary files, use the L</read-file>
or L</download> functions.

=head2 checksum

 checksum csumtype path

This call computes the MD5, SHAx or CRC checksum of the
file named C<path>.

The type of checksum to compute is given by the C<csumtype>
parameter which must have one of the following values:

=over 4

=item C<crc>

Compute the cyclic redundancy check (CRC) specified by POSIX
for the C<cksum> command.

=item C<md5>

Compute the MD5 hash (using the C<md5sum> program).

=item C<sha1>

Compute the SHA1 hash (using the C<sha1sum> program).

=item C<sha224>

Compute the SHA224 hash (using the C<sha224sum> program).

=item C<sha256>

Compute the SHA256 hash (using the C<sha256sum> program).

=item C<sha384>

Compute the SHA384 hash (using the C<sha384sum> program).

=item C<sha512>

Compute the SHA512 hash (using the C<sha512sum> program).

=back

The checksum is returned as a printable string.

To get the checksum for a device, use L</checksum-device>.

To get the checksums for many files, use L</checksums-out>.

=head2 checksum-device

 checksum-device csumtype device

This call computes the MD5, SHAx or CRC checksum of the
contents of the device named C<device>.  For the types of
checksums supported see the L</checksum> command.

=head2 checksums-out

 checksums-out csumtype directory (sumsfile|-)

This command computes the checksums of all regular files in
C<directory> and then emits a list of those checksums to
the local output file C<sumsfile>.

This can be used for verifying the integrity of a virtual
machine.  However to be properly secure you should pay
attention to the output of the checksum command (it uses
the ones from GNU coreutils).  In particular when the
filename is not printable, coreutils uses a special
backslash syntax.  For more information, see the GNU
coreutils info file.

Use C<-> instead of a filename to read/write from stdin/stdout.

=head2 chmod

 chmod mode path

Change the mode (permissions) of C<path> to C<mode>.  Only
numeric modes are supported.

I<Note>: When using this command from guestfish, C<mode>
by default would be decimal, unless you prefix it with
C<0> to get octal, ie. use C<0700> not C<700>.

The mode actually set is affected by the umask.

=head2 chown

 chown owner group path

Change the file owner to C<owner> and group to C<group>.

Only numeric uid and gid are supported.  If you want to use
names, you will need to locate and parse the password file
yourself (Augeas support makes this relatively easy).

=head2 command

 command 'arguments ...'

This call runs a command from the guest filesystem.  The
filesystem must be mounted, and must contain a compatible
operating system (ie. something Linux, with the same
or compatible processor architecture).

The single parameter is an argv-style list of arguments.
The first element is the name of the program to run.
Subsequent elements are parameters.  The list must be
non-empty (ie. must contain a program name).  Note that
the command runs directly, and is I<not> invoked via
the shell (see L</sh>).

The return value is anything printed to I<stdout> by
the command.

If the command returns a non-zero exit status, then
this function returns an error message.  The error message
string is the content of I<stderr> from the command.

The C<$PATH> environment variable will contain at least
C</usr/bin> and C</bin>.  If you require a program from
another location, you should provide the full path in the
first parameter.

Shared libraries and data files required by the program
must be available on filesystems which are mounted in the
correct places.  It is the caller's responsibility to ensure
all filesystems that are needed are mounted at the right
locations.

Because of the message protocol, there is a transfer limit
of somewhere between 2MB and 4MB.  See L<guestfs(3)/PROTOCOL LIMITS>.

=head2 command-lines

 command-lines 'arguments ...'

This is the same as L</command>, but splits the
result into a list of lines.

See also: L</sh-lines>

Because of the message protocol, there is a transfer limit
of somewhere between 2MB and 4MB.  See L<guestfs(3)/PROTOCOL LIMITS>.

=head2 compress-device-out

 compress-device-out ctype device (zdevice|-) [level:N]

This command compresses C<device> and writes it out to the local
file C<zdevice>.

The C<ctype> and optional C<level> parameters have the same meaning
as in L</compress-out>.

Use C<-> instead of a filename to read/write from stdin/stdout.

This command has one or more optional arguments.  See L</OPTIONAL ARGUMENTS>.

=head2 compress-out

 compress-out ctype file (zfile|-) [level:N]

This command compresses C<file> and writes it out to the local
file C<zfile>.

The compression program used is controlled by the C<ctype> parameter.
Currently this includes: C<compress>, C<gzip>, C<bzip2>, C<xz> or C<lzop>.
Some compression types may not be supported by particular builds of
libguestfs, in which case you will get an error containing the
substring "not supported".

The optional C<level> parameter controls compression level.  The
meaning and default for this parameter depends on the compression
program being used.

Use C<-> instead of a filename to read/write from stdin/stdout.

This command has one or more optional arguments.  See L</OPTIONAL ARGUMENTS>.

=head2 config

 config qemuparam qemuvalue

This can be used to add arbitrary qemu command line parameters
of the form I<-param value>.  Actually it's not quite arbitrary - we
prevent you from setting some parameters which would interfere with
parameters that we use.

The first character of C<qemuparam> string must be a C<-> (dash).

C<qemuvalue> can be NULL.

=head2 copy-device-to-device

 copy-device-to-device src dest [srcoffset:N] [destoffset:N] [size:N] [sparse:true|false]

The four calls L</copy-device-to-device>,
L</copy-device-to-file>,
L</copy-file-to-device>, and
L</copy-file-to-file>
let you copy from a source (device|file) to a destination
(device|file).

Partial copies can be made since you can specify optionally
the source offset, destination offset and size to copy.  These
values are all specified in bytes.  If not given, the offsets
both default to zero, and the size defaults to copying as much
as possible until we hit the end of the source.

The source and destination may be the same object.  However
overlapping regions may not be copied correctly.

If the destination is a file, it is created if required.  If
the destination file is not large enough, it is extended.

If the C<sparse> flag is true then the call avoids writing
blocks that contain only zeroes, which can help in some situations
where the backing disk is thin-provisioned.  Note that unless
the target is already zeroed, using this option will result
in incorrect copying.

This command has one or more optional arguments.  See L</OPTIONAL ARGUMENTS>.

=head2 copy-device-to-file

 copy-device-to-file src dest [srcoffset:N] [destoffset:N] [size:N] [sparse:true|false]

See L</copy-device-to-device> for a general overview
of this call.

This command has one or more optional arguments.  See L</OPTIONAL ARGUMENTS>.

=head2 copy-file-to-device

 copy-file-to-device src dest [srcoffset:N] [destoffset:N] [size:N] [sparse:true|false]

See L</copy-device-to-device> for a general overview
of this call.

This command has one or more optional arguments.  See L</OPTIONAL ARGUMENTS>.

=head2 copy-file-to-file

 copy-file-to-file src dest [srcoffset:N] [destoffset:N] [size:N] [sparse:true|false]

See L</copy-device-to-device> for a general overview
of this call.

This is B<not> the function you want for copying files.  This
is for copying blocks within existing files.  See L</cp>,
L</cp-a> and L</mv> for general file copying and
moving functions.

This command has one or more optional arguments.  See L</OPTIONAL ARGUMENTS>.

=head2 copy-size

 copy-size src dest size

This command copies exactly C<size> bytes from one source device
or file C<src> to another destination device or file C<dest>.

Note this will fail if the source is too short or if the destination
is not large enough.

I<This function is deprecated.>
In new code, use the L</copy-device-to-device> call instead.

Deprecated functions will not be removed from the API, but the
fact that they are deprecated indicates that there are problems
with correct use of these functions.

=head2 cp

 cp src dest

This copies a file from C<src> to C<dest> where C<dest> is
either a destination filename or destination directory.

=head2 cp-a

 cp-a src dest

This copies a file or directory from C<src> to C<dest>
recursively using the C<cp -a> command.

=head2 dd

 dd src dest

This command copies from one source device or file C<src>
to another destination device or file C<dest>.  Normally you
would use this to copy to or from a device or partition, for
example to duplicate a filesystem.

If the destination is a device, it must be as large or larger
than the source file or device, otherwise the copy will fail.
This command cannot do partial copies
(see L</copy-device-to-device>).

I<This function is deprecated.>
In new code, use the L</copy-device-to-device> call instead.

Deprecated functions will not be removed from the API, but the
fact that they are deprecated indicates that there are problems
with correct use of these functions.

=head2 device-index

 device-index device

This function takes a device name (eg. "/dev/sdb") and
returns the index of the device in the list of devices.

Index numbers start from 0.  The named device must exist,
for example as a string returned from L</list-devices>.

See also L</list-devices>, L</part-to-dev>.

=head2 df

 df

This command runs the C<df> command to report disk space used.

This command is mostly useful for interactive sessions.  It
is I<not> intended that you try to parse the output string.
Use L</statvfs> from programs.

=head2 df-h

 df-h

This command runs the C<df -h> command to report disk space used
in human-readable format.

This command is mostly useful for interactive sessions.  It
is I<not> intended that you try to parse the output string.
Use L</statvfs> from programs.

=head2 disk-format

 disk-format filename

Detect and return the format of the disk image called C<filename>.
C<filename> can also be a host device, etc.  If the format of the
image could not be detected, then C<"unknown"> is returned.

Note that detecting the disk format can be insecure under some
circumstances.  See L<guestfs(3)/CVE-2010-3851>.

See also: L<guestfs(3)/DISK IMAGE FORMATS>

=head2 disk-has-backing-file

 disk-has-backing-file filename

Detect and return whether the disk image C<filename> has a
backing file.

Note that detecting disk features can be insecure under some
circumstances.  See L<guestfs(3)/CVE-2010-3851>.

=head2 disk-virtual-size

 disk-virtual-size filename

Detect and return the virtual size in bytes of the disk image
called C<filename>.

Note that detecting disk features can be insecure under some
circumstances.  See L<guestfs(3)/CVE-2010-3851>.

=head2 dmesg

 dmesg

This returns the kernel messages (C<dmesg> output) from
the guest kernel.  This is sometimes useful for extended
debugging of problems.

Another way to get the same information is to enable
verbose messages with L</set-verbose> or by setting
the environment variable C<LIBGUESTFS_DEBUG=1> before
running the program.

=head2 download

 download remotefilename (filename|-)

Download file C<remotefilename> and save it as C<filename>
on the local machine.

C<filename> can also be a named pipe.

See also L</upload>, L</cat>.

Use C<-> instead of a filename to read/write from stdin/stdout.

=head2 download-offset

 download-offset remotefilename (filename|-) offset size

Download file C<remotefilename> and save it as C<filename>
on the local machine.

C<remotefilename> is read for C<size> bytes starting at C<offset>
(this region must be within the file or device).

Note that there is no limit on the amount of data that
can be downloaded with this call, unlike with L</pread>,
and this call always reads the full amount unless an
error occurs.

See also L</download>, L</pread>.

Use C<-> instead of a filename to read/write from stdin/stdout.

=head2 drop-caches

 drop-caches whattodrop

This instructs the guest kernel to drop its page cache,
and/or dentries and inode caches.  The parameter C<whattodrop>
tells the kernel what precisely to drop, see
L<http://linux-mm.org/Drop_Caches>

Setting C<whattodrop> to 3 should drop everything.

This automatically calls L<sync(2)> before the operation,
so that the maximum guest memory is freed.

=head2 du

 du path

This command runs the C<du -s> command to estimate file space
usage for C<path>.

C<path> can be a file or a directory.  If C<path> is a directory
then the estimate includes the contents of the directory and all
subdirectories (recursively).

The result is the estimated size in I<kilobytes>
(ie. units of 1024 bytes).

=head2 e2fsck

 e2fsck device [correct:true|false] [forceall:true|false]

This runs the ext2/ext3 filesystem checker on C<device>.
It can take the following optional arguments:

=over 4

=item C<correct>

Automatically repair the file system. This option will cause e2fsck
to automatically fix any filesystem problems that can be safely
fixed without human intervention.

This option may not be specified at the same time as the C<forceall> option.

=item C<forceall>

Assume an answer of 'yes' to all questions; allows e2fsck to be used
non-interactively.

This option may not be specified at the same time as the C<correct> option.

=back

This command has one or more optional arguments.  See L</OPTIONAL ARGUMENTS>.

=head2 e2fsck-f

 e2fsck-f device

This runs C<e2fsck -p -f device>, ie. runs the ext2/ext3
filesystem checker on C<device>, noninteractively (I<-p>),
even if the filesystem appears to be clean (I<-f>).

I<This function is deprecated.>
In new code, use the L</e2fsck> call instead.

Deprecated functions will not be removed from the API, but the
fact that they are deprecated indicates that there are problems
with correct use of these functions.

=head2 echo-daemon

 echo-daemon 'words ...'

This command concatenates the list of C<words> passed with single spaces
between them and returns the resulting string.

You can use this command to test the connection through to the daemon.

See also L</ping-daemon>.

=head2 egrep

 egrep regex path

This calls the external C<egrep> program and returns the
matching lines.

Because of the message protocol, there is a transfer limit
of somewhere between 2MB and 4MB.  See L<guestfs(3)/PROTOCOL LIMITS>.

I<This function is deprecated.>
In new code, use the L</grep> call instead.

Deprecated functions will not be removed from the API, but the
fact that they are deprecated indicates that there are problems
with correct use of these functions.

=head2 egrepi

 egrepi regex path

This calls the external C<egrep -i> program and returns the
matching lines.

Because of the message protocol, there is a transfer limit
of somewhere between 2MB and 4MB.  See L<guestfs(3)/PROTOCOL LIMITS>.

I<This function is deprecated.>
In new code, use the L</grep> call instead.

Deprecated functions will not be removed from the API, but the
fact that they are deprecated indicates that there are problems
with correct use of these functions.

=head2 equal

 equal file1 file2

This compares the two files C<file1> and C<file2> and returns
true if their content is exactly equal, or false otherwise.

The external L<cmp(1)> program is used for the comparison.

=head2 exists

 exists path

This returns C<true> if and only if there is a file, directory
(or anything) with the given C<path> name.

See also L</is-file>, L</is-dir>, L</stat>.

=head2 extlinux

 extlinux directory

Install the SYSLINUX bootloader on the device mounted at C<directory>.
Unlike L</syslinux> which requires a FAT filesystem, this can
be used on an ext2/3/4 or btrfs filesystem.

The C<directory> parameter can be either a mountpoint, or a
directory within the mountpoint.

You also have to mark the partition as "active"
(L</part-set-bootable>) and a Master Boot Record must
be installed (eg. using L</pwrite-device>) on the first
sector of the whole disk.
The SYSLINUX package comes with some suitable Master Boot Records.
See the L<extlinux(1)> man page for further information.

Additional configuration can be supplied to SYSLINUX by
placing a file called C<extlinux.conf> on the filesystem
under C<directory>.  For further information
about the contents of this file, see L<extlinux(1)>.

See also L</syslinux>.

=head2 fallocate

 fallocate path len

This command preallocates a file (containing zero bytes) named
C<path> of size C<len> bytes.  If the file exists already, it
is overwritten.

Do not confuse this with the guestfish-specific
C<alloc> command which allocates a file in the host and
attaches it as a device.

I<This function is deprecated.>
In new code, use the L</fallocate64> call instead.

Deprecated functions will not be removed from the API, but the
fact that they are deprecated indicates that there are problems
with correct use of these functions.

=head2 fallocate64

 fallocate64 path len

This command preallocates a file (containing zero bytes) named
C<path> of size C<len> bytes.  If the file exists already, it
is overwritten.

Note that this call allocates disk blocks for the file.
To create a sparse file use L</truncate-size> instead.

The deprecated call L</fallocate> does the same,
but owing to an oversight it only allowed 30 bit lengths
to be specified, effectively limiting the maximum size
of files created through that call to 1GB.

Do not confuse this with the guestfish-specific
C<alloc> and C<sparse> commands which create
a file in the host and attach it as a device.

=head2 feature-available

 feature-available 'groups ...'

This is the same as L</available>, but unlike that
call it returns a simple true/false boolean result, instead
of throwing an exception if a feature is not found.  For
other documentation see L</available>.

=head2 fgrep

 fgrep pattern path

This calls the external C<fgrep> program and returns the
matching lines.

Because of the message protocol, there is a transfer limit
of somewhere between 2MB and 4MB.  See L<guestfs(3)/PROTOCOL LIMITS>.

I<This function is deprecated.>
In new code, use the L</grep> call instead.

Deprecated functions will not be removed from the API, but the
fact that they are deprecated indicates that there are problems
with correct use of these functions.

=head2 fgrepi

 fgrepi pattern path

This calls the external C<fgrep -i> program and returns the
matching lines.

Because of the message protocol, there is a transfer limit
of somewhere between 2MB and 4MB.  See L<guestfs(3)/PROTOCOL LIMITS>.

I<This function is deprecated.>
In new code, use the L</grep> call instead.

Deprecated functions will not be removed from the API, but the
fact that they are deprecated indicates that there are problems
with correct use of these functions.

=head2 file

 file path

This call uses the standard L<file(1)> command to determine
the type or contents of the file.

This call will also transparently look inside various types
of compressed file.

The exact command which runs is C<file -zb path>.  Note in
particular that the filename is not prepended to the output
(the I<-b> option).

The output depends on the output of the underlying L<file(1)>
command and it can change in future in ways beyond our control.
In other words, the output is not guaranteed by the ABI.

See also: L<file(1)>, L</vfs-type>, L</lstat>,
L</is-file>, L</is-blockdev> (etc), L</is-zero>.

=head2 file-architecture

 file-architecture filename

This detects the architecture of the binary C<filename>,
and returns it if known.

Currently defined architectures are:

=over 4

=item "i386"

This string is returned for all 32 bit i386, i486, i586, i686 binaries
irrespective of the precise processor requirements of the binary.

=item "x86_64"

64 bit x86-64.

=item "sparc"

32 bit SPARC.

=item "sparc64"

64 bit SPARC V9 and above.

=item "ia64"

Intel Itanium.

=item "ppc"

32 bit Power PC.

=item "ppc64"

64 bit Power PC.

=back

Libguestfs may return other architecture strings in future.

The function works on at least the following types of files:

=over 4

=item *

many types of Un*x and Linux binary

=item *

many types of Un*x and Linux shared library

=item *

Windows Win32 and Win64 binaries

=item *

Windows Win32 and Win64 DLLs

Win32 binaries and DLLs return C<i386>.

Win64 binaries and DLLs return C<x86_64>.

=item *

Linux kernel modules

=item *

Linux new-style initrd images

=item *

some non-x86 Linux vmlinuz kernels

=back

What it can't do currently:

=over 4

=item *

static libraries (libfoo.a)

=item *

Linux old-style initrd as compressed ext2 filesystem (RHEL 3)

=item *

x86 Linux vmlinuz kernels

x86 vmlinuz images (bzImage format) consist of a mix of 16-, 32- and
compressed code, and are horribly hard to unpack.  If you want to find
the architecture of a kernel, use the architecture of the associated
initrd or kernel module(s) instead.

=back

=head2 filesize

 filesize file

This command returns the size of C<file> in bytes.

To get other stats about a file, use L</stat>, L</lstat>,
L</is-dir>, L</is-file> etc.
To get the size of block devices, use L</blockdev-getsize64>.

=head2 filesystem-available

 filesystem-available filesystem

Check whether libguestfs supports the named filesystem.
The argument C<filesystem> is a filesystem name, such as
C<ext3>.

You must call L</launch> before using this command.

This is mainly useful as a negative test.  If this returns true,
it doesn't mean that a particular filesystem can be mounted,
since filesystems can fail for other reasons such as it being
a later version of the filesystem, or having incompatible features.

See also L</available>, L</feature-available>,
L<guestfs(3)/AVAILABILITY>.

=head2 fill

 fill c len path

This command creates a new file called C<path>.  The initial
content of the file is C<len> octets of C<c>, where C<c>
must be a number in the range C<[0..255]>.

To fill a file with zero bytes (sparsely), it is
much more efficient to use L</truncate-size>.
To create a file with a pattern of repeating bytes
use L</fill-pattern>.

=head2 fill-dir

 fill-dir dir nr

This function, useful for testing filesystems, creates C<nr>
empty files in the directory C<dir> with names C<00000000>
through C<nr-1> (ie. each file name is 8 digits long padded
with zeroes).

=head2 fill-pattern

 fill-pattern pattern len path

This function is like L</fill> except that it creates
a new file of length C<len> containing the repeating pattern
of bytes in C<pattern>.  The pattern is truncated if necessary
to ensure the length of the file is exactly C<len> bytes.

=head2 find

 find directory

This command lists out all files and directories, recursively,
starting at C<directory>.  It is essentially equivalent to
running the shell command C<find directory -print> but some
post-processing happens on the output, described below.

This returns a list of strings I<without any prefix>.  Thus
if the directory structure was:

 /tmp/a
 /tmp/b
 /tmp/c/d

then the returned list from L</find> C</tmp> would be
4 elements:

 a
 b
 c
 c/d

If C<directory> is not a directory, then this command returns
an error.

The returned list is sorted.

=head2 find0

 find0 directory (files|-)

This command lists out all files and directories, recursively,
starting at C<directory>, placing the resulting list in the
external file called C<files>.

This command works the same way as L</find> with the
following exceptions:

=over 4

=item *

The resulting list is written to an external file.

=item *

Items (filenames) in the result are separated
by C<\0> characters.  See L<find(1)> option I<-print0>.

=item *

The result list is not sorted.

=back

Use C<-> instead of a filename to read/write from stdin/stdout.

=head2 findfs-label

 findfs-label label

This command searches the filesystems and returns the one
which has the given label.  An error is returned if no such
filesystem can be found.

To find the label of a filesystem, use L</vfs-label>.

=head2 findfs-uuid

 findfs-uuid uuid

This command searches the filesystems and returns the one
which has the given UUID.  An error is returned if no such
filesystem can be found.

To find the UUID of a filesystem, use L</vfs-uuid>.

=head2 fsck

 fsck fstype device

This runs the filesystem checker (fsck) on C<device> which
should have filesystem type C<fstype>.

The returned integer is the status.  See L<fsck(8)> for the
list of status codes from C<fsck>.

Notes:

=over 4

=item *

Multiple status codes can be summed together.

=item *

A non-zero return code can mean "success", for example if
errors have been corrected on the filesystem.

=item *

Checking or repairing NTFS volumes is not supported
(by linux-ntfs).

=back

This command is entirely equivalent to running C<fsck -a -t fstype device>.

=head2 fstrim

 fstrim mountpoint [offset:N] [length:N] [minimumfreeextent:N]

Trim the free space in the filesystem mounted on C<mountpoint>.
The filesystem must be mounted read-write.

The filesystem contents are not affected, but any free space
in the filesystem is "trimmed", that is, given back to the host
device, thus making disk images more sparse, allowing unused space
in qcow2 files to be reused, etc.

This operation requires support in libguestfs, the mounted
filesystem, the host filesystem, qemu and the host kernel.
If this support isn't present it may give an error or even
appear to run but do nothing.

See also L</zero-free-space>.  That is a slightly
different operation that turns free space in the filesystem
into zeroes.  It is valid to call L</fstrim> either
instead of, or after calling L</zero-free-space>.

This command has one or more optional arguments.  See L</OPTIONAL ARGUMENTS>.

=head2 get-append

 get-append

Return the additional kernel options which are added to the
guest kernel command line.

If C<NULL> then no options are added.

=head2 get-attach-method

 get-attach-method

<<<<<<< HEAD
Return the current attach method.

See L</set-attach-method> and L<guestfs(3)/ATTACH METHOD>.
=======
Return the current backend.

See L</set-backend> and L<guestfs(3)/BACKEND>.

I<This function is deprecated.>
In new code, use the L</get-backend> call instead.

Deprecated functions will not be removed from the API, but the
fact that they are deprecated indicates that there are problems
with correct use of these functions.
>>>>>>> 919110f7

=head2 get-autosync

 get-autosync

Get the autosync flag.

=head2 get-backend

 get-backend

Return the current backend.

This handle property was previously called the "attach method".

See L</set-backend> and L<guestfs(3)/BACKEND>.

=head2 get-cachedir

 get-cachedir

Get the directory used by the handle to store the appliance cache.

=head2 get-direct

 get-direct

Return the direct appliance mode flag.

=head2 get-e2attrs

 get-e2attrs file

This returns the file attributes associated with C<file>.

The attributes are a set of bits associated with each
inode which affect the behaviour of the file.  The attributes
are returned as a string of letters (described below).  The
string may be empty, indicating that no file attributes are
set for this file.

These attributes are only present when the file is located on
an ext2/3/4 filesystem.  Using this call on other filesystem
types will result in an error.

The characters (file attributes) in the returned string are
currently:

=over 4

=item 'A'

When the file is accessed, its atime is not modified.

=item 'a'

The file is append-only.

=item 'c'

The file is compressed on-disk.

=item 'D'

(Directories only.)  Changes to this directory are written
synchronously to disk.

=item 'd'

The file is not a candidate for backup (see L<dump(8)>).

=item 'E'

The file has compression errors.

=item 'e'

The file is using extents.

=item 'h'

The file is storing its blocks in units of the filesystem blocksize
instead of sectors.

=item 'I'

(Directories only.)  The directory is using hashed trees.

=item 'i'

The file is immutable.  It cannot be modified, deleted or renamed.
No link can be created to this file.

=item 'j'

The file is data-journaled.

=item 's'

When the file is deleted, all its blocks will be zeroed.

=item 'S'

Changes to this file are written synchronously to disk.

=item 'T'

(Directories only.)  This is a hint to the block allocator
that subdirectories contained in this directory should be
spread across blocks.  If not present, the block allocator
will try to group subdirectories together.

=item 't'

For a file, this disables tail-merging.
(Not used by upstream implementations of ext2.)

=item 'u'

When the file is deleted, its blocks will be saved, allowing
the file to be undeleted.

=item 'X'

The raw contents of the compressed file may be accessed.

=item 'Z'

The compressed file is dirty.

=back

More file attributes may be added to this list later.  Not all
file attributes may be set for all kinds of files.  For
detailed information, consult the L<chattr(1)> man page.

See also L</set-e2attrs>.

Don't confuse these attributes with extended attributes
(see L</getxattr>).

=head2 get-e2generation

 get-e2generation file

This returns the ext2 file generation of a file.  The generation
(which used to be called the "version") is a number associated
with an inode.  This is most commonly used by NFS servers.

The generation is only present when the file is located on
an ext2/3/4 filesystem.  Using this call on other filesystem
types will result in an error.

See L</set-e2generation>.

=head2 get-e2label

 get-e2label device

This returns the ext2/3/4 filesystem label of the filesystem on
C<device>.

I<This function is deprecated.>
In new code, use the L</vfs-label> call instead.

Deprecated functions will not be removed from the API, but the
fact that they are deprecated indicates that there are problems
with correct use of these functions.

=head2 get-e2uuid

 get-e2uuid device

This returns the ext2/3/4 filesystem UUID of the filesystem on
C<device>.

I<This function is deprecated.>
In new code, use the L</vfs-uuid> call instead.

Deprecated functions will not be removed from the API, but the
fact that they are deprecated indicates that there are problems
with correct use of these functions.

=head2 get-libvirt-requested-credential-challenge

 get-libvirt-requested-credential-challenge index

Get the challenge (provided by libvirt) for the C<index>'th
requested credential.  If libvirt did not provide a challenge,
this returns the empty string C<"">.

See L<guestfs(3)/LIBVIRT AUTHENTICATION> for documentation and example code.

=head2 get-libvirt-requested-credential-defresult

 get-libvirt-requested-credential-defresult index

Get the default result (provided by libvirt) for the C<index>'th
requested credential.  If libvirt did not provide a default result,
this returns the empty string C<"">.

See L<guestfs(3)/LIBVIRT AUTHENTICATION> for documentation and example code.

=head2 get-libvirt-requested-credential-prompt

 get-libvirt-requested-credential-prompt index

Get the prompt (provided by libvirt) for the C<index>'th
requested credential.  If libvirt did not provide a prompt,
this returns the empty string C<"">.

See L<guestfs(3)/LIBVIRT AUTHENTICATION> for documentation and example code.

=head2 get-libvirt-requested-credentials

 get-libvirt-requested-credentials

This should only be called during the event callback
for events of type C<GUESTFS_EVENT_LIBVIRT_AUTH>.

Return the list of credentials requested by libvirt.  Possible
values are a subset of the strings provided when you called
L</set-libvirt-supported-credentials>.

See L<guestfs(3)/LIBVIRT AUTHENTICATION> for documentation and example code.

=head2 get-memsize

 get-memsize

This gets the memory size in megabytes allocated to the
qemu subprocess.

If L</set-memsize> was not called
on this handle, and if C<LIBGUESTFS_MEMSIZE> was not set,
then this returns the compiled-in default value for memsize.

For more information on the architecture of libguestfs,
see L<guestfs(3)>.

=head2 get-network

 get-network

This returns the enable network flag.

=head2 get-path

 get-path

Return the current search path.

This is always non-NULL.  If it wasn't set already, then this will
return the default path.

=head2 get-pgroup

 get-pgroup

This returns the process group flag.

=head2 get-pid

=head2 pid

 get-pid

Return the process ID of the qemu subprocess.  If there is no
qemu subprocess, then this will return an error.

This is an internal call used for debugging and testing.

=head2 get-program

 get-program

Get the program name.  See L</set-program>.

=head2 get-qemu

 get-qemu

Return the current qemu binary.

This is always non-NULL.  If it wasn't set already, then this will
return the default qemu binary name.

=head2 get-recovery-proc

 get-recovery-proc

Return the recovery process enabled flag.

=head2 get-selinux

 get-selinux

This returns the current setting of the selinux flag which
is passed to the appliance at boot time.  See L</set-selinux>.

For more information on the architecture of libguestfs,
see L<guestfs(3)>.

=head2 get-smp

 get-smp

This returns the number of virtual CPUs assigned to the appliance.

=head2 get-tmpdir

 get-tmpdir

Get the directory used by the handle to store temporary files.

=head2 get-trace

 get-trace

Return the command trace flag.

=head2 get-umask

 get-umask

Return the current umask.  By default the umask is C<022>
unless it has been set by calling L</umask>.

=head2 get-verbose

 get-verbose

This returns the verbose messages flag.

=head2 getcon

 getcon

This gets the SELinux security context of the daemon.

See the documentation about SELINUX in L<guestfs(3)>,
and L</setcon>

=head2 getxattr

 getxattr path name

Get a single extended attribute from file C<path> named C<name>.
This call follows symlinks.  If you want to lookup an extended
attribute for the symlink itself, use L</lgetxattr>.

Normally it is better to get all extended attributes from a file
in one go by calling L</getxattrs>.  However some Linux
filesystem implementations are buggy and do not provide a way to
list out attributes.  For these filesystems (notably ntfs-3g)
you have to know the names of the extended attributes you want
in advance and call this function.

Extended attribute values are blobs of binary data.  If there
is no extended attribute named C<name>, this returns an error.

See also: L</getxattrs>, L</lgetxattr>, L<attr(5)>.

=head2 getxattrs

 getxattrs path

This call lists the extended attributes of the file or directory
C<path>.

At the system call level, this is a combination of the
L<listxattr(2)> and L<getxattr(2)> calls.

See also: L</lgetxattrs>, L<attr(5)>.

=head2 glob-expand

 glob-expand pattern

This command searches for all the pathnames matching
C<pattern> according to the wildcard expansion rules
used by the shell.

If no paths match, then this returns an empty list
(note: not an error).

It is just a wrapper around the C L<glob(3)> function
with flags C<GLOB_MARK|GLOB_BRACE>.
See that manual page for more details.

Notice that there is no equivalent command for expanding a device
name (eg. C</dev/sd*>).  Use L</list-devices>,
L</list-partitions> etc functions instead.

=head2 grep

=head2 grep-opts

 grep regex path [extended:true|false] [fixed:true|false] [insensitive:true|false] [compressed:true|false]

This calls the external C<grep> program and returns the
matching lines.

The optional flags are:

=over 4

=item C<extended>

Use extended regular expressions.
This is the same as using the I<-E> flag.

=item C<fixed>

Match fixed (don't use regular expressions).
This is the same as using the I<-F> flag.

=item C<insensitive>

Match case-insensitive.  This is the same as using the I<-i> flag.

=item C<compressed>

Use C<zgrep> instead of C<grep>.  This allows the input to be
compress- or gzip-compressed.

=back

This command has one or more optional arguments.  See L</OPTIONAL ARGUMENTS>.

Because of the message protocol, there is a transfer limit
of somewhere between 2MB and 4MB.  See L<guestfs(3)/PROTOCOL LIMITS>.

=head2 grepi

 grepi regex path

This calls the external C<grep -i> program and returns the
matching lines.

Because of the message protocol, there is a transfer limit
of somewhere between 2MB and 4MB.  See L<guestfs(3)/PROTOCOL LIMITS>.

I<This function is deprecated.>
In new code, use the L</grep> call instead.

Deprecated functions will not be removed from the API, but the
fact that they are deprecated indicates that there are problems
with correct use of these functions.

=head2 grub-install

 grub-install root device

This command installs GRUB 1 (the Grand Unified Bootloader) on
C<device>, with the root directory being C<root>.

Notes:

=over 4

=item *

There is currently no way in the API to install grub2, which
is used by most modern Linux guests.  It is possible to run
the grub2 command from the guest, although see the
caveats in L<guestfs(3)/RUNNING COMMANDS>.

=item *

This uses C<grub-install> from the host.  Unfortunately grub is
not always compatible with itself, so this only works in rather
narrow circumstances.  Careful testing with each guest version
is advisable.

=item *

If grub-install reports the error
"No suitable drive was found in the generated device map."
it may be that you need to create a C</boot/grub/device.map>
file first that contains the mapping between grub device names
and Linux device names.  It is usually sufficient to create
a file containing:

 (hd0) /dev/vda

replacing C</dev/vda> with the name of the installation device.

=back

=head2 head

 head path

This command returns up to the first 10 lines of a file as
a list of strings.

Because of the message protocol, there is a transfer limit
of somewhere between 2MB and 4MB.  See L<guestfs(3)/PROTOCOL LIMITS>.

=head2 head-n

 head-n nrlines path

If the parameter C<nrlines> is a positive number, this returns the first
C<nrlines> lines of the file C<path>.

If the parameter C<nrlines> is a negative number, this returns lines
from the file C<path>, excluding the last C<nrlines> lines.

If the parameter C<nrlines> is zero, this returns an empty list.

Because of the message protocol, there is a transfer limit
of somewhere between 2MB and 4MB.  See L<guestfs(3)/PROTOCOL LIMITS>.

=head2 hexdump

 hexdump path

This runs C<hexdump -C> on the given C<path>.  The result is
the human-readable, canonical hex dump of the file.

Because of the message protocol, there is a transfer limit
of somewhere between 2MB and 4MB.  See L<guestfs(3)/PROTOCOL LIMITS>.

=head2 hivex-close

 hivex-close

Close the current hivex handle.

This is a wrapper around the L<hivex(3)> call of the same name.

=head2 hivex-commit

 hivex-commit filename

Commit (write) changes to the hive.

If the optional C<filename> parameter is null, then the changes
are written back to the same hive that was opened.  If this is
not null then they are written to the alternate filename given
and the original hive is left untouched.

This is a wrapper around the L<hivex(3)> call of the same name.

=head2 hivex-node-add-child

 hivex-node-add-child parent name

Add a child node to C<parent> named C<name>.

This is a wrapper around the L<hivex(3)> call of the same name.

=head2 hivex-node-children

 hivex-node-children nodeh

Return the list of nodes which are subkeys of C<nodeh>.

This is a wrapper around the L<hivex(3)> call of the same name.

=head2 hivex-node-delete-child

 hivex-node-delete-child nodeh

Delete C<nodeh>, recursively if necessary.

This is a wrapper around the L<hivex(3)> call of the same name.

=head2 hivex-node-get-child

 hivex-node-get-child nodeh name

Return the child of C<nodeh> with the name C<name>, if it exists.
This can return C<0> meaning the name was not found.

This is a wrapper around the L<hivex(3)> call of the same name.

=head2 hivex-node-get-value

 hivex-node-get-value nodeh key

Return the value attached to C<nodeh> which has the
name C<key>, if it exists.  This can return C<0> meaning
the key was not found.

This is a wrapper around the L<hivex(3)> call of the same name.

=head2 hivex-node-name

 hivex-node-name nodeh

Return the name of C<nodeh>.

This is a wrapper around the L<hivex(3)> call of the same name.

=head2 hivex-node-parent

 hivex-node-parent nodeh

Return the parent node of C<nodeh>.

This is a wrapper around the L<hivex(3)> call of the same name.

=head2 hivex-node-set-value

 hivex-node-set-value nodeh key t val

Set or replace a single value under the node C<nodeh>.  The
C<key> is the name, C<t> is the type, and C<val> is the data.

This is a wrapper around the L<hivex(3)> call of the same name.

=head2 hivex-node-values

 hivex-node-values nodeh

Return the array of (key, datatype, data) tuples attached to C<nodeh>.

This is a wrapper around the L<hivex(3)> call of the same name.

=head2 hivex-open

 hivex-open filename [verbose:true|false] [debug:true|false] [write:true|false]

Open the Windows Registry hive file named C<filename>.
If there was any previous hivex handle associated with this
guestfs session, then it is closed.

This is a wrapper around the L<hivex(3)> call of the same name.

This command has one or more optional arguments.  See L</OPTIONAL ARGUMENTS>.

=head2 hivex-root

 hivex-root

Return the root node of the hive.

This is a wrapper around the L<hivex(3)> call of the same name.

=head2 hivex-value-key

 hivex-value-key valueh

Return the key (name) field of a (key, datatype, data) tuple.

This is a wrapper around the L<hivex(3)> call of the same name.

=head2 hivex-value-type

 hivex-value-type valueh

Return the data type field from a (key, datatype, data) tuple.

This is a wrapper around the L<hivex(3)> call of the same name.

=head2 hivex-value-utf8

 hivex-value-utf8 valueh

This calls L</hivex-value-value> (which returns the
data field from a hivex value tuple).  It then assumes that
the field is a UTF-16LE string and converts the result to
UTF-8 (or if this is not possible, it returns an error).

This is useful for reading strings out of the Windows registry.
However it is not foolproof because the registry is not
strongly-typed and fields can contain arbitrary or unexpected
data.

=head2 hivex-value-value

 hivex-value-value valueh

Return the data field of a (key, datatype, data) tuple.

This is a wrapper around the L<hivex(3)> call of the same name.

See also: L</hivex-value-utf8>.

=head2 initrd-cat

 initrd-cat initrdpath filename

This command unpacks the file C<filename> from the initrd file
called C<initrdpath>.  The filename must be given I<without> the
initial C</> character.

For example, in guestfish you could use the following command
to examine the boot script (usually called C</init>)
contained in a Linux initrd or initramfs image:

 initrd-cat /boot/initrd-<version>.img init

See also L</initrd-list>.

Because of the message protocol, there is a transfer limit
of somewhere between 2MB and 4MB.  See L<guestfs(3)/PROTOCOL LIMITS>.

=head2 initrd-list

 initrd-list path

This command lists out files contained in an initrd.

The files are listed without any initial C</> character.  The
files are listed in the order they appear (not necessarily
alphabetical).  Directory names are listed as separate items.

Old Linux kernels (2.4 and earlier) used a compressed ext2
filesystem as initrd.  We I<only> support the newer initramfs
format (compressed cpio files).

=head2 inotify-add-watch

 inotify-add-watch path mask

Watch C<path> for the events listed in C<mask>.

Note that if C<path> is a directory then events within that
directory are watched, but this does I<not> happen recursively
(in subdirectories).

Note for non-C or non-Linux callers: the inotify events are
defined by the Linux kernel ABI and are listed in
C</usr/include/sys/inotify.h>.

=head2 inotify-close

 inotify-close

This closes the inotify handle which was previously
opened by inotify_init.  It removes all watches, throws
away any pending events, and deallocates all resources.

=head2 inotify-files

 inotify-files

This function is a helpful wrapper around L</inotify-read>
which just returns a list of pathnames of objects that were
touched.  The returned pathnames are sorted and deduplicated.

=head2 inotify-init

 inotify-init maxevents

This command creates a new inotify handle.
The inotify subsystem can be used to notify events which happen to
objects in the guest filesystem.

C<maxevents> is the maximum number of events which will be
queued up between calls to L</inotify-read> or
L</inotify-files>.
If this is passed as C<0>, then the kernel (or previously set)
default is used.  For Linux 2.6.29 the default was 16384 events.
Beyond this limit, the kernel throws away events, but records
the fact that it threw them away by setting a flag
C<IN_Q_OVERFLOW> in the returned structure list (see
L</inotify-read>).

Before any events are generated, you have to add some
watches to the internal watch list.  See: L</inotify-add-watch> and
L</inotify-rm-watch>.

Queued up events should be read periodically by calling
L</inotify-read>
(or L</inotify-files> which is just a helpful
wrapper around L</inotify-read>).  If you don't
read the events out often enough then you risk the internal
queue overflowing.

The handle should be closed after use by calling
L</inotify-close>.  This also removes any
watches automatically.

See also L<inotify(7)> for an overview of the inotify interface
as exposed by the Linux kernel, which is roughly what we expose
via libguestfs.  Note that there is one global inotify handle
per libguestfs instance.

=head2 inotify-read

 inotify-read

Return the complete queue of events that have happened
since the previous read call.

If no events have happened, this returns an empty list.

I<Note>: In order to make sure that all events have been
read, you must call this function repeatedly until it
returns an empty list.  The reason is that the call will
read events up to the maximum appliance-to-host message
size and leave remaining events in the queue.

=head2 inotify-rm-watch

 inotify-rm-watch wd

Remove a previously defined inotify watch.
See L</inotify-add-watch>.

=head2 inspect-get-arch

 inspect-get-arch root

This returns the architecture of the inspected operating system.
The possible return values are listed under
L</file-architecture>.

If the architecture could not be determined, then the
string C<unknown> is returned.

Please read L<guestfs(3)/INSPECTION> for more details.

=head2 inspect-get-distro

 inspect-get-distro root

This returns the distro (distribution) of the inspected operating
system.

Currently defined distros are:

=over 4

=item "archlinux"

Arch Linux.

=item "buildroot"

Buildroot-derived distro, but not one we specifically recognize.

=item "centos"

CentOS.

=item "cirros"

Cirros.

=item "debian"

Debian.

=item "fedora"

Fedora.

=item "freedos"

FreeDOS.

=item "gentoo"

Gentoo.

=item "linuxmint"

Linux Mint.

=item "mageia"

Mageia.

=item "mandriva"

Mandriva.

=item "meego"

MeeGo.

=item "openbsd"

OpenBSD.

=item "opensuse"

OpenSUSE.

=item "pardus"

Pardus.

=item "redhat-based"

Some Red Hat-derived distro.

=item "rhel"

Red Hat Enterprise Linux.

=item "scientificlinux"

Scientific Linux.

=item "slackware"

Slackware.

=item "sles"

SuSE Linux Enterprise Server or Desktop.

=item "suse-based"

Some openSuSE-derived distro.

=item "ttylinux"

ttylinux.

=item "ubuntu"

Ubuntu.

=item "unknown"

The distro could not be determined.

=item "windows"

Windows does not have distributions.  This string is
returned if the OS type is Windows.

=back

Future versions of libguestfs may return other strings here.
The caller should be prepared to handle any string.

Please read L<guestfs(3)/INSPECTION> for more details.

=head2 inspect-get-drive-mappings

 inspect-get-drive-mappings root

This call is useful for Windows which uses a primitive system
of assigning drive letters (like "C:") to partitions.
This inspection API examines the Windows Registry to find out
how disks/partitions are mapped to drive letters, and returns
a hash table as in the example below:

 C      =>     /dev/vda2
 E      =>     /dev/vdb1
 F      =>     /dev/vdc1

Note that keys are drive letters.  For Windows, the key is
case insensitive and just contains the drive letter, without
the customary colon separator character.

In future we may support other operating systems that also used drive
letters, but the keys for those might not be case insensitive
and might be longer than 1 character.  For example in OS-9,
hard drives were named C<h0>, C<h1> etc.

For Windows guests, currently only hard drive mappings are
returned.  Removable disks (eg. DVD-ROMs) are ignored.

For guests that do not use drive mappings, or if the drive mappings
could not be determined, this returns an empty hash table.

Please read L<guestfs(3)/INSPECTION> for more details.
See also L</inspect-get-mountpoints>,
L</inspect-get-filesystems>.

=head2 inspect-get-filesystems

 inspect-get-filesystems root

This returns a list of all the filesystems that we think
are associated with this operating system.  This includes
the root filesystem, other ordinary filesystems, and
non-mounted devices like swap partitions.

In the case of a multi-boot virtual machine, it is possible
for a filesystem to be shared between operating systems.

Please read L<guestfs(3)/INSPECTION> for more details.
See also L</inspect-get-mountpoints>.

=head2 inspect-get-format

 inspect-get-format root

This returns the format of the inspected operating system.  You
can use it to detect install images, live CDs and similar.

Currently defined formats are:

=over 4

=item "installed"

This is an installed operating system.

=item "installer"

The disk image being inspected is not an installed operating system,
but a I<bootable> install disk, live CD, or similar.

=item "unknown"

The format of this disk image is not known.

=back

Future versions of libguestfs may return other strings here.
The caller should be prepared to handle any string.

Please read L<guestfs(3)/INSPECTION> for more details.

=head2 inspect-get-hostname

 inspect-get-hostname root

This function returns the hostname of the operating system
as found by inspection of the guest's configuration files.

If the hostname could not be determined, then the
string C<unknown> is returned.

Please read L<guestfs(3)/INSPECTION> for more details.

=head2 inspect-get-icon

 inspect-get-icon root [favicon:true|false] [highquality:true|false]

This function returns an icon corresponding to the inspected
operating system.  The icon is returned as a buffer containing a
PNG image (re-encoded to PNG if necessary).

If it was not possible to get an icon this function returns a
zero-length (non-NULL) buffer.  I<Callers must check for this case>.

Libguestfs will start by looking for a file called
C</etc/favicon.png> or C<C:\etc\favicon.png>
and if it has the correct format, the contents of this file will
be returned.  You can disable favicons by passing the
optional C<favicon> boolean as false (default is true).

If finding the favicon fails, then we look in other places in the
guest for a suitable icon.

If the optional C<highquality> boolean is true then
only high quality icons are returned, which means only icons of
high resolution with an alpha channel.  The default (false) is
to return any icon we can, even if it is of substandard quality.

Notes:

=over 4

=item *

Unlike most other inspection API calls, the guest's disks must be
mounted up before you call this, since it needs to read information
from the guest filesystem during the call.

=item *

B<Security:> The icon data comes from the untrusted guest,
and should be treated with caution.  PNG files have been
known to contain exploits.  Ensure that libpng (or other relevant
libraries) are fully up to date before trying to process or
display the icon.

=item *

The PNG image returned can be any size.  It might not be square.
Libguestfs tries to return the largest, highest quality
icon available.  The application must scale the icon to the
required size.

=item *

Extracting icons from Windows guests requires the external
C<wrestool> program from the C<icoutils> package, and
several programs (C<bmptopnm>, C<pnmtopng>, C<pamcut>)
from the C<netpbm> package.  These must be installed separately.

=item *

Operating system icons are usually trademarks.  Seek legal
advice before using trademarks in applications.

=back

This command has one or more optional arguments.  See L</OPTIONAL ARGUMENTS>.

=head2 inspect-get-major-version

 inspect-get-major-version root

This returns the major version number of the inspected operating
system.

Windows uses a consistent versioning scheme which is I<not>
reflected in the popular public names used by the operating system.
Notably the operating system known as "Windows 7" is really
version 6.1 (ie. major = 6, minor = 1).  You can find out the
real versions corresponding to releases of Windows by consulting
Wikipedia or MSDN.

If the version could not be determined, then C<0> is returned.

Please read L<guestfs(3)/INSPECTION> for more details.

=head2 inspect-get-minor-version

 inspect-get-minor-version root

This returns the minor version number of the inspected operating
system.

If the version could not be determined, then C<0> is returned.

Please read L<guestfs(3)/INSPECTION> for more details.
See also L</inspect-get-major-version>.

=head2 inspect-get-mountpoints

 inspect-get-mountpoints root

This returns a hash of where we think the filesystems
associated with this operating system should be mounted.
Callers should note that this is at best an educated guess
made by reading configuration files such as C</etc/fstab>.
I<In particular note> that this may return filesystems
which are non-existent or not mountable and callers should
be prepared to handle or ignore failures if they try to
mount them.

Each element in the returned hashtable has a key which
is the path of the mountpoint (eg. C</boot>) and a value
which is the filesystem that would be mounted there
(eg. C</dev/sda1>).

Non-mounted devices such as swap devices are I<not>
returned in this list.

For operating systems like Windows which still use drive
letters, this call will only return an entry for the first
drive "mounted on" C</>.  For information about the
mapping of drive letters to partitions, see
L</inspect-get-drive-mappings>.

Please read L<guestfs(3)/INSPECTION> for more details.
See also L</inspect-get-filesystems>.

=head2 inspect-get-package-format

 inspect-get-package-format root

This function and L</inspect-get-package-management> return
the package format and package management tool used by the
inspected operating system.  For example for Fedora these
functions would return C<rpm> (package format) and
C<yum> (package management).

This returns the string C<unknown> if we could not determine the
package format I<or> if the operating system does not have
a real packaging system (eg. Windows).

Possible strings include:
C<rpm>, C<deb>, C<ebuild>, C<pisi>, C<pacman>, C<pkgsrc>.
Future versions of libguestfs may return other strings.

Please read L<guestfs(3)/INSPECTION> for more details.

=head2 inspect-get-package-management

 inspect-get-package-management root

L</inspect-get-package-format> and this function return
the package format and package management tool used by the
inspected operating system.  For example for Fedora these
functions would return C<rpm> (package format) and
C<yum> (package management).

This returns the string C<unknown> if we could not determine the
package management tool I<or> if the operating system does not have
a real packaging system (eg. Windows).

Possible strings include: C<yum>, C<up2date>,
C<apt> (for all Debian derivatives),
C<portage>, C<pisi>, C<pacman>, C<urpmi>, C<zypper>.
Future versions of libguestfs may return other strings.

Please read L<guestfs(3)/INSPECTION> for more details.

=head2 inspect-get-product-name

 inspect-get-product-name root

This returns the product name of the inspected operating
system.  The product name is generally some freeform string
which can be displayed to the user, but should not be
parsed by programs.

If the product name could not be determined, then the
string C<unknown> is returned.

Please read L<guestfs(3)/INSPECTION> for more details.

=head2 inspect-get-product-variant

 inspect-get-product-variant root

This returns the product variant of the inspected operating
system.

For Windows guests, this returns the contents of the Registry key
C<HKLM\Software\Microsoft\Windows NT\CurrentVersion>
C<InstallationType> which is usually a string such as
C<Client> or C<Server> (other values are possible).  This
can be used to distinguish consumer and enterprise versions
of Windows that have the same version number (for example,
Windows 7 and Windows 2008 Server are both version 6.1,
but the former is C<Client> and the latter is C<Server>).

For enterprise Linux guests, in future we intend this to return
the product variant such as C<Desktop>, C<Server> and so on.  But
this is not implemented at present.

If the product variant could not be determined, then the
string C<unknown> is returned.

Please read L<guestfs(3)/INSPECTION> for more details.
See also L</inspect-get-product-name>,
L</inspect-get-major-version>.

=head2 inspect-get-roots

 inspect-get-roots

This function is a convenient way to get the list of root
devices, as returned from a previous call to L</inspect-os>,
but without redoing the whole inspection process.

This returns an empty list if either no root devices were
found or the caller has not called L</inspect-os>.

Please read L<guestfs(3)/INSPECTION> for more details.

=head2 inspect-get-type

 inspect-get-type root

This returns the type of the inspected operating system.
Currently defined types are:

=over 4

=item "linux"

Any Linux-based operating system.

=item "windows"

Any Microsoft Windows operating system.

=item "freebsd"

FreeBSD.

=item "netbsd"

NetBSD.

=item "openbsd"

OpenBSD.

=item "hurd"

GNU/Hurd.

=item "dos"

MS-DOS, FreeDOS and others.

=item "unknown"

The operating system type could not be determined.

=back

Future versions of libguestfs may return other strings here.
The caller should be prepared to handle any string.

Please read L<guestfs(3)/INSPECTION> for more details.

=head2 inspect-get-windows-current-control-set

 inspect-get-windows-current-control-set root

This returns the Windows CurrentControlSet of the inspected guest.
The CurrentControlSet is a registry key name such as C<ControlSet001>.

This call assumes that the guest is Windows and that the
Registry could be examined by inspection.  If this is not
the case then an error is returned.

Please read L<guestfs(3)/INSPECTION> for more details.

=head2 inspect-get-windows-systemroot

 inspect-get-windows-systemroot root

This returns the Windows systemroot of the inspected guest.
The systemroot is a directory path such as C</WINDOWS>.

This call assumes that the guest is Windows and that the
systemroot could be determined by inspection.  If this is not
the case then an error is returned.

Please read L<guestfs(3)/INSPECTION> for more details.

=head2 inspect-is-live

 inspect-is-live root

If L</inspect-get-format> returns C<installer> (this
is an install disk), then this returns true if a live image
was detected on the disk.

Please read L<guestfs(3)/INSPECTION> for more details.

=head2 inspect-is-multipart

 inspect-is-multipart root

If L</inspect-get-format> returns C<installer> (this
is an install disk), then this returns true if the disk is
part of a set.

Please read L<guestfs(3)/INSPECTION> for more details.

=head2 inspect-is-netinst

 inspect-is-netinst root

If L</inspect-get-format> returns C<installer> (this
is an install disk), then this returns true if the disk is
a network installer, ie. not a self-contained install CD but
one which is likely to require network access to complete
the install.

Please read L<guestfs(3)/INSPECTION> for more details.

=head2 inspect-list-applications

 inspect-list-applications root

Return the list of applications installed in the operating system.

I<Note:> This call works differently from other parts of the
inspection API.  You have to call L</inspect-os>, then
L</inspect-get-mountpoints>, then mount up the disks,
before calling this.  Listing applications is a significantly
more difficult operation which requires access to the full
filesystem.  Also note that unlike the other
L</inspect-get-*> calls which are just returning
data cached in the libguestfs handle, this call actually reads
parts of the mounted filesystems during the call.

This returns an empty list if the inspection code was not able
to determine the list of applications.

The application structure contains the following fields:

=over 4

=item C<app_name>

The name of the application.  For Red Hat-derived and Debian-derived
Linux guests, this is the package name.

=item C<app_display_name>

The display name of the application, sometimes localized to the
install language of the guest operating system.

If unavailable this is returned as an empty string C<"">.
Callers needing to display something can use C<app_name> instead.

=item C<app_epoch>

For package managers which use epochs, this contains the epoch of
the package (an integer).  If unavailable, this is returned as C<0>.

=item C<app_version>

The version string of the application or package.  If unavailable
this is returned as an empty string C<"">.

=item C<app_release>

The release string of the application or package, for package
managers that use this.  If unavailable this is returned as an
empty string C<"">.

=item C<app_install_path>

The installation path of the application (on operating systems
such as Windows which use installation paths).  This path is
in the format used by the guest operating system, it is not
a libguestfs path.

If unavailable this is returned as an empty string C<"">.

=item C<app_trans_path>

The install path translated into a libguestfs path.
If unavailable this is returned as an empty string C<"">.

=item C<app_publisher>

The name of the publisher of the application, for package
managers that use this.  If unavailable this is returned
as an empty string C<"">.

=item C<app_url>

The URL (eg. upstream URL) of the application.
If unavailable this is returned as an empty string C<"">.

=item C<app_source_package>

For packaging systems which support this, the name of the source
package.  If unavailable this is returned as an empty string C<"">.

=item C<app_summary>

A short (usually one line) description of the application or package.
If unavailable this is returned as an empty string C<"">.

=item C<app_description>

A longer description of the application or package.
If unavailable this is returned as an empty string C<"">.

=back

Please read L<guestfs(3)/INSPECTION> for more details.

I<This function is deprecated.>
In new code, use the L</inspect-list-applications2> call instead.

Deprecated functions will not be removed from the API, but the
fact that they are deprecated indicates that there are problems
with correct use of these functions.

=head2 inspect-list-applications2

 inspect-list-applications2 root

Return the list of applications installed in the operating system.

I<Note:> This call works differently from other parts of the
inspection API.  You have to call L</inspect-os>, then
L</inspect-get-mountpoints>, then mount up the disks,
before calling this.  Listing applications is a significantly
more difficult operation which requires access to the full
filesystem.  Also note that unlike the other
L</inspect-get-*> calls which are just returning
data cached in the libguestfs handle, this call actually reads
parts of the mounted filesystems during the call.

This returns an empty list if the inspection code was not able
to determine the list of applications.

The application structure contains the following fields:

=over 4

=item C<app2_name>

The name of the application.  For Red Hat-derived and Debian-derived
Linux guests, this is the package name.

=item C<app2_display_name>

The display name of the application, sometimes localized to the
install language of the guest operating system.

If unavailable this is returned as an empty string C<"">.
Callers needing to display something can use C<app2_name> instead.

=item C<app2_epoch>

For package managers which use epochs, this contains the epoch of
the package (an integer).  If unavailable, this is returned as C<0>.

=item C<app2_version>

The version string of the application or package.  If unavailable
this is returned as an empty string C<"">.

=item C<app2_release>

The release string of the application or package, for package
managers that use this.  If unavailable this is returned as an
empty string C<"">.

=item C<app2_arch>

The architecture string of the application or package, for package
managers that use this.  If unavailable this is returned as an empty
string C<"">.

=item C<app2_install_path>

The installation path of the application (on operating systems
such as Windows which use installation paths).  This path is
in the format used by the guest operating system, it is not
a libguestfs path.

If unavailable this is returned as an empty string C<"">.

=item C<app2_trans_path>

The install path translated into a libguestfs path.
If unavailable this is returned as an empty string C<"">.

=item C<app2_publisher>

The name of the publisher of the application, for package
managers that use this.  If unavailable this is returned
as an empty string C<"">.

=item C<app2_url>

The URL (eg. upstream URL) of the application.
If unavailable this is returned as an empty string C<"">.

=item C<app2_source_package>

For packaging systems which support this, the name of the source
package.  If unavailable this is returned as an empty string C<"">.

=item C<app2_summary>

A short (usually one line) description of the application or package.
If unavailable this is returned as an empty string C<"">.

=item C<app2_description>

A longer description of the application or package.
If unavailable this is returned as an empty string C<"">.

=back

Please read L<guestfs(3)/INSPECTION> for more details.

=head2 inspect-os

 inspect-os

This function uses other libguestfs functions and certain
heuristics to inspect the disk(s) (usually disks belonging to
a virtual machine), looking for operating systems.

The list returned is empty if no operating systems were found.

If one operating system was found, then this returns a list with
a single element, which is the name of the root filesystem of
this operating system.  It is also possible for this function
to return a list containing more than one element, indicating
a dual-boot or multi-boot virtual machine, with each element being
the root filesystem of one of the operating systems.

You can pass the root string(s) returned to other
L</inspect-get-*> functions in order to query further
information about each operating system, such as the name
and version.

This function uses other libguestfs features such as
L</mount-ro> and L</umount-all> in order to mount
and unmount filesystems and look at the contents.  This should
be called with no disks currently mounted.  The function may also
use Augeas, so any existing Augeas handle will be closed.

This function cannot decrypt encrypted disks.  The caller
must do that first (supplying the necessary keys) if the
disk is encrypted.

Please read L<guestfs(3)/INSPECTION> for more details.

See also L</list-filesystems>.

=head2 is-blockdev

 is-blockdev path

This returns C<true> if and only if there is a block device
with the given C<path> name.

See also L</stat>.

=head2 is-chardev

 is-chardev path

This returns C<true> if and only if there is a character device
with the given C<path> name.

See also L</stat>.

=head2 is-config

 is-config

This returns true iff this handle is being configured
(in the C<CONFIG> state).

For more information on states, see L<guestfs(3)>.

=head2 is-dir

 is-dir path

This returns C<true> if and only if there is a directory
with the given C<path> name.  Note that it returns false for
other objects like files.

See also L</stat>.

=head2 is-fifo

 is-fifo path

This returns C<true> if and only if there is a FIFO (named pipe)
with the given C<path> name.

See also L</stat>.

=head2 is-file

 is-file path

This returns C<true> if and only if there is a regular file
with the given C<path> name.  Note that it returns false for
other objects like directories.

See also L</stat>.

=head2 is-lv

 is-lv device

This command tests whether C<device> is a logical volume, and
returns true iff this is the case.

=head2 is-socket

 is-socket path

This returns C<true> if and only if there is a Unix domain socket
with the given C<path> name.

See also L</stat>.

=head2 is-symlink

 is-symlink path

This returns C<true> if and only if there is a symbolic link
with the given C<path> name.

See also L</stat>.

=head2 is-whole-device

 is-whole-device device

This returns C<true> if and only if C<device> refers to a whole block
device. That is, not a partition or a logical device.

=head2 is-zero

 is-zero path

This returns true iff the file exists and the file is empty or
it contains all zero bytes.

=head2 is-zero-device

 is-zero-device device

This returns true iff the device exists and contains all zero bytes.

Note that for large devices this can take a long time to run.

=head2 isoinfo

 isoinfo isofile

This is the same as L</isoinfo-device> except that it
works for an ISO file located inside some other mounted filesystem.
Note that in the common case where you have added an ISO file
as a libguestfs device, you would I<not> call this.  Instead
you would call L</isoinfo-device>.

=head2 isoinfo-device

 isoinfo-device device

C<device> is an ISO device.  This returns a struct of information
read from the primary volume descriptor (the ISO equivalent of the
superblock) of the device.

Usually it is more efficient to use the L<isoinfo(1)> command
with the I<-d> option on the host to analyze ISO files,
instead of going through libguestfs.

For information on the primary volume descriptor fields, see
L<http://wiki.osdev.org/ISO_9660#The_Primary_Volume_Descriptor>

=head2 kill-subprocess

 kill-subprocess

This kills the qemu subprocess.

Do not call this.  See: L</shutdown> instead.

I<This function is deprecated.>
In new code, use the L</shutdown> call instead.

Deprecated functions will not be removed from the API, but the
fact that they are deprecated indicates that there are problems
with correct use of these functions.

=head2 launch

=head2 run

 launch

Internally libguestfs is implemented by running a virtual machine
using L<qemu(1)>.

You should call this after configuring the handle
(eg. adding drives) but before performing any actions.

Do not call L</launch> twice on the same handle.  Although
it will not give an error (for historical reasons), the precise
behaviour when you do this is not well defined.  Handles are
very cheap to create, so create a new one for each launch.

=head2 lchown

 lchown owner group path

Change the file owner to C<owner> and group to C<group>.
This is like L</chown> but if C<path> is a symlink then
the link itself is changed, not the target.

Only numeric uid and gid are supported.  If you want to use
names, you will need to locate and parse the password file
yourself (Augeas support makes this relatively easy).

=head2 ldmtool-create-all

 ldmtool-create-all

This function scans all block devices looking for Windows
dynamic disk volumes and partitions, and creates devices
for any that were found.

Call L</list-ldm-volumes> and L</list-ldm-partitions>
to return all devices.

Note that you B<don't> normally need to call this explicitly,
since it is done automatically at L</launch> time.
However you might want to call this function if you have
hotplugged disks or have just created a Windows dynamic disk.

=head2 ldmtool-diskgroup-disks

 ldmtool-diskgroup-disks diskgroup

Return the disks in a Windows dynamic disk group.  The C<diskgroup>
parameter should be the GUID of a disk group, one element from
the list returned by L</ldmtool-scan>.

=head2 ldmtool-diskgroup-name

 ldmtool-diskgroup-name diskgroup

Return the name of a Windows dynamic disk group.  The C<diskgroup>
parameter should be the GUID of a disk group, one element from
the list returned by L</ldmtool-scan>.

=head2 ldmtool-diskgroup-volumes

 ldmtool-diskgroup-volumes diskgroup

Return the volumes in a Windows dynamic disk group.  The C<diskgroup>
parameter should be the GUID of a disk group, one element from
the list returned by L</ldmtool-scan>.

=head2 ldmtool-remove-all

 ldmtool-remove-all

This is essentially the opposite of L</ldmtool-create-all>.
It removes the device mapper mappings for all Windows dynamic disk
volumes

=head2 ldmtool-scan

 ldmtool-scan

This function scans for Windows dynamic disks.  It returns a list
of identifiers (GUIDs) for all disk groups that were found.  These
identifiers can be passed to other L</ldmtool-*> functions.

This function scans all block devices.  To scan a subset of
block devices, call L</ldmtool-scan-devices> instead.

=head2 ldmtool-scan-devices

 ldmtool-scan-devices 'devices ...'

This function scans for Windows dynamic disks.  It returns a list
of identifiers (GUIDs) for all disk groups that were found.  These
identifiers can be passed to other L</ldmtool-*> functions.

The parameter C<devices> is a list of block devices which are
scanned.  If this list is empty, all block devices are scanned.

=head2 ldmtool-volume-hint

 ldmtool-volume-hint diskgroup volume

Return the hint field of the volume named C<volume> in the disk
group with GUID C<diskgroup>.  This may not be defined, in which
case the empty string is returned.  The hint field is often, though
not always, the name of a Windows drive, eg. C<E:>.

=head2 ldmtool-volume-partitions

 ldmtool-volume-partitions diskgroup volume

Return the list of partitions in the volume named C<volume> in the disk
group with GUID C<diskgroup>.

=head2 ldmtool-volume-type

 ldmtool-volume-type diskgroup volume

Return the type of the volume named C<volume> in the disk
group with GUID C<diskgroup>.

Possible volume types that can be returned here include:
C<simple>, C<spanned>, C<striped>, C<mirrored>, C<raid5>.
Other types may also be returned.

=head2 lgetxattr

 lgetxattr path name

Get a single extended attribute from file C<path> named C<name>.
If C<path> is a symlink, then this call returns an extended
attribute from the symlink.

Normally it is better to get all extended attributes from a file
in one go by calling L</getxattrs>.  However some Linux
filesystem implementations are buggy and do not provide a way to
list out attributes.  For these filesystems (notably ntfs-3g)
you have to know the names of the extended attributes you want
in advance and call this function.

Extended attribute values are blobs of binary data.  If there
is no extended attribute named C<name>, this returns an error.

See also: L</lgetxattrs>, L</getxattr>, L<attr(5)>.

=head2 lgetxattrs

 lgetxattrs path

This is the same as L</getxattrs>, but if C<path>
is a symbolic link, then it returns the extended attributes
of the link itself.

=head2 list-9p

 list-9p

List all 9p filesystems attached to the guest.  A list of
mount tags is returned.

=head2 list-devices

 list-devices

List all the block devices.

The full block device names are returned, eg. C</dev/sda>.

See also L</list-filesystems>.

=head2 list-disk-labels

 list-disk-labels

If you add drives using the optional C<label> parameter
of L</add-drive-opts>, you can use this call to
map between disk labels, and raw block device and partition
names (like C</dev/sda> and C</dev/sda1>).

This returns a hashtable, where keys are the disk labels
(I<without> the C</dev/disk/guestfs> prefix), and the values
are the full raw block device and partition names
(eg. C</dev/sda> and C</dev/sda1>).

=head2 list-dm-devices

 list-dm-devices

List all device mapper devices.

The returned list contains C</dev/mapper/*> devices, eg. ones created
by a previous call to L</luks-open>.

Device mapper devices which correspond to logical volumes are I<not>
returned in this list.  Call L</lvs> if you want to list logical
volumes.

=head2 list-filesystems

 list-filesystems

This inspection command looks for filesystems on partitions,
block devices and logical volumes, returning a list of C<mountables>
containing filesystems and their type.

The return value is a hash, where the keys are the devices
containing filesystems, and the values are the filesystem types.
For example:

 "/dev/sda1" => "ntfs"
 "/dev/sda2" => "ext2"
 "/dev/vg_guest/lv_root" => "ext4"
 "/dev/vg_guest/lv_swap" => "swap"

The key is not necessarily a block device. It may also be an opaque
'mountable' string which can be passed to L</mount>.

The value can have the special value "unknown", meaning the
content of the device is undetermined or empty.
"swap" means a Linux swap partition.

This command runs other libguestfs commands, which might include
L</mount> and L</umount>, and therefore you should
use this soon after launch and only when nothing is mounted.

Not all of the filesystems returned will be mountable.  In
particular, swap partitions are returned in the list.  Also
this command does not check that each filesystem
found is valid and mountable, and some filesystems might
be mountable but require special options.  Filesystems may
not all belong to a single logical operating system
(use L</inspect-os> to look for OSes).

=head2 list-ldm-partitions

 list-ldm-partitions

This function returns all Windows dynamic disk partitions
that were found at launch time.  It returns a list of
device names.

=head2 list-ldm-volumes

 list-ldm-volumes

This function returns all Windows dynamic disk volumes
that were found at launch time.  It returns a list of
device names.

=head2 list-md-devices

 list-md-devices

List all Linux md devices.

=head2 list-partitions

 list-partitions

List all the partitions detected on all block devices.

The full partition device names are returned, eg. C</dev/sda1>

This does not return logical volumes.  For that you will need to
call L</lvs>.

See also L</list-filesystems>.

=head2 ll

 ll directory

List the files in C<directory> (relative to the root directory,
there is no cwd) in the format of 'ls -la'.

This command is mostly useful for interactive sessions.  It
is I<not> intended that you try to parse the output string.

=head2 llz

 llz directory

List the files in C<directory> in the format of 'ls -laZ'.

This command is mostly useful for interactive sessions.  It
is I<not> intended that you try to parse the output string.

=head2 ln

 ln target linkname

This command creates a hard link using the C<ln> command.

=head2 ln-f

 ln-f target linkname

This command creates a hard link using the C<ln -f> command.
The I<-f> option removes the link (C<linkname>) if it exists already.

=head2 ln-s

 ln-s target linkname

This command creates a symbolic link using the C<ln -s> command.

=head2 ln-sf

 ln-sf target linkname

This command creates a symbolic link using the C<ln -sf> command,
The I<-f> option removes the link (C<linkname>) if it exists already.

=head2 lremovexattr

 lremovexattr xattr path

This is the same as L</removexattr>, but if C<path>
is a symbolic link, then it removes an extended attribute
of the link itself.

=head2 ls

 ls directory

List the files in C<directory> (relative to the root directory,
there is no cwd).  The '.' and '..' entries are not returned, but
hidden files are shown.

=head2 ls0

 ls0 dir (filenames|-)

This specialized command is used to get a listing of
the filenames in the directory C<dir>.  The list of filenames
is written to the local file C<filenames> (on the host).

In the output file, the filenames are separated by C<\0> characters.

C<.> and C<..> are not returned.  The filenames are not sorted.

Use C<-> instead of a filename to read/write from stdin/stdout.

=head2 lsetxattr

 lsetxattr xattr val vallen path

This is the same as L</setxattr>, but if C<path>
is a symbolic link, then it sets an extended attribute
of the link itself.

=head2 lstat

 lstat path

Returns file information for the given C<path>.

This is the same as L</stat> except that if C<path>
is a symbolic link, then the link is stat-ed, not the file it
refers to.

This is the same as the C<lstat(2)> system call.

=head2 lstatlist

 lstatlist path 'names ...'

This call allows you to perform the L</lstat> operation
on multiple files, where all files are in the directory C<path>.
C<names> is the list of files from this directory.

On return you get a list of stat structs, with a one-to-one
correspondence to the C<names> list.  If any name did not exist
or could not be lstat'd, then the C<ino> field of that structure
is set to C<-1>.

This call is intended for programs that want to efficiently
list a directory contents without making many round-trips.
See also L</lxattrlist> for a similarly efficient call
for getting extended attributes.

=head2 luks-add-key

 luks-add-key device keyslot

This command adds a new key on LUKS device C<device>.
C<key> is any existing key, and is used to access the device.
C<newkey> is the new key to add.  C<keyslot> is the key slot
that will be replaced.

Note that if C<keyslot> already contains a key, then this
command will fail.  You have to use L</luks-kill-slot>
first to remove that key.

This command has one or more key or passphrase parameters.
Guestfish will prompt for these separately.

=head2 luks-close

 luks-close device

This closes a LUKS device that was created earlier by
L</luks-open> or L</luks-open-ro>.  The
C<device> parameter must be the name of the LUKS mapping
device (ie. C</dev/mapper/mapname>) and I<not> the name
of the underlying block device.

=head2 luks-format

 luks-format device keyslot

This command erases existing data on C<device> and formats
the device as a LUKS encrypted device.  C<key> is the
initial key, which is added to key slot C<slot>.  (LUKS
supports 8 key slots, numbered 0-7).

This command has one or more key or passphrase parameters.
Guestfish will prompt for these separately.

=head2 luks-format-cipher

 luks-format-cipher device keyslot cipher

This command is the same as L</luks-format> but
it also allows you to set the C<cipher> used.

This command has one or more key or passphrase parameters.
Guestfish will prompt for these separately.

=head2 luks-kill-slot

 luks-kill-slot device keyslot

This command deletes the key in key slot C<keyslot> from the
encrypted LUKS device C<device>.  C<key> must be one of the
I<other> keys.

This command has one or more key or passphrase parameters.
Guestfish will prompt for these separately.

=head2 luks-open

 luks-open device mapname

This command opens a block device which has been encrypted
according to the Linux Unified Key Setup (LUKS) standard.

C<device> is the encrypted block device or partition.

The caller must supply one of the keys associated with the
LUKS block device, in the C<key> parameter.

This creates a new block device called C</dev/mapper/mapname>.
Reads and writes to this block device are decrypted from and
encrypted to the underlying C<device> respectively.

If this block device contains LVM volume groups, then
calling L</vgscan> followed by L</vg-activate-all>
will make them visible.

Use L</list-dm-devices> to list all device mapper
devices.

This command has one or more key or passphrase parameters.
Guestfish will prompt for these separately.

=head2 luks-open-ro

 luks-open-ro device mapname

This is the same as L</luks-open> except that a read-only
mapping is created.

This command has one or more key or passphrase parameters.
Guestfish will prompt for these separately.

=head2 lvcreate

 lvcreate logvol volgroup mbytes

This creates an LVM logical volume called C<logvol>
on the volume group C<volgroup>, with C<size> megabytes.

=head2 lvcreate-free

 lvcreate-free logvol volgroup percent

Create an LVM logical volume called C</dev/volgroup/logvol>,
using approximately C<percent> % of the free space remaining
in the volume group.  Most usefully, when C<percent> is C<100>
this will create the largest possible LV.

=head2 lvm-canonical-lv-name

 lvm-canonical-lv-name lvname

This converts alternative naming schemes for LVs that you
might find to the canonical name.  For example, C</dev/mapper/VG-LV>
is converted to C</dev/VG/LV>.

This command returns an error if the C<lvname> parameter does
not refer to a logical volume.

See also L</is-lv>, L</canonical-device-name>.

=head2 lvm-clear-filter

 lvm-clear-filter

This undoes the effect of L</lvm-set-filter>.  LVM
will be able to see every block device.

This command also clears the LVM cache and performs a volume
group scan.

=head2 lvm-remove-all

 lvm-remove-all

This command removes all LVM logical volumes, volume groups
and physical volumes.

=head2 lvm-set-filter

 lvm-set-filter 'devices ...'

This sets the LVM device filter so that LVM will only be
able to "see" the block devices in the list C<devices>,
and will ignore all other attached block devices.

Where disk image(s) contain duplicate PVs or VGs, this
command is useful to get LVM to ignore the duplicates, otherwise
LVM can get confused.  Note also there are two types
of duplication possible: either cloned PVs/VGs which have
identical UUIDs; or VGs that are not cloned but just happen
to have the same name.  In normal operation you cannot
create this situation, but you can do it outside LVM, eg.
by cloning disk images or by bit twiddling inside the LVM
metadata.

This command also clears the LVM cache and performs a volume
group scan.

You can filter whole block devices or individual partitions.

You cannot use this if any VG is currently in use (eg.
contains a mounted filesystem), even if you are not
filtering out that VG.

=head2 lvremove

 lvremove device

Remove an LVM logical volume C<device>, where C<device> is
the path to the LV, such as C</dev/VG/LV>.

You can also remove all LVs in a volume group by specifying
the VG name, C</dev/VG>.

=head2 lvrename

 lvrename logvol newlogvol

Rename a logical volume C<logvol> with the new name C<newlogvol>.

=head2 lvresize

 lvresize device mbytes

This resizes (expands or shrinks) an existing LVM logical
volume to C<mbytes>.  When reducing, data in the reduced part
is lost.

=head2 lvresize-free

 lvresize-free lv percent

This expands an existing logical volume C<lv> so that it fills
C<pc>% of the remaining free space in the volume group.  Commonly
you would call this with pc = 100 which expands the logical volume
as much as possible, using all remaining free space in the volume
group.

=head2 lvs

 lvs

List all the logical volumes detected.  This is the equivalent
of the L<lvs(8)> command.

This returns a list of the logical volume device names
(eg. C</dev/VolGroup00/LogVol00>).

See also L</lvs-full>, L</list-filesystems>.

=head2 lvs-full

 lvs-full

List all the logical volumes detected.  This is the equivalent
of the L<lvs(8)> command.  The "full" version includes all fields.

=head2 lvuuid

 lvuuid device

This command returns the UUID of the LVM LV C<device>.

=head2 lxattrlist

 lxattrlist path 'names ...'

This call allows you to get the extended attributes
of multiple files, where all files are in the directory C<path>.
C<names> is the list of files from this directory.

On return you get a flat list of xattr structs which must be
interpreted sequentially.  The first xattr struct always has a zero-length
C<attrname>.  C<attrval> in this struct is zero-length
to indicate there was an error doing C<lgetxattr> for this
file, I<or> is a C string which is a decimal number
(the number of following attributes for this file, which could
be C<"0">).  Then after the first xattr struct are the
zero or more attributes for the first named file.
This repeats for the second and subsequent files.

This call is intended for programs that want to efficiently
list a directory contents without making many round-trips.
See also L</lstatlist> for a similarly efficient call
for getting standard stats.

=head2 max-disks

 max-disks

Return the maximum number of disks that may be added to a
handle (eg. by L</add-drive-opts> and similar calls).

This function was added in libguestfs 1.19.7.  In previous
versions of libguestfs the limit was 25.

See L<guestfs(3)/MAXIMUM NUMBER OF DISKS> for additional
information on this topic.

=head2 md-create

 md-create name 'devices ...' [missingbitmap:N] [nrdevices:N] [spare:N] [chunk:N] [level:..]

Create a Linux md (RAID) device named C<name> on the devices
in the list C<devices>.

The optional parameters are:

=over 4

=item C<missingbitmap>

A bitmap of missing devices.  If a bit is set it means that a
missing device is added to the array.  The least significant bit
corresponds to the first device in the array.

As examples:

If C<devices = ["/dev/sda"]> and C<missingbitmap = 0x1> then
the resulting array would be C<[E<lt>missingE<gt>, "/dev/sda"]>.

If C<devices = ["/dev/sda"]> and C<missingbitmap = 0x2> then
the resulting array would be C<["/dev/sda", E<lt>missingE<gt>]>.

This defaults to C<0> (no missing devices).

The length of C<devices> + the number of bits set in
C<missingbitmap> must equal C<nrdevices> + C<spare>.

=item C<nrdevices>

The number of active RAID devices.

If not set, this defaults to the length of C<devices> plus
the number of bits set in C<missingbitmap>.

=item C<spare>

The number of spare devices.

If not set, this defaults to C<0>.

=item C<chunk>

The chunk size in bytes.

=item C<level>

The RAID level, which can be one of:
I<linear>, I<raid0>, I<0>, I<stripe>, I<raid1>, I<1>, I<mirror>,
I<raid4>, I<4>, I<raid5>, I<5>, I<raid6>, I<6>, I<raid10>, I<10>.
Some of these are synonymous, and more levels may be added in future.

If not set, this defaults to C<raid1>.

=back

This command has one or more optional arguments.  See L</OPTIONAL ARGUMENTS>.

=head2 md-detail

 md-detail md

This command exposes the output of 'mdadm -DY E<lt>mdE<gt>'.
The following fields are usually present in the returned hash.
Other fields may also be present.

=over

=item C<level>

The raid level of the MD device.

=item C<devices>

The number of underlying devices in the MD device.

=item C<metadata>

The metadata version used.

=item C<uuid>

The UUID of the MD device.

=item C<name>

The name of the MD device.

=back

=head2 md-stat

 md-stat md

This call returns a list of the underlying devices which make
up the single software RAID array device C<md>.

To get a list of software RAID devices, call L</list-md-devices>.

Each structure returned corresponds to one device along with
additional status information:

=over 4

=item C<mdstat_device>

The name of the underlying device.

=item C<mdstat_index>

The index of this device within the array.

=item C<mdstat_flags>

Flags associated with this device.  This is a string containing
(in no specific order) zero or more of the following flags:

=over 4

=item C<W>

write-mostly

=item C<F>

device is faulty

=item C<S>

device is a RAID spare

=item C<R>

replacement

=back

=back

=head2 md-stop

 md-stop md

This command deactivates the MD array named C<md>.  The
device is stopped, but it is not destroyed or zeroed.

=head2 mkdir

 mkdir path

Create a directory named C<path>.

=head2 mkdir-mode

 mkdir-mode path mode

This command creates a directory, setting the initial permissions
of the directory to C<mode>.

For common Linux filesystems, the actual mode which is set will
be C<mode & ~umask & 01777>.  Non-native-Linux filesystems may
interpret the mode in other ways.

See also L</mkdir>, L</umask>

=head2 mkdir-p

 mkdir-p path

Create a directory named C<path>, creating any parent directories
as necessary.  This is like the C<mkdir -p> shell command.

=head2 mkdtemp

 mkdtemp tmpl

This command creates a temporary directory.  The
C<tmpl> parameter should be a full pathname for the
temporary directory name with the final six characters being
"XXXXXX".

For example: "/tmp/myprogXXXXXX" or "/Temp/myprogXXXXXX",
the second one being suitable for Windows filesystems.

The name of the temporary directory that was created
is returned.

The temporary directory is created with mode 0700
and is owned by root.

The caller is responsible for deleting the temporary
directory and its contents after use.

See also: L<mkdtemp(3)>

=head2 mke2fs

 mke2fs device [blockscount:N] [blocksize:N] [fragsize:N] [blockspergroup:N] [numberofgroups:N] [bytesperinode:N] [inodesize:N] [journalsize:N] [numberofinodes:N] [stridesize:N] [stripewidth:N] [maxonlineresize:N] [reservedblockspercentage:N] [mmpupdateinterval:N] [journaldevice:..] [label:..] [lastmounteddir:..] [creatoros:..] [fstype:..] [usagetype:..] [uuid:..] [forcecreate:true|false] [writesbandgrouponly:true|false] [lazyitableinit:true|false] [lazyjournalinit:true|false] [testfs:true|false] [discard:true|false] [quotatype:true|false] [extent:true|false] [filetype:true|false] [flexbg:true|false] [hasjournal:true|false] [journaldev:true|false] [largefile:true|false] [quota:true|false] [resizeinode:true|false] [sparsesuper:true|false] [uninitbg:true|false]

C<mke2fs> is used to create an ext2, ext3, or ext4 filesystem
on C<device>.  The optional C<blockscount> is the size of the
filesystem in blocks.  If omitted it defaults to the size of
C<device>.

This command has one or more optional arguments.  See L</OPTIONAL ARGUMENTS>.

=head2 mke2fs-J

 mke2fs-J fstype blocksize device journal

This creates an ext2/3/4 filesystem on C<device> with
an external journal on C<journal>.  It is equivalent
to the command:

 mke2fs -t fstype -b blocksize -J device=<journal> <device>

See also L</mke2journal>.

I<This function is deprecated.>
In new code, use the L</mke2fs> call instead.

Deprecated functions will not be removed from the API, but the
fact that they are deprecated indicates that there are problems
with correct use of these functions.

=head2 mke2fs-JL

 mke2fs-JL fstype blocksize device label

This creates an ext2/3/4 filesystem on C<device> with
an external journal on the journal labeled C<label>.

See also L</mke2journal-L>.

I<This function is deprecated.>
In new code, use the L</mke2fs> call instead.

Deprecated functions will not be removed from the API, but the
fact that they are deprecated indicates that there are problems
with correct use of these functions.

=head2 mke2fs-JU

 mke2fs-JU fstype blocksize device uuid

This creates an ext2/3/4 filesystem on C<device> with
an external journal on the journal with UUID C<uuid>.

See also L</mke2journal-U>.

I<This function is deprecated.>
In new code, use the L</mke2fs> call instead.

Deprecated functions will not be removed from the API, but the
fact that they are deprecated indicates that there are problems
with correct use of these functions.

=head2 mke2journal

 mke2journal blocksize device

This creates an ext2 external journal on C<device>.  It is equivalent
to the command:

 mke2fs -O journal_dev -b blocksize device

I<This function is deprecated.>
In new code, use the L</mke2fs> call instead.

Deprecated functions will not be removed from the API, but the
fact that they are deprecated indicates that there are problems
with correct use of these functions.

=head2 mke2journal-L

 mke2journal-L blocksize label device

This creates an ext2 external journal on C<device> with label C<label>.

I<This function is deprecated.>
In new code, use the L</mke2fs> call instead.

Deprecated functions will not be removed from the API, but the
fact that they are deprecated indicates that there are problems
with correct use of these functions.

=head2 mke2journal-U

 mke2journal-U blocksize uuid device

This creates an ext2 external journal on C<device> with UUID C<uuid>.

I<This function is deprecated.>
In new code, use the L</mke2fs> call instead.

Deprecated functions will not be removed from the API, but the
fact that they are deprecated indicates that there are problems
with correct use of these functions.

=head2 mkfifo

 mkfifo mode path

This call creates a FIFO (named pipe) called C<path> with
mode C<mode>.  It is just a convenient wrapper around
L</mknod>.

The mode actually set is affected by the umask.

=head2 mkfs

=head2 mkfs-opts

 mkfs fstype device [blocksize:N] [features:..] [inode:N] [sectorsize:N]

This function creates a filesystem on C<device>.  The filesystem
type is C<fstype>, for example C<ext3>.

The optional arguments are:

=over 4

=item C<blocksize>

The filesystem block size.  Supported block sizes depend on the
filesystem type, but typically they are C<1024>, C<2048> or C<4096>
for Linux ext2/3 filesystems.

For VFAT and NTFS the C<blocksize> parameter is treated as
the requested cluster size.

For UFS block sizes, please see L<mkfs.ufs(8)>.

=item C<features>

This passes the I<-O> parameter to the external mkfs program.

For certain filesystem types, this allows extra filesystem
features to be selected.  See L<mke2fs(8)> and L<mkfs.ufs(8)>
for more details.

You cannot use this optional parameter with the C<gfs> or
C<gfs2> filesystem type.

=item C<inode>

This passes the I<-I> parameter to the external L<mke2fs(8)> program
which sets the inode size (only for ext2/3/4 filesystems at present).

=item C<sectorsize>

This passes the I<-S> parameter to external L<mkfs.ufs(8)> program,
which sets sector size for ufs filesystem.

=back

This command has one or more optional arguments.  See L</OPTIONAL ARGUMENTS>.

=head2 mkfs-b

 mkfs-b fstype blocksize device

This call is similar to L</mkfs>, but it allows you to
control the block size of the resulting filesystem.  Supported
block sizes depend on the filesystem type, but typically they
are C<1024>, C<2048> or C<4096> only.

For VFAT and NTFS the C<blocksize> parameter is treated as
the requested cluster size.

I<This function is deprecated.>
In new code, use the L</mkfs> call instead.

Deprecated functions will not be removed from the API, but the
fact that they are deprecated indicates that there are problems
with correct use of these functions.

=head2 mkfs-btrfs

 mkfs-btrfs 'devices ...' [allocstart:N] [bytecount:N] [datatype:..] [leafsize:N] [label:..] [metadata:..] [nodesize:N] [sectorsize:N]

Create a btrfs filesystem, allowing all configurables to be set.
For more information on the optional arguments, see L<mkfs.btrfs(8)>.

Since btrfs filesystems can span multiple devices, this takes a
non-empty list of devices.

To create general filesystems, use L</mkfs>.

This command has one or more optional arguments.  See L</OPTIONAL ARGUMENTS>.

=head2 mklost-and-found

 mklost-and-found mountpoint

Make the C<lost+found> directory, normally in the root directory
of an ext2/3/4 filesystem.  C<mountpoint> is the directory under
which we try to create the C<lost+found> directory.

=head2 mkmountpoint

 mkmountpoint exemptpath

L</mkmountpoint> and L</rmmountpoint> are
specialized calls that can be used to create extra mountpoints
before mounting the first filesystem.

These calls are I<only> necessary in some very limited circumstances,
mainly the case where you want to mount a mix of unrelated and/or
read-only filesystems together.

For example, live CDs often contain a "Russian doll" nest of
filesystems, an ISO outer layer, with a squashfs image inside, with
an ext2/3 image inside that.  You can unpack this as follows
in guestfish:

 add-ro Fedora-11-i686-Live.iso
 run
 mkmountpoint /cd
 mkmountpoint /sqsh
 mkmountpoint /ext3fs
 mount /dev/sda /cd
 mount-loop /cd/LiveOS/squashfs.img /sqsh
 mount-loop /sqsh/LiveOS/ext3fs.img /ext3fs

The inner filesystem is now unpacked under the /ext3fs mountpoint.

L</mkmountpoint> is not compatible with L</umount-all>.
You may get unexpected errors if you try to mix these calls.  It is
safest to manually unmount filesystems and remove mountpoints after use.

L</umount-all> unmounts filesystems by sorting the paths
longest first, so for this to work for manual mountpoints, you
must ensure that the innermost mountpoints have the longest
pathnames, as in the example code above.

For more details see L<https://bugzilla.redhat.com/show_bug.cgi?id=599503>

Autosync [see L</set-autosync>, this is set by default on
handles] can cause L</umount-all> to be called when the handle
is closed which can also trigger these issues.

=head2 mknod

 mknod mode devmajor devminor path

This call creates block or character special devices, or
named pipes (FIFOs).

The C<mode> parameter should be the mode, using the standard
constants.  C<devmajor> and C<devminor> are the
device major and minor numbers, only used when creating block
and character special devices.

Note that, just like L<mknod(2)>, the mode must be bitwise
OR'd with S_IFBLK, S_IFCHR, S_IFIFO or S_IFSOCK (otherwise this call
just creates a regular file).  These constants are
available in the standard Linux header files, or you can use
L</mknod-b>, L</mknod-c> or L</mkfifo>
which are wrappers around this command which bitwise OR
in the appropriate constant for you.

The mode actually set is affected by the umask.

=head2 mknod-b

 mknod-b mode devmajor devminor path

This call creates a block device node called C<path> with
mode C<mode> and device major/minor C<devmajor> and C<devminor>.
It is just a convenient wrapper around L</mknod>.

The mode actually set is affected by the umask.

=head2 mknod-c

 mknod-c mode devmajor devminor path

This call creates a char device node called C<path> with
mode C<mode> and device major/minor C<devmajor> and C<devminor>.
It is just a convenient wrapper around L</mknod>.

The mode actually set is affected by the umask.

=head2 mkswap

=head2 mkswap-opts

 mkswap device [label:..] [uuid:..]

Create a Linux swap partition on C<device>.

The option arguments C<label> and C<uuid> allow you to set the
label and/or UUID of the new swap partition.

This command has one or more optional arguments.  See L</OPTIONAL ARGUMENTS>.

=head2 mkswap-L

 mkswap-L label device

Create a swap partition on C<device> with label C<label>.

Note that you cannot attach a swap label to a block device
(eg. C</dev/sda>), just to a partition.  This appears to be
a limitation of the kernel or swap tools.

I<This function is deprecated.>
In new code, use the L</mkswap> call instead.

Deprecated functions will not be removed from the API, but the
fact that they are deprecated indicates that there are problems
with correct use of these functions.

=head2 mkswap-U

 mkswap-U uuid device

Create a swap partition on C<device> with UUID C<uuid>.

I<This function is deprecated.>
In new code, use the L</mkswap> call instead.

Deprecated functions will not be removed from the API, but the
fact that they are deprecated indicates that there are problems
with correct use of these functions.

=head2 mkswap-file

 mkswap-file path

Create a swap file.

This command just writes a swap file signature to an existing
file.  To create the file itself, use something like L</fallocate>.

=head2 mktemp

 mktemp tmpl [suffix:..]

This command creates a temporary file.  The
C<tmpl> parameter should be a full pathname for the
temporary directory name with the final six characters being
"XXXXXX".

For example: "/tmp/myprogXXXXXX" or "/Temp/myprogXXXXXX",
the second one being suitable for Windows filesystems.

The name of the temporary file that was created
is returned.

The temporary file is created with mode 0600
and is owned by root.

The caller is responsible for deleting the temporary
file after use.

If the optional C<suffix> parameter is given, then the suffix
(eg. C<.txt>) is appended to the temporary name.

See also: L</mkdtemp>.

This command has one or more optional arguments.  See L</OPTIONAL ARGUMENTS>.

=head2 modprobe

 modprobe modulename

This loads a kernel module in the appliance.

The kernel module must have been whitelisted when libguestfs
was built (see C<appliance/kmod.whitelist.in> in the source).

=head2 mount

 mount mountable mountpoint

Mount a guest disk at a position in the filesystem.  Block devices
are named C</dev/sda>, C</dev/sdb> and so on, as they were added to
the guest.  If those block devices contain partitions, they will have
the usual names (eg. C</dev/sda1>).  Also LVM C</dev/VG/LV>-style
names can be used, or 'mountable' strings returned by
L</list-filesystems> or L</inspect-get-mountpoints>.

The rules are the same as for L<mount(2)>:  A filesystem must
first be mounted on C</> before others can be mounted.  Other
filesystems can only be mounted on directories which already
exist.

The mounted filesystem is writable, if we have sufficient permissions
on the underlying device.

Before libguestfs 1.13.16, this call implicitly added the options
C<sync> and C<noatime>.  The C<sync> option greatly slowed
writes and caused many problems for users.  If your program
might need to work with older versions of libguestfs, use
L</mount-options> instead (using an empty string for the
first parameter if you don't want any options).

=head2 mount-9p

 mount-9p mounttag mountpoint [options:..]

Mount the virtio-9p filesystem with the tag C<mounttag> on the
directory C<mountpoint>.

If required, C<trans=virtio> will be automatically added to the options.
Any other options required can be passed in the optional C<options>
parameter.

This command has one or more optional arguments.  See L</OPTIONAL ARGUMENTS>.

=head2 mount-local

 mount-local localmountpoint [readonly:true|false] [options:..] [cachetimeout:N] [debugcalls:true|false]

This call exports the libguestfs-accessible filesystem to
a local mountpoint (directory) called C<localmountpoint>.
Ordinary reads and writes to files and directories under
C<localmountpoint> are redirected through libguestfs.

If the optional C<readonly> flag is set to true, then
writes to the filesystem return error C<EROFS>.

C<options> is a comma-separated list of mount options.
See L<guestmount(1)> for some useful options.

C<cachetimeout> sets the timeout (in seconds) for cached directory
entries.  The default is 60 seconds.  See L<guestmount(1)>
for further information.

If C<debugcalls> is set to true, then additional debugging
information is generated for every FUSE call.

When L</mount-local> returns, the filesystem is ready,
but is not processing requests (access to it will block).  You
have to call L</mount-local-run> to run the main loop.

See L<guestfs(3)/MOUNT LOCAL> for full documentation.

This command has one or more optional arguments.  See L</OPTIONAL ARGUMENTS>.

=head2 mount-local-run

 mount-local-run

Run the main loop which translates kernel calls to libguestfs
calls.

This should only be called after L</mount-local>
returns successfully.  The call will not return until the
filesystem is unmounted.

B<Note> you must I<not> make concurrent libguestfs calls
on the same handle from another thread.

You may call this from a different thread than the one which
called L</mount-local>, subject to the usual rules
for threads and libguestfs (see
L<guestfs(3)/MULTIPLE HANDLES AND MULTIPLE THREADS>).

See L<guestfs(3)/MOUNT LOCAL> for full documentation.

=head2 mount-loop

 mount-loop file mountpoint

This command lets you mount C<file> (a filesystem image
in a file) on a mount point.  It is entirely equivalent to
the command C<mount -o loop file mountpoint>.

=head2 mount-options

 mount-options options mountable mountpoint

This is the same as the L</mount> command, but it
allows you to set the mount options as for the
L<mount(8)> I<-o> flag.

If the C<options> parameter is an empty string, then
no options are passed (all options default to whatever
the filesystem uses).

=head2 mount-ro

 mount-ro mountable mountpoint

This is the same as the L</mount> command, but it
mounts the filesystem with the read-only (I<-o ro>) flag.

=head2 mount-vfs

 mount-vfs options vfstype mountable mountpoint

This is the same as the L</mount> command, but it
allows you to set both the mount options and the vfstype
as for the L<mount(8)> I<-o> and I<-t> flags.

=head2 mountpoints

 mountpoints

This call is similar to L</mounts>.  That call returns
a list of devices.  This one returns a hash table (map) of
device name to directory where the device is mounted.

=head2 mounts

 mounts

This returns the list of currently mounted filesystems.  It returns
the list of devices (eg. C</dev/sda1>, C</dev/VG/LV>).

Some internal mounts are not shown.

See also: L</mountpoints>

=head2 mv

 mv src dest

This moves a file from C<src> to C<dest> where C<dest> is
either a destination filename or destination directory.

See also: L</rename>.

=head2 nr-devices

 nr-devices

This returns the number of whole block devices that were
added.  This is the same as the number of devices that would
be returned if you called L</list-devices>.

To find out the maximum number of devices that could be added,
call L</max-disks>.

=head2 ntfs-3g-probe

 ntfs-3g-probe true|false device

This command runs the L<ntfs-3g.probe(8)> command which probes
an NTFS C<device> for mountability.  (Not all NTFS volumes can
be mounted read-write, and some cannot be mounted at all).

C<rw> is a boolean flag.  Set it to true if you want to test
if the volume can be mounted read-write.  Set it to false if
you want to test if the volume can be mounted read-only.

The return value is an integer which C<0> if the operation
would succeed, or some non-zero value documented in the
L<ntfs-3g.probe(8)> manual page.

=head2 ntfsclone-in

 ntfsclone-in (backupfile|-) device

Restore the C<backupfile> (from a previous call to
L</ntfsclone-out>) to C<device>, overwriting
any existing contents of this device.

Use C<-> instead of a filename to read/write from stdin/stdout.

=head2 ntfsclone-out

 ntfsclone-out device (backupfile|-) [metadataonly:true|false] [rescue:true|false] [ignorefscheck:true|false] [preservetimestamps:true|false] [force:true|false]

Stream the NTFS filesystem C<device> to the local file
C<backupfile>.  The format used for the backup file is a
special format used by the L<ntfsclone(8)> tool.

If the optional C<metadataonly> flag is true, then I<only> the
metadata is saved, losing all the user data (this is useful
for diagnosing some filesystem problems).

The optional C<rescue>, C<ignorefscheck>, C<preservetimestamps>
and C<force> flags have precise meanings detailed in the
L<ntfsclone(8)> man page.

Use L</ntfsclone-in> to restore the file back to a
libguestfs device.

Use C<-> instead of a filename to read/write from stdin/stdout.

This command has one or more optional arguments.  See L</OPTIONAL ARGUMENTS>.

=head2 ntfsfix

 ntfsfix device [clearbadsectors:true|false]

This command repairs some fundamental NTFS inconsistencies,
resets the NTFS journal file, and schedules an NTFS consistency
check for the first boot into Windows.

This is I<not> an equivalent of Windows C<chkdsk>.  It does I<not>
scan the filesystem for inconsistencies.

The optional C<clearbadsectors> flag clears the list of bad sectors.
This is useful after cloning a disk with bad sectors to a new disk.

This command has one or more optional arguments.  See L</OPTIONAL ARGUMENTS>.

=head2 ntfsresize

=head2 ntfsresize-opts

 ntfsresize device [size:N] [force:true|false]

This command resizes an NTFS filesystem, expanding or
shrinking it to the size of the underlying device.

The optional parameters are:

=over 4

=item C<size>

The new size (in bytes) of the filesystem.  If omitted, the filesystem
is resized to fit the container (eg. partition).

=item C<force>

If this option is true, then force the resize of the filesystem
even if the filesystem is marked as requiring a consistency check.

After the resize operation, the filesystem is always marked
as requiring a consistency check (for safety).  You have to boot
into Windows to perform this check and clear this condition.
If you I<don't> set the C<force> option then it is not
possible to call L</ntfsresize> multiple times on a
single filesystem without booting into Windows between each resize.

=back

See also L<ntfsresize(8)>.

This command has one or more optional arguments.  See L</OPTIONAL ARGUMENTS>.

=head2 ntfsresize-size

 ntfsresize-size device size

This command is the same as L</ntfsresize> except that it
allows you to specify the new size (in bytes) explicitly.

I<This function is deprecated.>
In new code, use the L</ntfsresize> call instead.

Deprecated functions will not be removed from the API, but the
fact that they are deprecated indicates that there are problems
with correct use of these functions.

=head2 parse-environment

 parse-environment

Parse the program's environment and set flags in the handle
accordingly.  For example if C<LIBGUESTFS_DEBUG=1> then the
'verbose' flag is set in the handle.

I<Most programs do not need to call this>.  It is done implicitly
when you call L</create>.

See L<guestfs(3)/ENVIRONMENT VARIABLES> for a list of environment
variables that can affect libguestfs handles.  See also
L<guestfs(3)/guestfs_create_flags>, and
L</parse-environment-list>.

=head2 parse-environment-list

 parse-environment-list 'environment ...'

Parse the list of strings in the argument C<environment>
and set flags in the handle accordingly.
For example if C<LIBGUESTFS_DEBUG=1> is a string in the list,
then the 'verbose' flag is set in the handle.

This is the same as L</parse-environment> except that
it parses an explicit list of strings instead of the program's
environment.

=head2 part-add

 part-add device prlogex startsect endsect

This command adds a partition to C<device>.  If there is no partition
table on the device, call L</part-init> first.

The C<prlogex> parameter is the type of partition.  Normally you
should pass C<p> or C<primary> here, but MBR partition tables also
support C<l> (or C<logical>) and C<e> (or C<extended>) partition
types.

C<startsect> and C<endsect> are the start and end of the partition
in I<sectors>.  C<endsect> may be negative, which means it counts
backwards from the end of the disk (C<-1> is the last sector).

Creating a partition which covers the whole disk is not so easy.
Use L</part-disk> to do that.

=head2 part-del

 part-del device partnum

This command deletes the partition numbered C<partnum> on C<device>.

Note that in the case of MBR partitioning, deleting an
extended partition also deletes any logical partitions
it contains.

=head2 part-disk

 part-disk device parttype

This command is simply a combination of L</part-init>
followed by L</part-add> to create a single primary partition
covering the whole disk.

C<parttype> is the partition table type, usually C<mbr> or C<gpt>,
but other possible values are described in L</part-init>.

=head2 part-get-bootable

 part-get-bootable device partnum

This command returns true if the partition C<partnum> on
C<device> has the bootable flag set.

See also L</part-set-bootable>.

=head2 part-get-gpt-type

 part-get-gpt-type device partnum

Return the type GUID of numbered GPT partition C<partnum>. For MBR partitions,
return an appropriate GUID corresponding to the MBR type. Behaviour is undefined
for other partition types.

=head2 part-get-mbr-id

 part-get-mbr-id device partnum

Returns the MBR type byte (also known as the ID byte) from
the numbered partition C<partnum>.

Note that only MBR (old DOS-style) partitions have type bytes.
You will get undefined results for other partition table
types (see L</part-get-parttype>).

=head2 part-get-parttype

 part-get-parttype device

This command examines the partition table on C<device> and
returns the partition table type (format) being used.

Common return values include: C<msdos> (a DOS/Windows style MBR
partition table), C<gpt> (a GPT/EFI-style partition table).  Other
values are possible, although unusual.  See L</part-init>
for a full list.

=head2 part-init

 part-init device parttype

This creates an empty partition table on C<device> of one of the
partition types listed below.  Usually C<parttype> should be
either C<msdos> or C<gpt> (for large disks).

Initially there are no partitions.  Following this, you should
call L</part-add> for each partition required.

Possible values for C<parttype> are:

=over 4

=item B<efi>

=item B<gpt>

Intel EFI / GPT partition table.

This is recommended for >= 2 TB partitions that will be accessed
from Linux and Intel-based Mac OS X.  It also has limited backwards
compatibility with the C<mbr> format.

=item B<mbr>

=item B<msdos>

The standard PC "Master Boot Record" (MBR) format used
by MS-DOS and Windows.  This partition type will B<only> work
for device sizes up to 2 TB.  For large disks we recommend
using C<gpt>.

=back

Other partition table types that may work but are not
supported include:

=over 4

=item B<aix>

AIX disk labels.

=item B<amiga>

=item B<rdb>

Amiga "Rigid Disk Block" format.

=item B<bsd>

BSD disk labels.

=item B<dasd>

DASD, used on IBM mainframes.

=item B<dvh>

MIPS/SGI volumes.

=item B<mac>

Old Mac partition format.  Modern Macs use C<gpt>.

=item B<pc98>

NEC PC-98 format, common in Japan apparently.

=item B<sun>

Sun disk labels.

=back

=head2 part-list

 part-list device

This command parses the partition table on C<device> and
returns the list of partitions found.

The fields in the returned structure are:

=over 4

=item B<part_num>

Partition number, counting from 1.

=item B<part_start>

Start of the partition I<in bytes>.  To get sectors you have to
divide by the device's sector size, see L</blockdev-getss>.

=item B<part_end>

End of the partition in bytes.

=item B<part_size>

Size of the partition in bytes.

=back

=head2 part-set-bootable

 part-set-bootable device partnum true|false

This sets the bootable flag on partition numbered C<partnum> on
device C<device>.  Note that partitions are numbered from 1.

The bootable flag is used by some operating systems (notably
Windows) to determine which partition to boot from.  It is by
no means universally recognized.

=head2 part-set-gpt-type

 part-set-gpt-type device partnum guid

Set the type GUID of numbered GPT partition C<partnum> to C<guid>. Return an
error if the partition table of C<device> isn't GPT, or if C<guid> is not a
valid GUID.

See L<http://en.wikipedia.org/wiki/GUID_Partition_Table#Partition_type_GUIDs>
for a useful list of type GUIDs.

=head2 part-set-mbr-id

 part-set-mbr-id device partnum idbyte

Sets the MBR type byte (also known as the ID byte) of
the numbered partition C<partnum> to C<idbyte>.  Note
that the type bytes quoted in most documentation are
in fact hexadecimal numbers, but usually documented
without any leading "0x" which might be confusing.

Note that only MBR (old DOS-style) partitions have type bytes.
You will get undefined results for other partition table
types (see L</part-get-parttype>).

=head2 part-set-name

 part-set-name device partnum name

This sets the partition name on partition numbered C<partnum> on
device C<device>.  Note that partitions are numbered from 1.

The partition name can only be set on certain types of partition
table.  This works on C<gpt> but not on C<mbr> partitions.

=head2 part-to-dev

 part-to-dev partition

This function takes a partition name (eg. "/dev/sdb1") and
removes the partition number, returning the device name
(eg. "/dev/sdb").

The named partition must exist, for example as a string returned
from L</list-partitions>.

See also L</part-to-partnum>, L</device-index>.

=head2 part-to-partnum

 part-to-partnum partition

This function takes a partition name (eg. "/dev/sdb1") and
returns the partition number (eg. C<1>).

The named partition must exist, for example as a string returned
from L</list-partitions>.

See also L</part-to-dev>.

=head2 ping-daemon

 ping-daemon

This is a test probe into the guestfs daemon running inside
the qemu subprocess.  Calling this function checks that the
daemon responds to the ping message, without affecting the daemon
or attached block device(s) in any other way.

=head2 pread

 pread path count offset

This command lets you read part of a file.  It reads C<count>
bytes of the file, starting at C<offset>, from file C<path>.

This may read fewer bytes than requested.  For further details
see the L<pread(2)> system call.

See also L</pwrite>, L</pread-device>.

Because of the message protocol, there is a transfer limit
of somewhere between 2MB and 4MB.  See L<guestfs(3)/PROTOCOL LIMITS>.

=head2 pread-device

 pread-device device count offset

This command lets you read part of a block device.  It reads C<count>
bytes of C<device>, starting at C<offset>.

This may read fewer bytes than requested.  For further details
see the L<pread(2)> system call.

See also L</pread>.

Because of the message protocol, there is a transfer limit
of somewhere between 2MB and 4MB.  See L<guestfs(3)/PROTOCOL LIMITS>.

=head2 pvchange-uuid

 pvchange-uuid device

Generate a new random UUID for the physical volume C<device>.

=head2 pvchange-uuid-all

 pvchange-uuid-all

Generate new random UUIDs for all physical volumes.

=head2 pvcreate

 pvcreate device

This creates an LVM physical volume on the named C<device>,
where C<device> should usually be a partition name such
as C</dev/sda1>.

=head2 pvremove

 pvremove device

This wipes a physical volume C<device> so that LVM will no longer
recognise it.

The implementation uses the C<pvremove> command which refuses to
wipe physical volumes that contain any volume groups, so you have
to remove those first.

=head2 pvresize

 pvresize device

This resizes (expands or shrinks) an existing LVM physical
volume to match the new size of the underlying device.

=head2 pvresize-size

 pvresize-size device size

This command is the same as L</pvresize> except that it
allows you to specify the new size (in bytes) explicitly.

=head2 pvs

 pvs

List all the physical volumes detected.  This is the equivalent
of the L<pvs(8)> command.

This returns a list of just the device names that contain
PVs (eg. C</dev/sda2>).

See also L</pvs-full>.

=head2 pvs-full

 pvs-full

List all the physical volumes detected.  This is the equivalent
of the L<pvs(8)> command.  The "full" version includes all fields.

=head2 pvuuid

 pvuuid device

This command returns the UUID of the LVM PV C<device>.

=head2 pwrite

 pwrite path content offset

This command writes to part of a file.  It writes the data
buffer C<content> to the file C<path> starting at offset C<offset>.

This command implements the L<pwrite(2)> system call, and like
that system call it may not write the full data requested.  The
return value is the number of bytes that were actually written
to the file.  This could even be 0, although short writes are
unlikely for regular files in ordinary circumstances.

See also L</pread>, L</pwrite-device>.

Because of the message protocol, there is a transfer limit
of somewhere between 2MB and 4MB.  See L<guestfs(3)/PROTOCOL LIMITS>.

=head2 pwrite-device

 pwrite-device device content offset

This command writes to part of a device.  It writes the data
buffer C<content> to C<device> starting at offset C<offset>.

This command implements the L<pwrite(2)> system call, and like
that system call it may not write the full data requested
(although short writes to disk devices and partitions are
probably impossible with standard Linux kernels).

See also L</pwrite>.

Because of the message protocol, there is a transfer limit
of somewhere between 2MB and 4MB.  See L<guestfs(3)/PROTOCOL LIMITS>.

=head2 read-file

 read-file path

This calls returns the contents of the file C<path> as a
buffer.

Unlike L</cat>, this function can correctly
handle files that contain embedded ASCII NUL characters.

=head2 read-lines

 read-lines path

Return the contents of the file named C<path>.

The file contents are returned as a list of lines.  Trailing
C<LF> and C<CRLF> character sequences are I<not> returned.

Note that this function cannot correctly handle binary files
(specifically, files containing C<\0> character which is treated
as end of string).  For those you need to use the L</read-file>
function and split the buffer into lines yourself.

=head2 readdir

 readdir dir

This returns the list of directory entries in directory C<dir>.

All entries in the directory are returned, including C<.> and
C<..>.  The entries are I<not> sorted, but returned in the same
order as the underlying filesystem.

Also this call returns basic file type information about each
file.  The C<ftyp> field will contain one of the following characters:

=over 4

=item 'b'

Block special

=item 'c'

Char special

=item 'd'

Directory

=item 'f'

FIFO (named pipe)

=item 'l'

Symbolic link

=item 'r'

Regular file

=item 's'

Socket

=item 'u'

Unknown file type

=item '?'

The L<readdir(3)> call returned a C<d_type> field with an
unexpected value

=back

This function is primarily intended for use by programs.  To
get a simple list of names, use L</ls>.  To get a printable
directory for human consumption, use L</ll>.

Because of the message protocol, there is a transfer limit
of somewhere between 2MB and 4MB.  See L<guestfs(3)/PROTOCOL LIMITS>.

=head2 readlink

 readlink path

This command reads the target of a symbolic link.

=head2 readlinklist

 readlinklist path 'names ...'

This call allows you to do a C<readlink> operation
on multiple files, where all files are in the directory C<path>.
C<names> is the list of files from this directory.

On return you get a list of strings, with a one-to-one
correspondence to the C<names> list.  Each string is the
value of the symbolic link.

If the C<readlink(2)> operation fails on any name, then
the corresponding result string is the empty string C<"">.
However the whole operation is completed even if there
were C<readlink(2)> errors, and so you can call this
function with names where you don't know if they are
symbolic links already (albeit slightly less efficient).

This call is intended for programs that want to efficiently
list a directory contents without making many round-trips.

=head2 realpath

 realpath path

Return the canonicalized absolute pathname of C<path>.  The
returned path has no C<.>, C<..> or symbolic link path elements.

=head2 remove-drive

 remove-drive label

This function is conceptually the opposite of L</add-drive-opts>.
It removes the drive that was previously added with label C<label>.

Note that in order to remove drives, you have to add them with
labels (see the optional C<label> argument to L</add-drive-opts>).
If you didn't use a label, then they cannot be removed.

You can call this function before or after launching the handle.
If called after launch, if the backend supports it, we try to hot
unplug the drive: see L<guestfs(3)/HOTPLUGGING>.  The disk B<must not>
be in use (eg. mounted) when you do this.  We try to detect if the
disk is in use and stop you from doing this.

=head2 removexattr

 removexattr xattr path

This call removes the extended attribute named C<xattr>
of the file C<path>.

See also: L</lremovexattr>, L<attr(5)>.

=head2 rename

 rename oldpath newpath

Rename a file to a new place on the same filesystem.  This is
the same as the Linux L<rename(2)> system call.  In most cases
you are better to use L</mv> instead.

=head2 resize2fs

 resize2fs device

This resizes an ext2, ext3 or ext4 filesystem to match the size of
the underlying device.

See also L<guestfs(3)/RESIZE2FS ERRORS>.

=head2 resize2fs-M

 resize2fs-M device

This command is the same as L</resize2fs>, but the filesystem
is resized to its minimum size.  This works like the I<-M> option
to the C<resize2fs> command.

To get the resulting size of the filesystem you should call
L</tune2fs-l> and read the C<Block size> and C<Block count>
values.  These two numbers, multiplied together, give the
resulting size of the minimal filesystem in bytes.

See also L<guestfs(3)/RESIZE2FS ERRORS>.

=head2 resize2fs-size

 resize2fs-size device size

This command is the same as L</resize2fs> except that it
allows you to specify the new size (in bytes) explicitly.

See also L<guestfs(3)/RESIZE2FS ERRORS>.

=head2 rm

 rm path

Remove the single file C<path>.

=head2 rm-f

 rm-f path

Remove the file C<path>.

If the file doesn't exist, that error is ignored.  (Other errors,
eg. I/O errors or bad paths, are not ignored)

This call cannot remove directories.
Use L</rmdir> to remove an empty directory,
or L</rm-rf> to remove directories recursively.

=head2 rm-rf

 rm-rf path

Remove the file or directory C<path>, recursively removing the
contents if its a directory.  This is like the C<rm -rf> shell
command.

=head2 rmdir

 rmdir path

Remove the single directory C<path>.

=head2 rmmountpoint

 rmmountpoint exemptpath

This calls removes a mountpoint that was previously created
with L</mkmountpoint>.  See L</mkmountpoint>
for full details.

=head2 rsync

 rsync src dest [archive:true|false] [deletedest:true|false]

This call may be used to copy or synchronize two directories
under the same libguestfs handle.  This uses the L<rsync(1)>
program which uses a fast algorithm that avoids copying files
unnecessarily.

C<src> and C<dest> are the source and destination directories.
Files are copied from C<src> to C<dest>.

The optional arguments are:

=over 4

=item C<archive>

Turns on archive mode.  This is the same as passing the
I<--archive> flag to C<rsync>.

=item C<deletedest>

Delete files at the destination that do not exist at the source.

=back

This command has one or more optional arguments.  See L</OPTIONAL ARGUMENTS>.

=head2 rsync-in

 rsync-in remote dest [archive:true|false] [deletedest:true|false]

This call may be used to copy or synchronize the filesystem
on the host or on a remote computer with the filesystem
within libguestfs.  This uses the L<rsync(1)> program
which uses a fast algorithm that avoids copying files unnecessarily.

This call only works if the network is enabled.  See
L</set-network> or the I<--network> option to
various tools like L<guestfish(1)>.

Files are copied from the remote server and directory
specified by C<remote> to the destination directory C<dest>.

The format of the remote server string is defined by L<rsync(1)>.
Note that there is no way to supply a password or passphrase
so the target must be set up not to require one.

The optional arguments are the same as those of L</rsync>.

This command has one or more optional arguments.  See L</OPTIONAL ARGUMENTS>.

=head2 rsync-out

 rsync-out src remote [archive:true|false] [deletedest:true|false]

This call may be used to copy or synchronize the filesystem within
libguestfs with a filesystem on the host or on a remote computer.
This uses the L<rsync(1)> program which uses a fast algorithm that
avoids copying files unnecessarily.

This call only works if the network is enabled.  See
L</set-network> or the I<--network> option to
various tools like L<guestfish(1)>.

Files are copied from the source directory C<src> to the
remote server and directory specified by C<remote>.

The format of the remote server string is defined by L<rsync(1)>.
Note that there is no way to supply a password or passphrase
so the target must be set up not to require one.

The optional arguments are the same as those of L</rsync>.

This command has one or more optional arguments.  See L</OPTIONAL ARGUMENTS>.

=head2 scrub-device

 scrub-device device

This command writes patterns over C<device> to make data retrieval
more difficult.

It is an interface to the L<scrub(1)> program.  See that
manual page for more details.

=head2 scrub-file

 scrub-file file

This command writes patterns over a file to make data retrieval
more difficult.

The file is I<removed> after scrubbing.

It is an interface to the L<scrub(1)> program.  See that
manual page for more details.

=head2 scrub-freespace

 scrub-freespace dir

This command creates the directory C<dir> and then fills it
with files until the filesystem is full, and scrubs the files
as for L</scrub-file>, and deletes them.
The intention is to scrub any free space on the partition
containing C<dir>.

It is an interface to the L<scrub(1)> program.  See that
manual page for more details.

=head2 set-append

=head2 append

 set-append append

This function is used to add additional options to the
guest kernel command line.

The default is C<NULL> unless overridden by setting
C<LIBGUESTFS_APPEND> environment variable.

Setting C<append> to C<NULL> means I<no> additional options
are passed (libguestfs always adds a few of its own).

=head2 set-attach-method

=head2 attach-method

 set-attach-method backend

Set the method that libguestfs uses to connect to the backend
guestfsd daemon.

<<<<<<< HEAD
See L<guestfs(3)/ATTACH METHOD>.
=======
See L<guestfs(3)/BACKEND>.

I<This function is deprecated.>
In new code, use the L</set-backend> call instead.

Deprecated functions will not be removed from the API, but the
fact that they are deprecated indicates that there are problems
with correct use of these functions.
>>>>>>> 919110f7

=head2 set-autosync

=head2 autosync

 set-autosync true|false

If C<autosync> is true, this enables autosync.  Libguestfs will make a
best effort attempt to make filesystems consistent and synchronized
when the handle is closed
(also if the program exits without closing handles).

This is enabled by default (since libguestfs 1.5.24, previously it was
disabled by default).

=head2 set-backend

=head2 backend

 set-backend backend

Set the method that libguestfs uses to connect to the backend
guestfsd daemon.

This handle property was previously called the "attach method".

See L<guestfs(3)/BACKEND>.

=head2 set-cachedir

=head2 cachedir

 set-cachedir cachedir

Set the directory used by the handle to store the appliance
cache, when using a supermin appliance.  The appliance is
cached and shared between all handles which have the same
effective user ID.

The environment variables C<LIBGUESTFS_CACHEDIR> and C<TMPDIR>
control the default value: If C<LIBGUESTFS_CACHEDIR> is set, then
that is the default.  Else if C<TMPDIR> is set, then that is
the default.  Else C</var/tmp> is the default.

=head2 set-direct

=head2 direct

 set-direct true|false

If the direct appliance mode flag is enabled, then stdin and
stdout are passed directly through to the appliance once it
is launched.

One consequence of this is that log messages aren't caught
by the library and handled by L</set-log-message-callback>,
but go straight to stdout.

You probably don't want to use this unless you know what you
are doing.

The default is disabled.

=head2 set-e2attrs

 set-e2attrs file attrs [clear:true|false]

This sets or clears the file attributes C<attrs>
associated with the inode C<file>.

C<attrs> is a string of characters representing
file attributes.  See L</get-e2attrs> for a list of
possible attributes.  Not all attributes can be changed.

If optional boolean C<clear> is not present or false, then
the C<attrs> listed are set in the inode.

If C<clear> is true, then the C<attrs> listed are cleared
in the inode.

In both cases, other attributes not present in the C<attrs>
string are left unchanged.

These attributes are only present when the file is located on
an ext2/3/4 filesystem.  Using this call on other filesystem
types will result in an error.

This command has one or more optional arguments.  See L</OPTIONAL ARGUMENTS>.

=head2 set-e2generation

 set-e2generation file generation

This sets the ext2 file generation of a file.

See L</get-e2generation>.

=head2 set-e2label

 set-e2label device label

This sets the ext2/3/4 filesystem label of the filesystem on
C<device> to C<label>.  Filesystem labels are limited to
16 characters.

You can use either L</tune2fs-l> or L</get-e2label>
to return the existing label on a filesystem.

I<This function is deprecated.>
In new code, use the L</set-label> call instead.

Deprecated functions will not be removed from the API, but the
fact that they are deprecated indicates that there are problems
with correct use of these functions.

=head2 set-e2uuid

 set-e2uuid device uuid

This sets the ext2/3/4 filesystem UUID of the filesystem on
C<device> to C<uuid>.  The format of the UUID and alternatives
such as C<clear>, C<random> and C<time> are described in the
L<tune2fs(8)> manpage.

You can use either L</tune2fs-l> or L</get-e2uuid>
to return the existing UUID of a filesystem.

=head2 set-label

 set-label mountable label

Set the filesystem label on C<mountable> to C<label>.

Only some filesystem types support labels, and libguestfs supports
setting labels on only a subset of these.

On ext2/3/4 filesystems, labels are limited to 16 bytes.

On NTFS filesystems, labels are limited to 128 unicode characters.

Setting the label on a btrfs subvolume will set the label on its parent
filesystem.

To read the label on a filesystem, call L</vfs-label>.

=head2 set-libvirt-requested-credential

 set-libvirt-requested-credential index cred

After requesting the C<index>'th credential from the user,
call this function to pass the answer back to libvirt.

See L<guestfs(3)/LIBVIRT AUTHENTICATION> for documentation and example code.

=head2 set-libvirt-supported-credentials

 set-libvirt-supported-credentials 'creds ...'

Call this function before setting an event handler for
C<GUESTFS_EVENT_LIBVIRT_AUTH>, to supply the list of credential types
that the program knows how to process.

The C<creds> list must be a non-empty list of strings.
Possible strings are:

=over 4

=item C<username>

=item C<authname>

=item C<language>

=item C<cnonce>

=item C<passphrase>

=item C<echoprompt>

=item C<noechoprompt>

=item C<realm>

=item C<external>

=back

See libvirt documentation for the meaning of these credential types.

See L<guestfs(3)/LIBVIRT AUTHENTICATION> for documentation and example code.

=head2 set-memsize

=head2 memsize

 set-memsize memsize

This sets the memory size in megabytes allocated to the
qemu subprocess.  This only has any effect if called before
L</launch>.

You can also change this by setting the environment
variable C<LIBGUESTFS_MEMSIZE> before the handle is
created.

For more information on the architecture of libguestfs,
see L<guestfs(3)>.

=head2 set-network

=head2 network

 set-network true|false

If C<network> is true, then the network is enabled in the
libguestfs appliance.  The default is false.

This affects whether commands are able to access the network
(see L<guestfs(3)/RUNNING COMMANDS>).

You must call this before calling L</launch>, otherwise
it has no effect.

=head2 set-path

=head2 path

 set-path searchpath

Set the path that libguestfs searches for kernel and initrd.img.

The default is C<$libdir/guestfs> unless overridden by setting
C<LIBGUESTFS_PATH> environment variable.

Setting C<path> to C<NULL> restores the default path.

=head2 set-pgroup

=head2 pgroup

 set-pgroup true|false

If C<pgroup> is true, child processes are placed into
their own process group.

The practical upshot of this is that signals like C<SIGINT> (from
users pressing C<^C>) won't be received by the child process.

The default for this flag is false, because usually you want
C<^C> to kill the subprocess.  Guestfish sets this flag to
true when used interactively, so that C<^C> can cancel
long-running commands gracefully (see L</user-cancel>).

=head2 set-program

=head2 program

 set-program program

Set the program name.  This is an informative string which the
main program may optionally set in the handle.

When the handle is created, the program name in the handle is
set to the basename from C<argv[0]>.  If that was not possible,
it is set to the empty string (but never C<NULL>).

=head2 set-qemu

=head2 qemu

 set-qemu qemu

Set the qemu binary that we will use.

The default is chosen when the library was compiled by the
configure script.

You can also override this by setting the C<LIBGUESTFS_QEMU>
environment variable.

Setting C<qemu> to C<NULL> restores the default qemu binary.

Note that you should call this function as early as possible
after creating the handle.  This is because some pre-launch
operations depend on testing qemu features (by running C<qemu -help>).
If the qemu binary changes, we don't retest features, and
so you might see inconsistent results.  Using the environment
variable C<LIBGUESTFS_QEMU> is safest of all since that picks
the qemu binary at the same time as the handle is created.

=head2 set-recovery-proc

=head2 recovery-proc

 set-recovery-proc true|false

If this is called with the parameter C<false> then
L</launch> does not create a recovery process.  The
purpose of the recovery process is to stop runaway qemu
processes in the case where the main program aborts abruptly.

This only has any effect if called before L</launch>,
and the default is true.

About the only time when you would want to disable this is
if the main process will fork itself into the background
("daemonize" itself).  In this case the recovery process
thinks that the main program has disappeared and so kills
qemu, which is not very helpful.

=head2 set-selinux

=head2 selinux

 set-selinux true|false

This sets the selinux flag that is passed to the appliance
at boot time.  The default is C<selinux=0> (disabled).

Note that if SELinux is enabled, it is always in
Permissive mode (C<enforcing=0>).

For more information on the architecture of libguestfs,
see L<guestfs(3)>.

=head2 set-smp

=head2 smp

 set-smp smp

Change the number of virtual CPUs assigned to the appliance.  The
default is C<1>.  Increasing this may improve performance, though
often it has no effect.

This function must be called before L</launch>.

=head2 set-tmpdir

=head2 tmpdir

 set-tmpdir tmpdir

Set the directory used by the handle to store temporary files.

The environment variables C<LIBGUESTFS_TMPDIR> and C<TMPDIR>
control the default value: If C<LIBGUESTFS_TMPDIR> is set, then
that is the default.  Else if C<TMPDIR> is set, then that is
the default.  Else C</tmp> is the default.

=head2 set-trace

=head2 trace

 set-trace true|false

If the command trace flag is set to 1, then libguestfs
calls, parameters and return values are traced.

If you want to trace C API calls into libguestfs (and
other libraries) then possibly a better way is to use
the external ltrace(1) command.

Command traces are disabled unless the environment variable
C<LIBGUESTFS_TRACE> is defined and set to C<1>.

Trace messages are normally sent to C<stderr>, unless you
register a callback to send them somewhere else (see
L</set-event-callback>).

=head2 set-verbose

=head2 verbose

 set-verbose true|false

If C<verbose> is true, this turns on verbose messages.

Verbose messages are disabled unless the environment variable
C<LIBGUESTFS_DEBUG> is defined and set to C<1>.

Verbose messages are normally sent to C<stderr>, unless you
register a callback to send them somewhere else (see
L</set-event-callback>).

=head2 setcon

 setcon context

This sets the SELinux security context of the daemon
to the string C<context>.

See the documentation about SELINUX in L<guestfs(3)>.

=head2 setxattr

 setxattr xattr val vallen path

This call sets the extended attribute named C<xattr>
of the file C<path> to the value C<val> (of length C<vallen>).
The value is arbitrary 8 bit data.

See also: L</lsetxattr>, L<attr(5)>.

=head2 sfdisk

 sfdisk device cyls heads sectors 'lines ...'

This is a direct interface to the L<sfdisk(8)> program for creating
partitions on block devices.

C<device> should be a block device, for example C</dev/sda>.

C<cyls>, C<heads> and C<sectors> are the number of cylinders, heads
and sectors on the device, which are passed directly to sfdisk as
the I<-C>, I<-H> and I<-S> parameters.  If you pass C<0> for any
of these, then the corresponding parameter is omitted.  Usually for
'large' disks, you can just pass C<0> for these, but for small
(floppy-sized) disks, sfdisk (or rather, the kernel) cannot work
out the right geometry and you will need to tell it.

C<lines> is a list of lines that we feed to C<sfdisk>.  For more
information refer to the L<sfdisk(8)> manpage.

To create a single partition occupying the whole disk, you would
pass C<lines> as a single element list, when the single element being
the string C<,> (comma).

See also: L</sfdisk-l>, L</sfdisk-N>,
L</part-init>

I<This function is deprecated.>
In new code, use the L</part-add> call instead.

Deprecated functions will not be removed from the API, but the
fact that they are deprecated indicates that there are problems
with correct use of these functions.

=head2 sfdiskM

 sfdiskM device 'lines ...'

This is a simplified interface to the L</sfdisk>
command, where partition sizes are specified in megabytes
only (rounded to the nearest cylinder) and you don't need
to specify the cyls, heads and sectors parameters which
were rarely if ever used anyway.

See also: L</sfdisk>, the L<sfdisk(8)> manpage
and L</part-disk>

I<This function is deprecated.>
In new code, use the L</part-add> call instead.

Deprecated functions will not be removed from the API, but the
fact that they are deprecated indicates that there are problems
with correct use of these functions.

=head2 sfdisk-N

 sfdisk-N device partnum cyls heads sectors line

This runs L<sfdisk(8)> option to modify just the single
partition C<n> (note: C<n> counts from 1).

For other parameters, see L</sfdisk>.  You should usually
pass C<0> for the cyls/heads/sectors parameters.

See also: L</part-add>

I<This function is deprecated.>
In new code, use the L</part-add> call instead.

Deprecated functions will not be removed from the API, but the
fact that they are deprecated indicates that there are problems
with correct use of these functions.

=head2 sfdisk-disk-geometry

 sfdisk-disk-geometry device

This displays the disk geometry of C<device> read from the
partition table.  Especially in the case where the underlying
block device has been resized, this can be different from the
kernel's idea of the geometry (see L</sfdisk-kernel-geometry>).

The result is in human-readable format, and not designed to
be parsed.

=head2 sfdisk-kernel-geometry

 sfdisk-kernel-geometry device

This displays the kernel's idea of the geometry of C<device>.

The result is in human-readable format, and not designed to
be parsed.

=head2 sfdisk-l

 sfdisk-l device

This displays the partition table on C<device>, in the
human-readable output of the L<sfdisk(8)> command.  It is
not intended to be parsed.

See also: L</part-list>

I<This function is deprecated.>
In new code, use the L</part-list> call instead.

Deprecated functions will not be removed from the API, but the
fact that they are deprecated indicates that there are problems
with correct use of these functions.

=head2 sh

 sh command

This call runs a command from the guest filesystem via the
guest's C</bin/sh>.

This is like L</command>, but passes the command to:

 /bin/sh -c "command"

Depending on the guest's shell, this usually results in
wildcards being expanded, shell expressions being interpolated
and so on.

All the provisos about L</command> apply to this call.

=head2 sh-lines

 sh-lines command

This is the same as L</sh>, but splits the result
into a list of lines.

See also: L</command-lines>

=head2 shutdown

 shutdown

This is the opposite of L</launch>.  It performs an orderly
shutdown of the backend process(es).  If the autosync flag is set
(which is the default) then the disk image is synchronized.

If the subprocess exits with an error then this function will return
an error, which should I<not> be ignored (it may indicate that the
disk image could not be written out properly).

It is safe to call this multiple times.  Extra calls are ignored.

This call does I<not> close or free up the handle.  You still
need to call L</close> afterwards.

L</close> will call this if you don't do it explicitly,
but note that any errors are ignored in that case.

=head2 sleep

 sleep secs

Sleep for C<secs> seconds.

=head2 stat

 stat path

Returns file information for the given C<path>.

This is the same as the C<stat(2)> system call.

=head2 statvfs

 statvfs path

Returns file system statistics for any mounted file system.
C<path> should be a file or directory in the mounted file system
(typically it is the mount point itself, but it doesn't need to be).

This is the same as the C<statvfs(2)> system call.

=head2 strings

 strings path

This runs the L<strings(1)> command on a file and returns
the list of printable strings found.

Because of the message protocol, there is a transfer limit
of somewhere between 2MB and 4MB.  See L<guestfs(3)/PROTOCOL LIMITS>.

=head2 strings-e

 strings-e encoding path

This is like the L</strings> command, but allows you to
specify the encoding of strings that are looked for in
the source file C<path>.

Allowed encodings are:

=over 4

=item s

Single 7-bit-byte characters like ASCII and the ASCII-compatible
parts of ISO-8859-X (this is what L</strings> uses).

=item S

Single 8-bit-byte characters.

=item b

16-bit big endian strings such as those encoded in
UTF-16BE or UCS-2BE.

=item l (lower case letter L)

16-bit little endian such as UTF-16LE and UCS-2LE.
This is useful for examining binaries in Windows guests.

=item B

32-bit big endian such as UCS-4BE.

=item L

32-bit little endian such as UCS-4LE.

=back

The returned strings are transcoded to UTF-8.

Because of the message protocol, there is a transfer limit
of somewhere between 2MB and 4MB.  See L<guestfs(3)/PROTOCOL LIMITS>.

=head2 swapoff-device

 swapoff-device device

This command disables the libguestfs appliance swap
device or partition named C<device>.
See L</swapon-device>.

=head2 swapoff-file

 swapoff-file file

This command disables the libguestfs appliance swap on file.

=head2 swapoff-label

 swapoff-label label

This command disables the libguestfs appliance swap on
labeled swap partition.

=head2 swapoff-uuid

 swapoff-uuid uuid

This command disables the libguestfs appliance swap partition
with the given UUID.

=head2 swapon-device

 swapon-device device

This command enables the libguestfs appliance to use the
swap device or partition named C<device>.  The increased
memory is made available for all commands, for example
those run using L</command> or L</sh>.

Note that you should not swap to existing guest swap
partitions unless you know what you are doing.  They may
contain hibernation information, or other information that
the guest doesn't want you to trash.  You also risk leaking
information about the host to the guest this way.  Instead,
attach a new host device to the guest and swap on that.

=head2 swapon-file

 swapon-file file

This command enables swap to a file.
See L</swapon-device> for other notes.

=head2 swapon-label

 swapon-label label

This command enables swap to a labeled swap partition.
See L</swapon-device> for other notes.

=head2 swapon-uuid

 swapon-uuid uuid

This command enables swap to a swap partition with the given UUID.
See L</swapon-device> for other notes.

=head2 sync

 sync

This syncs the disk, so that any writes are flushed through to the
underlying disk image.

You should always call this if you have modified a disk image, before
closing the handle.

=head2 syslinux

 syslinux device [directory:..]

Install the SYSLINUX bootloader on C<device>.

The device parameter must be either a whole disk formatted
as a FAT filesystem, or a partition formatted as a FAT filesystem.
In the latter case, the partition should be marked as "active"
(L</part-set-bootable>) and a Master Boot Record must be
installed (eg. using L</pwrite-device>) on the first
sector of the whole disk.
The SYSLINUX package comes with some suitable Master Boot Records.
See the L<syslinux(1)> man page for further information.

The optional arguments are:

=over 4

=item C<directory>

Install SYSLINUX in the named subdirectory, instead of in the
root directory of the FAT filesystem.

=back

Additional configuration can be supplied to SYSLINUX by
placing a file called C<syslinux.cfg> on the FAT filesystem,
either in the root directory, or under C<directory> if that
optional argument is being used.  For further information
about the contents of this file, see L<syslinux(1)>.

See also L</extlinux>.

This command has one or more optional arguments.  See L</OPTIONAL ARGUMENTS>.

=head2 tail

 tail path

This command returns up to the last 10 lines of a file as
a list of strings.

Because of the message protocol, there is a transfer limit
of somewhere between 2MB and 4MB.  See L<guestfs(3)/PROTOCOL LIMITS>.

=head2 tail-n

 tail-n nrlines path

If the parameter C<nrlines> is a positive number, this returns the last
C<nrlines> lines of the file C<path>.

If the parameter C<nrlines> is a negative number, this returns lines
from the file C<path>, starting with the C<-nrlines>th line.

If the parameter C<nrlines> is zero, this returns an empty list.

Because of the message protocol, there is a transfer limit
of somewhere between 2MB and 4MB.  See L<guestfs(3)/PROTOCOL LIMITS>.

=head2 tar-in

=head2 tar-in-opts

 tar-in (tarfile|-) directory [compress:..]

This command uploads and unpacks local file C<tarfile> into C<directory>.

The optional C<compress> flag controls compression.  If not given,
then the input should be an uncompressed tar file.  Otherwise one
of the following strings may be given to select the compression
type of the input file: C<compress>, C<gzip>, C<bzip2>, C<xz>, C<lzop>.
(Note that not all builds of libguestfs will support all of these
compression types).

Use C<-> instead of a filename to read/write from stdin/stdout.

This command has one or more optional arguments.  See L</OPTIONAL ARGUMENTS>.

=head2 tar-out

=head2 tar-out-opts

 tar-out directory (tarfile|-) [compress:..] [numericowner:true|false] [excludes:..]

This command packs the contents of C<directory> and downloads
it to local file C<tarfile>.

The optional C<compress> flag controls compression.  If not given,
then the output will be an uncompressed tar file.  Otherwise one
of the following strings may be given to select the compression
type of the output file: C<compress>, C<gzip>, C<bzip2>, C<xz>, C<lzop>.
(Note that not all builds of libguestfs will support all of these
compression types).

The other optional arguments are:

=over 4

=item C<excludes>

A list of wildcards.  Files are excluded if they match any of the
wildcards.

=item C<numericowner>

If set to true, the output tar file will contain UID/GID numbers
instead of user/group names.

=back

Use C<-> instead of a filename to read/write from stdin/stdout.

This command has one or more optional arguments.  See L</OPTIONAL ARGUMENTS>.

=head2 tgz-in

 tgz-in (tarball|-) directory

This command uploads and unpacks local file C<tarball> (a
I<gzip compressed> tar file) into C<directory>.

Use C<-> instead of a filename to read/write from stdin/stdout.

I<This function is deprecated.>
In new code, use the L</tar-in> call instead.

Deprecated functions will not be removed from the API, but the
fact that they are deprecated indicates that there are problems
with correct use of these functions.

=head2 tgz-out

 tgz-out directory (tarball|-)

This command packs the contents of C<directory> and downloads
it to local file C<tarball>.

Use C<-> instead of a filename to read/write from stdin/stdout.

I<This function is deprecated.>
In new code, use the L</tar-out> call instead.

Deprecated functions will not be removed from the API, but the
fact that they are deprecated indicates that there are problems
with correct use of these functions.

=head2 touch

 touch path

Touch acts like the L<touch(1)> command.  It can be used to
update the timestamps on a file, or, if the file does not exist,
to create a new zero-length file.

This command only works on regular files, and will fail on other
file types such as directories, symbolic links, block special etc.

=head2 truncate

 truncate path

This command truncates C<path> to a zero-length file.  The
file must exist already.

=head2 truncate-size

 truncate-size path size

This command truncates C<path> to size C<size> bytes.  The file
must exist already.

If the current file size is less than C<size> then
the file is extended to the required size with zero bytes.
This creates a sparse file (ie. disk blocks are not allocated
for the file until you write to it).  To create a non-sparse
file of zeroes, use L</fallocate64> instead.

=head2 tune2fs

 tune2fs device [force:true|false] [maxmountcount:N] [mountcount:N] [errorbehavior:..] [group:N] [intervalbetweenchecks:N] [reservedblockspercentage:N] [lastmounteddirectory:..] [reservedblockscount:N] [user:N]

This call allows you to adjust various filesystem parameters of
an ext2/ext3/ext4 filesystem called C<device>.

The optional parameters are:

=over 4

=item C<force>

Force tune2fs to complete the operation even in the face of errors.
This is the same as the tune2fs C<-f> option.

=item C<maxmountcount>

Set the number of mounts after which the filesystem is checked
by L<e2fsck(8)>.  If this is C<0> then the number of mounts is
disregarded.  This is the same as the tune2fs C<-c> option.

=item C<mountcount>

Set the number of times the filesystem has been mounted.
This is the same as the tune2fs C<-C> option.

=item C<errorbehavior>

Change the behavior of the kernel code when errors are detected.
Possible values currently are: C<continue>, C<remount-ro>, C<panic>.
In practice these options don't really make any difference,
particularly for write errors.

This is the same as the tune2fs C<-e> option.

=item C<group>

Set the group which can use reserved filesystem blocks.
This is the same as the tune2fs C<-g> option except that it
can only be specified as a number.

=item C<intervalbetweenchecks>

Adjust the maximal time between two filesystem checks
(in seconds).  If the option is passed as C<0> then
time-dependent checking is disabled.

This is the same as the tune2fs C<-i> option.

=item C<reservedblockspercentage>

Set the percentage of the filesystem which may only be allocated
by privileged processes.
This is the same as the tune2fs C<-m> option.

=item C<lastmounteddirectory>

Set the last mounted directory.
This is the same as the tune2fs C<-M> option.

=item C<reservedblockscount>
Set the number of reserved filesystem blocks.
This is the same as the tune2fs C<-r> option.

=item C<user>

Set the user who can use the reserved filesystem blocks.
This is the same as the tune2fs C<-u> option except that it
can only be specified as a number.

=back

To get the current values of filesystem parameters, see
L</tune2fs-l>.  For precise details of how tune2fs
works, see the L<tune2fs(8)> man page.

This command has one or more optional arguments.  See L</OPTIONAL ARGUMENTS>.

=head2 tune2fs-l

 tune2fs-l device

This returns the contents of the ext2, ext3 or ext4 filesystem
superblock on C<device>.

It is the same as running C<tune2fs -l device>.  See L<tune2fs(8)>
manpage for more details.  The list of fields returned isn't
clearly defined, and depends on both the version of C<tune2fs>
that libguestfs was built against, and the filesystem itself.

=head2 txz-in

 txz-in (tarball|-) directory

This command uploads and unpacks local file C<tarball> (an
I<xz compressed> tar file) into C<directory>.

Use C<-> instead of a filename to read/write from stdin/stdout.

I<This function is deprecated.>
In new code, use the L</tar-in> call instead.

Deprecated functions will not be removed from the API, but the
fact that they are deprecated indicates that there are problems
with correct use of these functions.

=head2 txz-out

 txz-out directory (tarball|-)

This command packs the contents of C<directory> and downloads
it to local file C<tarball> (as an xz compressed tar archive).

Use C<-> instead of a filename to read/write from stdin/stdout.

I<This function is deprecated.>
In new code, use the L</tar-out> call instead.

Deprecated functions will not be removed from the API, but the
fact that they are deprecated indicates that there are problems
with correct use of these functions.

=head2 umask

 umask mask

This function sets the mask used for creating new files and
device nodes to C<mask & 0777>.

Typical umask values would be C<022> which creates new files
with permissions like "-rw-r--r--" or "-rwxr-xr-x", and
C<002> which creates new files with permissions like
"-rw-rw-r--" or "-rwxrwxr-x".

The default umask is C<022>.  This is important because it
means that directories and device nodes will be created with
C<0644> or C<0755> mode even if you specify C<0777>.

See also L</get-umask>,
L<umask(2)>, L</mknod>, L</mkdir>.

This call returns the previous umask.

=head2 umount

=head2 unmount

=head2 umount-opts

 umount pathordevice [force:true|false] [lazyunmount:true|false]

This unmounts the given filesystem.  The filesystem may be
specified either by its mountpoint (path) or the device which
contains the filesystem.

This command has one or more optional arguments.  See L</OPTIONAL ARGUMENTS>.

=head2 umount-all

=head2 unmount-all

 umount-all

This unmounts all mounted filesystems.

Some internal mounts are not unmounted by this call.

=head2 umount-local

 umount-local [retry:true|false]

If libguestfs is exporting the filesystem on a local
mountpoint, then this unmounts it.

See L<guestfs(3)/MOUNT LOCAL> for full documentation.

This command has one or more optional arguments.  See L</OPTIONAL ARGUMENTS>.

=head2 upload

 upload (filename|-) remotefilename

Upload local file C<filename> to C<remotefilename> on the
filesystem.

C<filename> can also be a named pipe.

See also L</download>.

Use C<-> instead of a filename to read/write from stdin/stdout.

=head2 upload-offset

 upload-offset (filename|-) remotefilename offset

Upload local file C<filename> to C<remotefilename> on the
filesystem.

C<remotefilename> is overwritten starting at the byte C<offset>
specified.  The intention is to overwrite parts of existing
files or devices, although if a non-existant file is specified
then it is created with a "hole" before C<offset>.  The
size of the data written is implicit in the size of the
source C<filename>.

Note that there is no limit on the amount of data that
can be uploaded with this call, unlike with L</pwrite>,
and this call always writes the full amount unless an
error occurs.

See also L</upload>, L</pwrite>.

Use C<-> instead of a filename to read/write from stdin/stdout.

=head2 user-cancel

 user-cancel

This function cancels the current upload or download operation.

Unlike most other libguestfs calls, this function is signal safe and
thread safe.  You can call it from a signal handler or from another
thread, without needing to do any locking.

The transfer that was in progress (if there is one) will stop shortly
afterwards, and will return an error.  The errno (see
L</guestfs_last_errno>) is set to C<EINTR>, so you can test for this
to find out if the operation was cancelled or failed because of
another error.

No cleanup is performed: for example, if a file was being uploaded
then after cancellation there may be a partially uploaded file.  It is
the caller's responsibility to clean up if necessary.

There are two common places that you might call L</user-cancel>:

In an interactive text-based program, you might call it from a
C<SIGINT> signal handler so that pressing C<^C> cancels the current
operation.  (You also need to call L</guestfs_set_pgroup> so that
child processes don't receive the C<^C> signal).

In a graphical program, when the main thread is displaying a progress
bar with a cancel button, wire up the cancel button to call this
function.

=head2 utimens

 utimens path atsecs atnsecs mtsecs mtnsecs

This command sets the timestamps of a file with nanosecond
precision.

C<atsecs, atnsecs> are the last access time (atime) in secs and
nanoseconds from the epoch.

C<mtsecs, mtnsecs> are the last modification time (mtime) in
secs and nanoseconds from the epoch.

If the C<*nsecs> field contains the special value C<-1> then
the corresponding timestamp is set to the current time.  (The
C<*secs> field is ignored in this case).

If the C<*nsecs> field contains the special value C<-2> then
the corresponding timestamp is left unchanged.  (The
C<*secs> field is ignored in this case).

=head2 utsname

 utsname

This returns the kernel version of the appliance, where this is
available.  This information is only useful for debugging.  Nothing
in the returned structure is defined by the API.

=head2 version

 version

Return the libguestfs version number that the program is linked
against.

Note that because of dynamic linking this is not necessarily
the version of libguestfs that you compiled against.  You can
compile the program, and then at runtime dynamically link
against a completely different C<libguestfs.so> library.

This call was added in version C<1.0.58>.  In previous
versions of libguestfs there was no way to get the version
number.  From C code you can use dynamic linker functions
to find out if this symbol exists (if it doesn't, then
it's an earlier version).

The call returns a structure with four elements.  The first
three (C<major>, C<minor> and C<release>) are numbers and
correspond to the usual version triplet.  The fourth element
(C<extra>) is a string and is normally empty, but may be
used for distro-specific information.

To construct the original version string:
C<$major.$minor.$release$extra>

See also: L<guestfs(3)/LIBGUESTFS VERSION NUMBERS>.

I<Note:> Don't use this call to test for availability
of features.  In enterprise distributions we backport
features from later versions into earlier versions,
making this an unreliable way to test for features.
Use L</available> or L</feature-available> instead.

=head2 vfs-label

 vfs-label mountable

This returns the label of the filesystem on C<mountable>.

If the filesystem is unlabeled, this returns the empty string.

To find a filesystem from the label, use L</findfs-label>.

=head2 vfs-type

 vfs-type mountable

This command gets the filesystem type corresponding to
the filesystem on C<mountable>.

For most filesystems, the result is the name of the Linux
VFS module which would be used to mount this filesystem
if you mounted it without specifying the filesystem type.
For example a string such as C<ext3> or C<ntfs>.

=head2 vfs-uuid

 vfs-uuid mountable

This returns the filesystem UUID of the filesystem on C<mountable>.

If the filesystem does not have a UUID, this returns the empty string.

To find a filesystem from the UUID, use L</findfs-uuid>.

=head2 vg-activate

 vg-activate true|false 'volgroups ...'

This command activates or (if C<activate> is false) deactivates
all logical volumes in the listed volume groups C<volgroups>.

This command is the same as running C<vgchange -a y|n volgroups...>

Note that if C<volgroups> is an empty list then B<all> volume groups
are activated or deactivated.

=head2 vg-activate-all

 vg-activate-all true|false

This command activates or (if C<activate> is false) deactivates
all logical volumes in all volume groups.

This command is the same as running C<vgchange -a y|n>

=head2 vgchange-uuid

 vgchange-uuid vg

Generate a new random UUID for the volume group C<vg>.

=head2 vgchange-uuid-all

 vgchange-uuid-all

Generate new random UUIDs for all volume groups.

=head2 vgcreate

 vgcreate volgroup 'physvols ...'

This creates an LVM volume group called C<volgroup>
from the non-empty list of physical volumes C<physvols>.

=head2 vglvuuids

 vglvuuids vgname

Given a VG called C<vgname>, this returns the UUIDs of all
the logical volumes created in this volume group.

You can use this along with L</lvs> and L</lvuuid>
calls to associate logical volumes and volume groups.

See also L</vgpvuuids>.

=head2 vgmeta

 vgmeta vgname

C<vgname> is an LVM volume group.  This command examines the
volume group and returns its metadata.

Note that the metadata is an internal structure used by LVM,
subject to change at any time, and is provided for information only.

=head2 vgpvuuids

 vgpvuuids vgname

Given a VG called C<vgname>, this returns the UUIDs of all
the physical volumes that this volume group resides on.

You can use this along with L</pvs> and L</pvuuid>
calls to associate physical volumes and volume groups.

See also L</vglvuuids>.

=head2 vgremove

 vgremove vgname

Remove an LVM volume group C<vgname>, (for example C<VG>).

This also forcibly removes all logical volumes in the volume
group (if any).

=head2 vgrename

 vgrename volgroup newvolgroup

Rename a volume group C<volgroup> with the new name C<newvolgroup>.

=head2 vgs

 vgs

List all the volumes groups detected.  This is the equivalent
of the L<vgs(8)> command.

This returns a list of just the volume group names that were
detected (eg. C<VolGroup00>).

See also L</vgs-full>.

=head2 vgs-full

 vgs-full

List all the volumes groups detected.  This is the equivalent
of the L<vgs(8)> command.  The "full" version includes all fields.

=head2 vgscan

 vgscan

This rescans all block devices and rebuilds the list of LVM
physical volumes, volume groups and logical volumes.

=head2 vguuid

 vguuid vgname

This command returns the UUID of the LVM VG named C<vgname>.

=head2 wc-c

 wc-c path

This command counts the characters in a file, using the
C<wc -c> external command.

=head2 wc-l

 wc-l path

This command counts the lines in a file, using the
C<wc -l> external command.

=head2 wc-w

 wc-w path

This command counts the words in a file, using the
C<wc -w> external command.

=head2 wipefs

 wipefs device

This command erases filesystem or RAID signatures from
the specified C<device> to make the filesystem invisible to libblkid.

This does not erase the filesystem itself nor any other data from the
C<device>.

Compare with L</zero> which zeroes the first few blocks of a
device.

=head2 write

 write path content

This call creates a file called C<path>.  The content of the
file is the string C<content> (which can contain any 8 bit data).

See also L</write-append>.

=head2 write-append

 write-append path content

This call appends C<content> to the end of file C<path>.  If
C<path> does not exist, then a new file is created.

See also L</write>.

=head2 write-file

 write-file path content size

This call creates a file called C<path>.  The contents of the
file is the string C<content> (which can contain any 8 bit data),
with length C<size>.

As a special case, if C<size> is C<0>
then the length is calculated using C<strlen> (so in this case
the content cannot contain embedded ASCII NULs).

I<NB.> Owing to a bug, writing content containing ASCII NUL
characters does I<not> work, even if the length is specified.

Because of the message protocol, there is a transfer limit
of somewhere between 2MB and 4MB.  See L<guestfs(3)/PROTOCOL LIMITS>.

I<This function is deprecated.>
In new code, use the L</write> call instead.

Deprecated functions will not be removed from the API, but the
fact that they are deprecated indicates that there are problems
with correct use of these functions.

=head2 xfs-admin

 xfs-admin device [extunwritten:true|false] [imgfile:true|false] [v2log:true|false] [projid32bit:true|false] [lazycounter:true|false] [label:..] [uuid:..]

Change the parameters of the XFS filesystem on C<device>.

Devices that are mounted cannot be modified.
Administrators must unmount filesystems before this call
can modify parameters.

Some of the parameters of a mounted filesystem can be examined
and modified using the L</xfs-info> and
L</xfs-growfs> calls.

This command has one or more optional arguments.  See L</OPTIONAL ARGUMENTS>.

=head2 xfs-growfs

 xfs-growfs path [datasec:true|false] [logsec:true|false] [rtsec:true|false] [datasize:N] [logsize:N] [rtsize:N] [rtextsize:N] [maxpct:N]

Grow the XFS filesystem mounted at C<path>.

The returned struct contains geometry information.  Missing
fields are returned as C<-1> (for numeric fields) or empty
string.

This command has one or more optional arguments.  See L</OPTIONAL ARGUMENTS>.

=head2 xfs-info

 xfs-info pathordevice

C<pathordevice> is a mounted XFS filesystem or a device containing
an XFS filesystem.  This command returns the geometry of the filesystem.

The returned struct contains geometry information.  Missing
fields are returned as C<-1> (for numeric fields) or empty
string.

=head2 xfs-repair

 xfs-repair device [forcelogzero:true|false] [nomodify:true|false] [noprefetch:true|false] [forcegeometry:true|false] [maxmem:N] [ihashsize:N] [bhashsize:N] [agstride:N] [logdev:..] [rtdev:..]

Repair corrupt or damaged XFS filesystem on C<device>.

The filesystem is specified using the C<device> argument which should be
the device name of the disk partition or volume containing the filesystem.
If given the name of a block device, C<xfs_repair> will attempt to find
the raw device associated with the specified block device and will use
the raw device instead.

Regardless, the filesystem to be repaired must be unmounted, otherwise,
the resulting filesystem may be inconsistent or corrupt.

The returned status indicates whether filesystem corruption was
detected (returns C<1>) or was not detected (returns C<0>).

This command has one or more optional arguments.  See L</OPTIONAL ARGUMENTS>.

=head2 zegrep

 zegrep regex path

This calls the external C<zegrep> program and returns the
matching lines.

Because of the message protocol, there is a transfer limit
of somewhere between 2MB and 4MB.  See L<guestfs(3)/PROTOCOL LIMITS>.

I<This function is deprecated.>
In new code, use the L</grep> call instead.

Deprecated functions will not be removed from the API, but the
fact that they are deprecated indicates that there are problems
with correct use of these functions.

=head2 zegrepi

 zegrepi regex path

This calls the external C<zegrep -i> program and returns the
matching lines.

Because of the message protocol, there is a transfer limit
of somewhere between 2MB and 4MB.  See L<guestfs(3)/PROTOCOL LIMITS>.

I<This function is deprecated.>
In new code, use the L</grep> call instead.

Deprecated functions will not be removed from the API, but the
fact that they are deprecated indicates that there are problems
with correct use of these functions.

=head2 zero

 zero device

This command writes zeroes over the first few blocks of C<device>.

How many blocks are zeroed isn't specified (but it's I<not> enough
to securely wipe the device).  It should be sufficient to remove
any partition tables, filesystem superblocks and so on.

If blocks are already zero, then this command avoids writing
zeroes.  This prevents the underlying device from becoming non-sparse
or growing unnecessarily.

See also: L</zero-device>, L</scrub-device>,
L</is-zero-device>

=head2 zero-device

 zero-device device

This command writes zeroes over the entire C<device>.  Compare
with L</zero> which just zeroes the first few blocks of
a device.

If blocks are already zero, then this command avoids writing
zeroes.  This prevents the underlying device from becoming non-sparse
or growing unnecessarily.

=head2 zero-free-space

 zero-free-space directory

Zero the free space in the filesystem mounted on C<directory>.
The filesystem must be mounted read-write.

The filesystem contents are not affected, but any free space
in the filesystem is freed.

Free space is not "trimmed".  You may want to call
L</fstrim> either as an alternative to this,
or after calling this, depending on your requirements.

=head2 zerofree

 zerofree device

This runs the I<zerofree> program on C<device>.  This program
claims to zero unused inodes and disk blocks on an ext2/3
filesystem, thus making it possible to compress the filesystem
more effectively.

You should B<not> run this program if the filesystem is
mounted.

It is possible that using this program can damage the filesystem
or data on the filesystem.

=head2 zfgrep

 zfgrep pattern path

This calls the external C<zfgrep> program and returns the
matching lines.

Because of the message protocol, there is a transfer limit
of somewhere between 2MB and 4MB.  See L<guestfs(3)/PROTOCOL LIMITS>.

I<This function is deprecated.>
In new code, use the L</grep> call instead.

Deprecated functions will not be removed from the API, but the
fact that they are deprecated indicates that there are problems
with correct use of these functions.

=head2 zfgrepi

 zfgrepi pattern path

This calls the external C<zfgrep -i> program and returns the
matching lines.

Because of the message protocol, there is a transfer limit
of somewhere between 2MB and 4MB.  See L<guestfs(3)/PROTOCOL LIMITS>.

I<This function is deprecated.>
In new code, use the L</grep> call instead.

Deprecated functions will not be removed from the API, but the
fact that they are deprecated indicates that there are problems
with correct use of these functions.

=head2 zfile

 zfile meth path

This command runs C<file> after first decompressing C<path>
using C<method>.

C<method> must be one of C<gzip>, C<compress> or C<bzip2>.

Since 1.0.63, use L</file> instead which can now
process compressed files.

I<This function is deprecated.>
In new code, use the L</file> call instead.

Deprecated functions will not be removed from the API, but the
fact that they are deprecated indicates that there are problems
with correct use of these functions.

=head2 zgrep

 zgrep regex path

This calls the external C<zgrep> program and returns the
matching lines.

Because of the message protocol, there is a transfer limit
of somewhere between 2MB and 4MB.  See L<guestfs(3)/PROTOCOL LIMITS>.

I<This function is deprecated.>
In new code, use the L</grep> call instead.

Deprecated functions will not be removed from the API, but the
fact that they are deprecated indicates that there are problems
with correct use of these functions.

=head2 zgrepi

 zgrepi regex path

This calls the external C<zgrep -i> program and returns the
matching lines.

Because of the message protocol, there is a transfer limit
of somewhere between 2MB and 4MB.  See L<guestfs(3)/PROTOCOL LIMITS>.

I<This function is deprecated.>
In new code, use the L</grep> call instead.

Deprecated functions will not be removed from the API, but the
fact that they are deprecated indicates that there are problems
with correct use of these functions.
<|MERGE_RESOLUTION|>--- conflicted
+++ resolved
@@ -1962,11 +1962,6 @@
 
  get-attach-method
 
-<<<<<<< HEAD
-Return the current attach method.
-
-See L</set-attach-method> and L<guestfs(3)/ATTACH METHOD>.
-=======
 Return the current backend.
 
 See L</set-backend> and L<guestfs(3)/BACKEND>.
@@ -1977,7 +1972,6 @@
 Deprecated functions will not be removed from the API, but the
 fact that they are deprecated indicates that there are problems
 with correct use of these functions.
->>>>>>> 919110f7
 
 =head2 get-autosync
 
@@ -6011,9 +6005,6 @@
 Set the method that libguestfs uses to connect to the backend
 guestfsd daemon.
 
-<<<<<<< HEAD
-See L<guestfs(3)/ATTACH METHOD>.
-=======
 See L<guestfs(3)/BACKEND>.
 
 I<This function is deprecated.>
@@ -6022,7 +6013,6 @@
 Deprecated functions will not be removed from the API, but the
 fact that they are deprecated indicates that there are problems
 with correct use of these functions.
->>>>>>> 919110f7
 
 =head2 set-autosync
 
