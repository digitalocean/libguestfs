/* virt-alignment-scan
 * Copyright (C) 2011 Red Hat Inc.
 *
 * This program is free software; you can redistribute it and/or modify
 * it under the terms of the GNU General Public License as published by
 * the Free Software Foundation; either version 2 of the License, or
 * (at your option) any later version.
 *
 * This program is distributed in the hope that it will be useful,
 * but WITHOUT ANY WARRANTY; without even the implied warranty of
 * MERCHANTABILITY or FITNESS FOR A PARTICULAR PURPOSE.  See the
 * GNU General Public License for more details.
 *
 * You should have received a copy of the GNU General Public License
 * along with this program; if not, write to the Free Software
 * Foundation, Inc., 51 Franklin Street, Fifth Floor, Boston, MA 02110-1301 USA.
 */

#include <config.h>

#include <stdio.h>
#include <stdlib.h>
#include <stdint.h>
#include <string.h>
#include <inttypes.h>
#include <unistd.h>
#include <getopt.h>
#include <errno.h>
#include <locale.h>
#include <assert.h>
#include <libintl.h>

#include <pthread.h>

#ifdef HAVE_LIBVIRT
#include <libvirt/libvirt.h>
#include <libvirt/virterror.h>
#endif

#include "guestfs.h"
#include "options.h"
#include "parallel.h"
#include "domains.h"

/* This just needs to be larger than any alignment we care about. */
static size_t worst_alignment = UINT_MAX;
static pthread_mutex_t worst_alignment_mutex = PTHREAD_MUTEX_INITIALIZER;

static int scan (guestfs_h *g, const char *prefix, FILE *fp);

#ifdef HAVE_LIBVIRT
static int scan_work (guestfs_h *g, size_t i, FILE *fp);
#endif

/* These globals are shared with options.c. */
guestfs_h *g;

int read_only = 1;
int live = 0;
int verbose = 0;
int keys_from_stdin = 0;
int echo_keys = 0;
const char *libvirt_uri = NULL;
int inspector = 0;

static int quiet = 0;           /* --quiet */
<<<<<<< HEAD
=======
static int uuid = 0;            /* --uuid */
>>>>>>> 919110f7

static void __attribute__((noreturn))
usage (int status)
{
  if (status != EXIT_SUCCESS)
    fprintf (stderr, _("Try `%s --help' for more information.\n"),
             program_name);
  else {
    fprintf (stdout,
           _("%s: check alignment of virtual machine partitions\n"
             "Copyright (C) 2011 Red Hat Inc.\n"
             "Usage:\n"
             "  %s [--options] -d domname\n"
             "  %s [--options] -a disk.img [-a disk.img ...]\n"
             "Options:\n"
             "  -a|--add image       Add image\n"
             "  -c|--connect uri     Specify libvirt URI for -d option\n"
             "  -d|--domain guest    Add disks from libvirt guest\n"
             "  --format[=raw|..]    Force disk format for -a option\n"
             "  --help               Display brief help\n"
             "  -P nr_threads        Use at most nr_threads\n"
             "  -q|--quiet           No output, just exit code\n"
             "  -v|--verbose         Verbose messages\n"
             "  -V|--version         Display version and exit\n"
             "  -x                   Trace libguestfs API calls\n"
             "For more information, see the manpage %s(1).\n"),
             program_name, program_name, program_name,
             program_name);
  }
  exit (status);
}

int
main (int argc, char *argv[])
{
  setlocale (LC_ALL, "");
  bindtextdomain (PACKAGE, LOCALEBASEDIR);
  textdomain (PACKAGE);

  enum { HELP_OPTION = CHAR_MAX + 1 };

  static const char *options = "a:c:d:P:qvVx";
  static const struct option long_options[] = {
    { "add", 1, 0, 'a' },
    { "connect", 1, 0, 'c' },
    { "domain", 1, 0, 'd' },
    { "format", 2, 0, 0 },
    { "help", 0, 0, HELP_OPTION },
    { "long-options", 0, 0, 0 },
    { "quiet", 0, 0, 'q' },
    { "uuid", 0, 0, 0, },
    { "verbose", 0, 0, 'v' },
    { "version", 0, 0, 'V' },
    { 0, 0, 0, 0 }
  };
  struct drv *drvs = NULL;
  struct drv *drv;
  const char *format = NULL;
  int c;
  int option_index;
  int exit_code;
  size_t max_threads = 0;
  int r;

  g = guestfs_create ();
  if (g == NULL) {
    fprintf (stderr, _("guestfs_create: failed to create handle\n"));
    exit (EXIT_FAILURE);
  }

<<<<<<< HEAD
  argv[0] = (char *) program_name;

=======
>>>>>>> 919110f7
  for (;;) {
    c = getopt_long (argc, argv, options, long_options, &option_index);
    if (c == -1) break;

    switch (c) {
    case 0:			/* options which are long only */
      if (STREQ (long_options[option_index].name, "long-options"))
        display_long_options (long_options);
      else if (STREQ (long_options[option_index].name, "format")) {
        if (!optarg || STREQ (optarg, ""))
          format = NULL;
        else
          format = optarg;
      } else if (STREQ (long_options[option_index].name, "uuid")) {
        uuid = 1;
      } else {
        fprintf (stderr, _("%s: unknown long option: %s (%d)\n"),
                 program_name, long_options[option_index].name, option_index);
        exit (EXIT_FAILURE);
      }
      break;

    case 'a':
      OPTION_a;
      break;

    case 'c':
      OPTION_c;
      break;

    case 'd':
      OPTION_d;
      break;

    case 'P':
      if (sscanf (optarg, "%zu", &max_threads) != 1) {
        fprintf (stderr, _("%s: -P option is not numeric\n"), program_name);
        exit (EXIT_FAILURE);
      }
      break;

    case 'q':
      quiet = 1;
      break;

    case 'v':
      OPTION_v;
      break;

    case 'V':
      OPTION_V;
      break;

    case 'x':
      OPTION_x;
      break;

    case HELP_OPTION:
      usage (EXIT_SUCCESS);

    default:
      usage (EXIT_FAILURE);
    }
  }

  /* These are really constants, but they have to be variables for the
   * options parsing code.  Assert here that they have known-good
   * values.
   */
  assert (read_only == 1);
  assert (inspector == 0);
  assert (live == 0);

  /* Must be no extra arguments on the command line. */
  if (optind != argc)
    usage (EXIT_FAILURE);

  /* virt-alignment-scan has two modes.  If the user didn't specify
   * any drives, then we do the scan on every libvirt guest.  That's
   * the if-clause below.  If the user specified domains/drives, then
   * we assume they belong to a single guest.  That's the else-clause
   * below.
   */
  if (drvs == NULL) {
#if defined(HAVE_LIBVIRT)
    get_all_libvirt_domains (libvirt_uri);
    r = start_threads (max_threads, g, scan_work);
    free_domains ();
    if (r == -1)
      exit (EXIT_FAILURE);
#else
    fprintf (stderr, _("%s: compiled without support for libvirt.\n"),
             program_name);
    exit (EXIT_FAILURE);
#endif
  } else {                      /* Single guest. */
    if (uuid) {
      fprintf (stderr, _("%s: --uuid option cannot be used with -a or -d\n"),
               program_name);
      exit (EXIT_FAILURE);
    }

    /* Add domains/drives from the command line (for a single guest). */
    add_drives (drvs, 'a');

    if (guestfs_launch (g) == -1)
      exit (EXIT_FAILURE);

    /* Free up data structures, no longer needed after this point. */
    free_drives (drvs);

    /* Perform the scan. */
    r = scan (g, NULL, stdout);

    guestfs_close (g);

    if (r == -1)
      exit (EXIT_FAILURE);
  }

  /* Decide on an appropriate exit code. */
  if (worst_alignment < 10) /* 2^10 = 4096 */
    exit_code = 3;
  else if (worst_alignment < 16) /* 2^16 = 65536 */
    exit_code = 2;
  else
    exit_code = 0;

  exit (exit_code);
}

static int
scan (guestfs_h *g, const char *prefix, FILE *fp)
{
  size_t i, j;
  size_t alignment;
  uint64_t start;
<<<<<<< HEAD
=======
  int err;
>>>>>>> 919110f7

  CLEANUP_FREE_STRING_LIST char **devices = guestfs_list_devices (g);
  if (devices == NULL)
    return -1;

  for (i = 0; devices[i] != NULL; ++i) {
    CLEANUP_FREE char *name = NULL;

    CLEANUP_FREE_PARTITION_LIST struct guestfs_partition_list *parts =
      guestfs_part_list (g, devices[i]);
    if (parts == NULL)
      return -1;

    /* Canonicalize the name of the device for printing. */
    name = guestfs_canonical_device_name (g, devices[i]);
    if (name == NULL)
<<<<<<< HEAD
      exit (EXIT_FAILURE);
=======
      return -1;
>>>>>>> 919110f7

    for (j = 0; j < parts->len; ++j) {
      /* Start offset of the partition in bytes. */
      start = parts->val[j].part_start;

      if (!quiet) {
        if (prefix)
          fprintf (fp, "%s:", prefix);

<<<<<<< HEAD
        printf ("%s%d %12" PRIu64 " ",
                name, (int) parts->val[j].part_num, start);
=======
        fprintf (fp, "%s%d %12" PRIu64 " ",
                 name, (int) parts->val[j].part_num, start);
>>>>>>> 919110f7
      }

      /* What's the alignment? */
      if (start == 0)           /* Probably not possible, but anyway. */
        alignment = 64;
      else
        for (alignment = 0; (start & 1) == 0; alignment++, start /= 2)
          ;

      if (!quiet) {
        if (alignment < 10)
          fprintf (fp, "%12" PRIu64 "    ", UINT64_C(1) << alignment);
        else if (alignment < 64)
          fprintf (fp, "%12" PRIu64 "K   ", UINT64_C(1) << (alignment - 10));
        else
          fprintf (fp, "- ");
      }

      err = pthread_mutex_lock (&worst_alignment_mutex);
      assert (err == 0);
      if (alignment < worst_alignment)
        worst_alignment = alignment;
      err = pthread_mutex_unlock (&worst_alignment_mutex);
      assert (err == 0);

      if (alignment < 12) {     /* Bad in general: < 4K alignment */
        if (!quiet)
          fprintf (fp, "bad (%s)\n", _("alignment < 4K"));
      } else if (alignment < 16) { /* Bad on NetApps: < 64K alignment */
        if (!quiet)
          fprintf (fp, "bad (%s)\n", _("alignment < 64K"));
      } else {
        if (!quiet)
          fprintf (fp, "ok\n");
      }
    }
  }
<<<<<<< HEAD
}
=======

  return 0;
}

#if defined(HAVE_LIBVIRT)

/* The multi-threaded version.  This callback is called from the code
 * in "parallel.c".
 */

static int
scan_work (guestfs_h *g, size_t i, FILE *fp)
{
  struct guestfs___add_libvirt_dom_argv optargs;

  optargs.bitmask =
    GUESTFS___ADD_LIBVIRT_DOM_READONLY_BITMASK |
    GUESTFS___ADD_LIBVIRT_DOM_READONLYDISK_BITMASK;
  optargs.readonly = 1;
  optargs.readonlydisk = "read";

  if (guestfs___add_libvirt_dom (g, domains[i].dom, &optargs) == -1)
    return -1;

  if (guestfs_launch (g) == -1)
    return -1;

  return scan (g, !uuid ? domains[i].name : domains[i].uuid, fp);
}

#endif /* HAVE_LIBVIRT */
>>>>>>> 919110f7
<|MERGE_RESOLUTION|>--- conflicted
+++ resolved
@@ -64,10 +64,7 @@
 int inspector = 0;
 
 static int quiet = 0;           /* --quiet */
-<<<<<<< HEAD
-=======
 static int uuid = 0;            /* --uuid */
->>>>>>> 919110f7
 
 static void __attribute__((noreturn))
 usage (int status)
@@ -138,11 +135,6 @@
     exit (EXIT_FAILURE);
   }
 
-<<<<<<< HEAD
-  argv[0] = (char *) program_name;
-
-=======
->>>>>>> 919110f7
   for (;;) {
     c = getopt_long (argc, argv, options, long_options, &option_index);
     if (c == -1) break;
@@ -280,10 +272,7 @@
   size_t i, j;
   size_t alignment;
   uint64_t start;
-<<<<<<< HEAD
-=======
   int err;
->>>>>>> 919110f7
 
   CLEANUP_FREE_STRING_LIST char **devices = guestfs_list_devices (g);
   if (devices == NULL)
@@ -300,11 +289,7 @@
     /* Canonicalize the name of the device for printing. */
     name = guestfs_canonical_device_name (g, devices[i]);
     if (name == NULL)
-<<<<<<< HEAD
-      exit (EXIT_FAILURE);
-=======
       return -1;
->>>>>>> 919110f7
 
     for (j = 0; j < parts->len; ++j) {
       /* Start offset of the partition in bytes. */
@@ -314,13 +299,8 @@
         if (prefix)
           fprintf (fp, "%s:", prefix);
 
-<<<<<<< HEAD
-        printf ("%s%d %12" PRIu64 " ",
-                name, (int) parts->val[j].part_num, start);
-=======
         fprintf (fp, "%s%d %12" PRIu64 " ",
                  name, (int) parts->val[j].part_num, start);
->>>>>>> 919110f7
       }
 
       /* What's the alignment? */
@@ -358,9 +338,6 @@
       }
     }
   }
-<<<<<<< HEAD
-}
-=======
 
   return 0;
 }
@@ -391,5 +368,4 @@
   return scan (g, !uuid ? domains[i].name : domains[i].uuid, fp);
 }
 
-#endif /* HAVE_LIBVIRT */
->>>>>>> 919110f7
+#endif /* HAVE_LIBVIRT */