(* libguestfs
 * Copyright (C) 2009-2013 Red Hat Inc.
 *
 * This program is free software; you can redistribute it and/or modify
 * it under the terms of the GNU General Public License as published by
 * the Free Software Foundation; either version 2 of the License, or
 * (at your option) any later version.
 *
 * This program is distributed in the hope that it will be useful,
 * but WITHOUT ANY WARRANTY; without even the implied warranty of
 * MERCHANTABILITY or FITNESS FOR A PARTICULAR PURPOSE.  See the
 * GNU General Public License for more details.
 *
 * You should have received a copy of the GNU General Public License
 * along with this program; if not, write to the Free Software
 * Foundation, Inc., 51 Franklin Street, Fifth Floor, Boston, MA 02110-1301 USA
 *)

(* Please read generator/README first. *)

open Types
open Utils

(* Default settings for all action fields.  So we copy and override
 * this struct by writing '{ defaults with name = &c }'
 *)
let defaults = { name = ""; style = RErr, [], []; proc_nr = None;
                 tests = []; shortdesc = ""; longdesc = "";
                 protocol_limit_warning = false; fish_alias = [];
                 fish_output = None; visibility = VPublic;
                 deprecated_by = None; optional = None;
                 progress = false; camel_name = "";
                 cancellable = false; config_only = false;
                 once_had_no_optargs = false; blocking = true; wrapper = true;
                 c_name = ""; c_function = ""; c_optarg_prefix = "";
                 non_c_aliases = [] }

(* These test functions are used in the language binding tests. *)

let test_all_args = [
  String "str";
  OptString "optstr";
  StringList "strlist";
  Bool "b";
  Int "integer";
  Int64 "integer64";
  FileIn "filein";
  FileOut "fileout";
  BufferIn "bufferin";
]

let test_all_optargs = [
  OBool "obool";
  OInt "oint";
  OInt64 "oint64";
  OString "ostring";
  OStringList "ostringlist";
]

let test_all_rets = [
  (* except for RErr, which is tested thoroughly elsewhere *)
  "internal_test_rint",         RInt "valout";
  "internal_test_rint64",       RInt64 "valout";
  "internal_test_rbool",        RBool "valout";
  "internal_test_rconststring", RConstString "valout";
  "internal_test_rconstoptstring", RConstOptString "valout";
  "internal_test_rstring",      RString "valout";
  "internal_test_rstringlist",  RStringList "valout";
  "internal_test_rstruct",      RStruct ("valout", "lvm_pv");
  "internal_test_rstructlist",  RStructList ("valout", "lvm_pv");
  "internal_test_rhashtable",   RHashtable "valout";
  "internal_test_rbufferout",   RBufferOut "valout";
]

let test_functions = [
  { defaults with
    name = "internal_test";
    style = RErr, test_all_args, test_all_optargs;
    visibility = VBindTest; cancellable = true;
    blocking = false;
    shortdesc = "internal test function - do not use";
    longdesc = "\
This is an internal test function which is used to test whether
the automatically generated bindings can handle every possible
parameter type correctly.

It echos the contents of each parameter to stdout (by default)
or to a file (if C<guestfs_internal_test_set_output> was called).

You probably don't want to call this function." };

  { defaults with
    name = "internal_test_only_optargs";
    style = RErr, [], [OInt "test"];
    visibility = VBindTest; cancellable = true;
    blocking = false;
    shortdesc = "internal test function - do not use";
    longdesc = "\
This is an internal test function which is used to test whether
the automatically generated bindings can handle no args, some
optargs correctly.

It echos the contents of each parameter to stdout (by default)
or to a file (if C<guestfs_internal_test_set_output> was called).

You probably don't want to call this function." };

  { defaults with
    name = "internal_test_63_optargs";
    style = RErr, [], [OInt "opt1"; OInt "opt2"; OInt "opt3"; OInt "opt4"; OInt "opt5"; OInt "opt6"; OInt "opt7"; OInt "opt8"; OInt "opt9"; OInt "opt10"; OInt "opt11"; OInt "opt12"; OInt "opt13"; OInt "opt14"; OInt "opt15"; OInt "opt16"; OInt "opt17"; OInt "opt18"; OInt "opt19"; OInt "opt20"; OInt "opt21"; OInt "opt22"; OInt "opt23"; OInt "opt24"; OInt "opt25"; OInt "opt26"; OInt "opt27"; OInt "opt28"; OInt "opt29"; OInt "opt30"; OInt "opt31"; OInt "opt32"; OInt "opt33"; OInt "opt34"; OInt "opt35"; OInt "opt36"; OInt "opt37"; OInt "opt38"; OInt "opt39"; OInt "opt40"; OInt "opt41"; OInt "opt42"; OInt "opt43"; OInt "opt44"; OInt "opt45"; OInt "opt46"; OInt "opt47"; OInt "opt48"; OInt "opt49"; OInt "opt50"; OInt "opt51"; OInt "opt52"; OInt "opt53"; OInt "opt54"; OInt "opt55"; OInt "opt56"; OInt "opt57"; OInt "opt58"; OInt "opt59"; OInt "opt60"; OInt "opt61"; OInt "opt62"; OInt "opt63"];
    visibility = VBindTest; cancellable = true;
    blocking = false;
    shortdesc = "internal test function - do not use";
    longdesc = "\
This is an internal test function which is used to test whether
the automatically generated bindings can handle the full range
of 63 optargs correctly.  (Note that 63 is not an absolute limit
and it could be raised by changing the XDR protocol).

It echos the contents of each parameter to stdout (by default)
or to a file (if C<guestfs_internal_test_set_output> was called).

You probably don't want to call this function." }

] @ List.flatten (
  List.map (
    fun (name, ret) -> [
      { defaults with
        name = name;
        style = ret, [String "val"], [];
        visibility = VBindTest;
        blocking = false;
        shortdesc = "internal test function - do not use";
        longdesc = "\
This is an internal test function which is used to test whether
the automatically generated bindings can handle every possible
return type correctly.

It converts string C<val> to the return type.

You probably don't want to call this function." };
      { defaults with
        name = name ^ "err";
        style = ret, [], [];
        visibility = VBindTest;
        blocking = false;
        shortdesc = "internal test function - do not use";
        longdesc = "\
This is an internal test function which is used to test whether
the automatically generated bindings can handle every possible
return type correctly.

This function always returns an error.

You probably don't want to call this function." }
    ]
  ) test_all_rets
)

(* non_daemon_functions are any functions which don't get processed
 * in the daemon, eg. functions for setting and getting local
 * configuration values.
 *)

let non_daemon_functions = test_functions @ [
  { defaults with
    name = "internal_test_set_output";
    style = RErr, [String "filename"], [];
    visibility = VBindTest;
    blocking = false;
    shortdesc = "internal test function - do not use";
    longdesc = "\
This is an internal test function which is used to test whether
the automatically generated bindings can handle every possible
parameter type correctly.

It sets the output file used by C<guestfs_internal_test>.

You probably don't want to call this function." };

  { defaults with
    name = "internal_test_close_output";
    style = RErr, [], [];
    visibility = VBindTest;
    blocking = false;
    shortdesc = "internal test function - do not use";
    longdesc = "\
This is an internal test function which is used to test whether
the automatically generated bindings can handle every possible
parameter type correctly.

It closes the output file previously opened by
C<guestfs_internal_test_set_output>.

You probably don't want to call this function." };

  { defaults with
    name = "launch";
    style = RErr, [], [];
    fish_alias = ["run"]; progress = true; config_only = true;
    shortdesc = "launch the qemu subprocess";
    longdesc = "\
Internally libguestfs is implemented by running a virtual machine
using L<qemu(1)>.

You should call this after configuring the handle
(eg. adding drives) but before performing any actions.

Do not call C<guestfs_launch> twice on the same handle.  Although
it will not give an error (for historical reasons), the precise
behaviour when you do this is not well defined.  Handles are
very cheap to create, so create a new one for each launch." };

  { defaults with
    name = "wait_ready";
    style = RErr, [], [];
    visibility = VStateTest;
    deprecated_by = Some "launch";
    blocking = false;
    shortdesc = "wait until the qemu subprocess launches (no op)";
    longdesc = "\
This function is a no op.

In versions of the API E<lt> 1.0.71 you had to call this function
just after calling C<guestfs_launch> to wait for the launch
to complete.  However this is no longer necessary because
C<guestfs_launch> now does the waiting.

If you see any calls to this function in code then you can just
remove them, unless you want to retain compatibility with older
versions of the API." };

  { defaults with
    name = "kill_subprocess";
    style = RErr, [], [];
    deprecated_by = Some "shutdown";
    shortdesc = "kill the qemu subprocess";
    longdesc = "\
This kills the qemu subprocess.

Do not call this.  See: C<guestfs_shutdown> instead." };

  { defaults with
    name = "add_cdrom";
    style = RErr, [String "filename"], [];
    deprecated_by = Some "add_drive"; config_only = true;
    blocking = false;
    shortdesc = "add a CD-ROM disk image to examine";
    longdesc = "\
This function adds a virtual CD-ROM disk image to the guest.

B<Do not use this function!>  ISO files are just ordinary
read-only disk images.  Use C<guestfs_add_drive_ro> instead." };

  { defaults with
    name = "add_drive_ro";
    style = RErr, [String "filename"], [];
    fish_alias = ["add-ro"]; config_only = true;
    blocking = false;
    shortdesc = "add a drive in snapshot mode (read-only)";
    longdesc = "\
This function is the equivalent of calling C<guestfs_add_drive_opts>
with the optional parameter C<GUESTFS_ADD_DRIVE_OPTS_READONLY> set to 1,
so the disk is added read-only, with the format being detected
automatically." };

  { defaults with
    name = "config";
    style = RErr, [String "qemuparam"; OptString "qemuvalue"], [];
    config_only = true;
    blocking = false;
    shortdesc = "add qemu parameters";
    longdesc = "\
This can be used to add arbitrary qemu command line parameters
of the form I<-param value>.  Actually it's not quite arbitrary - we
prevent you from setting some parameters which would interfere with
parameters that we use.

The first character of C<qemuparam> string must be a C<-> (dash).

C<qemuvalue> can be NULL." };

  { defaults with
    name = "set_qemu";
    style = RErr, [OptString "qemu"], [];
    fish_alias = ["qemu"]; config_only = true;
    blocking = false;
    shortdesc = "set the qemu binary";
    longdesc = "\
Set the qemu binary that we will use.

The default is chosen when the library was compiled by the
configure script.

You can also override this by setting the C<LIBGUESTFS_QEMU>
environment variable.

Setting C<qemu> to C<NULL> restores the default qemu binary.

Note that you should call this function as early as possible
after creating the handle.  This is because some pre-launch
operations depend on testing qemu features (by running C<qemu -help>).
If the qemu binary changes, we don't retest features, and
so you might see inconsistent results.  Using the environment
variable C<LIBGUESTFS_QEMU> is safest of all since that picks
the qemu binary at the same time as the handle is created." };

  { defaults with
    name = "get_qemu";
    style = RConstString "qemu", [], [];
    blocking = false;
    tests = [
      InitNone, Always, TestRun (
        [["get_qemu"]])
    ];
    shortdesc = "get the qemu binary";
    longdesc = "\
Return the current qemu binary.

This is always non-NULL.  If it wasn't set already, then this will
return the default qemu binary name." };

  { defaults with
    name = "set_path";
    style = RErr, [OptString "searchpath"], [];
    fish_alias = ["path"]; config_only = true;
    blocking = false;
    shortdesc = "set the search path";
    longdesc = "\
Set the path that libguestfs searches for kernel and initrd.img.

The default is C<$libdir/guestfs> unless overridden by setting
C<LIBGUESTFS_PATH> environment variable.

Setting C<path> to C<NULL> restores the default path." };

  { defaults with
    name = "get_path";
    style = RConstString "path", [], [];
    blocking = false;
    tests = [
      InitNone, Always, TestRun (
      [["get_path"]])
    ];
    shortdesc = "get the search path";
    longdesc = "\
Return the current search path.

This is always non-NULL.  If it wasn't set already, then this will
return the default path." };

  { defaults with
    name = "set_append";
    style = RErr, [OptString "append"], [];
    fish_alias = ["append"]; config_only = true;
    blocking = false;
    shortdesc = "add options to kernel command line";
    longdesc = "\
This function is used to add additional options to the
guest kernel command line.

The default is C<NULL> unless overridden by setting
C<LIBGUESTFS_APPEND> environment variable.

Setting C<append> to C<NULL> means I<no> additional options
are passed (libguestfs always adds a few of its own)." };

  { defaults with
    name = "get_append";
    style = RConstOptString "append", [], [];
    blocking = false;
    (* This cannot be tested with the current framework.  The
     * function can return NULL in normal operations, which the
     * test framework interprets as an error.
     *)
    tests = [];
    shortdesc = "get the additional kernel options";
    longdesc = "\
Return the additional kernel options which are added to the
guest kernel command line.

If C<NULL> then no options are added." };

  { defaults with
    name = "set_autosync";
    style = RErr, [Bool "autosync"], [];
    fish_alias = ["autosync"];
    blocking = false;
    shortdesc = "set autosync mode";
    longdesc = "\
If C<autosync> is true, this enables autosync.  Libguestfs will make a
best effort attempt to make filesystems consistent and synchronized
when the handle is closed
(also if the program exits without closing handles).

This is enabled by default (since libguestfs 1.5.24, previously it was
disabled by default)." };

  { defaults with
    name = "get_autosync";
    style = RBool "autosync", [], [];
    blocking = false;
    tests = [
      InitNone, Always, TestResultTrue (
        [["get_autosync"]])
    ];
    shortdesc = "get autosync mode";
    longdesc = "\
Get the autosync flag." };

  { defaults with
    name = "set_verbose";
    style = RErr, [Bool "verbose"], [];
    fish_alias = ["verbose"];
    blocking = false;
    shortdesc = "set verbose mode";
    longdesc = "\
If C<verbose> is true, this turns on verbose messages.

Verbose messages are disabled unless the environment variable
C<LIBGUESTFS_DEBUG> is defined and set to C<1>.

Verbose messages are normally sent to C<stderr>, unless you
register a callback to send them somewhere else (see
C<guestfs_set_event_callback>)." };

  { defaults with
    name = "get_verbose";
    style = RBool "verbose", [], [];
    blocking = false;
    shortdesc = "get verbose mode";
    longdesc = "\
This returns the verbose messages flag." };

  { defaults with
    name = "is_ready";
    style = RBool "ready", [], [];
    visibility = VStateTest;
    blocking = false;
    tests = [
      InitNone, Always, TestResultTrue (
      [["is_ready"]])
    ];
    shortdesc = "is ready to accept commands";
    longdesc = "\
This returns true iff this handle is ready to accept commands
(in the C<READY> state).

For more information on states, see L<guestfs(3)>." };

  { defaults with
    name = "is_config";
    style = RBool "config", [], [];
    blocking = false;
    tests = [
      InitNone, Always, TestResultFalse (
      [["is_config"]])
    ];
    shortdesc = "is in configuration state";
    longdesc = "\
This returns true iff this handle is being configured
(in the C<CONFIG> state).

For more information on states, see L<guestfs(3)>." };

  { defaults with
    name = "is_launching";
    style = RBool "launching", [], [];
    visibility = VStateTest;
    blocking = false;
    tests = [
      InitNone, Always, TestResultFalse (
        [["is_launching"]])
    ];
    shortdesc = "is launching subprocess";
    longdesc = "\
This returns true iff this handle is launching the subprocess
(in the C<LAUNCHING> state).

For more information on states, see L<guestfs(3)>." };

  { defaults with
    name = "is_busy";
    style = RBool "busy", [], [];
    visibility = VStateTest;
    blocking = false;
    tests = [
      InitNone, Always, TestResultFalse (
        [["is_busy"]])
    ];
    shortdesc = "is busy processing a command";
    longdesc = "\
This always returns false.  This function is deprecated with no
replacement.  Do not use this function.

For more information on states, see L<guestfs(3)>." };

  { defaults with
    name = "get_state";
    style = RInt "state", [], [];
    visibility = VStateTest;
    blocking = false;
    shortdesc = "get the current state";
    longdesc = "\
This returns the current state as an opaque integer.  This is
only useful for printing debug and internal error messages.

For more information on states, see L<guestfs(3)>." };

  { defaults with
    name = "set_memsize";
    style = RErr, [Int "memsize"], [];
    fish_alias = ["memsize"]; config_only = true;
    blocking = false;
    shortdesc = "set memory allocated to the qemu subprocess";
    longdesc = "\
This sets the memory size in megabytes allocated to the
qemu subprocess.  This only has any effect if called before
C<guestfs_launch>.

You can also change this by setting the environment
variable C<LIBGUESTFS_MEMSIZE> before the handle is
created.

For more information on the architecture of libguestfs,
see L<guestfs(3)>." };

  { defaults with
    name = "get_memsize";
    style = RInt "memsize", [], [];
    blocking = false;
    tests = [
      InitNone, Always, TestResult (
      [["get_memsize"]], "ret >= 256")
    ];
    shortdesc = "get memory allocated to the qemu subprocess";
    longdesc = "\
This gets the memory size in megabytes allocated to the
qemu subprocess.

If C<guestfs_set_memsize> was not called
on this handle, and if C<LIBGUESTFS_MEMSIZE> was not set,
then this returns the compiled-in default value for memsize.

For more information on the architecture of libguestfs,
see L<guestfs(3)>." };

  { defaults with
    name = "get_pid";
    style = RInt "pid", [], [];
    fish_alias = ["pid"];
    blocking = false;
    tests = [];
    shortdesc = "get PID of qemu subprocess";
    longdesc = "\
Return the process ID of the qemu subprocess.  If there is no
qemu subprocess, then this will return an error.

This is an internal call used for debugging and testing." };

  { defaults with
    name = "version";
    style = RStruct ("version", "version"), [], [];
    blocking = false;
    tests = [
      InitNone, Always, TestResult (
        [["version"]], "ret->major == 1")
    ];
    shortdesc = "get the library version number";
    longdesc = "\
Return the libguestfs version number that the program is linked
against.

Note that because of dynamic linking this is not necessarily
the version of libguestfs that you compiled against.  You can
compile the program, and then at runtime dynamically link
against a completely different C<libguestfs.so> library.

This call was added in version C<1.0.58>.  In previous
versions of libguestfs there was no way to get the version
number.  From C code you can use dynamic linker functions
to find out if this symbol exists (if it doesn't, then
it's an earlier version).

The call returns a structure with four elements.  The first
three (C<major>, C<minor> and C<release>) are numbers and
correspond to the usual version triplet.  The fourth element
(C<extra>) is a string and is normally empty, but may be
used for distro-specific information.

To construct the original version string:
C<$major.$minor.$release$extra>

See also: L<guestfs(3)/LIBGUESTFS VERSION NUMBERS>.

I<Note:> Don't use this call to test for availability
of features.  In enterprise distributions we backport
features from later versions into earlier versions,
making this an unreliable way to test for features.
Use C<guestfs_available> or C<guestfs_feature_available> instead." };

  { defaults with
    name = "set_selinux";
    style = RErr, [Bool "selinux"], [];
    fish_alias = ["selinux"]; config_only = true;
    blocking = false;
    shortdesc = "set SELinux enabled or disabled at appliance boot";
    longdesc = "\
This sets the selinux flag that is passed to the appliance
at boot time.  The default is C<selinux=0> (disabled).

Note that if SELinux is enabled, it is always in
Permissive mode (C<enforcing=0>).

For more information on the architecture of libguestfs,
see L<guestfs(3)>." };

  { defaults with
    name = "get_selinux";
    style = RBool "selinux", [], [];
    blocking = false;
    shortdesc = "get SELinux enabled flag";
    longdesc = "\
This returns the current setting of the selinux flag which
is passed to the appliance at boot time.  See C<guestfs_set_selinux>.

For more information on the architecture of libguestfs,
see L<guestfs(3)>." };

  { defaults with
    name = "set_trace";
    style = RErr, [Bool "trace"], [];
    fish_alias = ["trace"];
    blocking = false;
    tests = [
      InitNone, Always, TestResultFalse (
        [["set_trace"; "false"];
         ["get_trace"]])
    ];
    shortdesc = "enable or disable command traces";
    longdesc = "\
If the command trace flag is set to 1, then libguestfs
calls, parameters and return values are traced.

If you want to trace C API calls into libguestfs (and
other libraries) then possibly a better way is to use
the external ltrace(1) command.

Command traces are disabled unless the environment variable
C<LIBGUESTFS_TRACE> is defined and set to C<1>.

Trace messages are normally sent to C<stderr>, unless you
register a callback to send them somewhere else (see
C<guestfs_set_event_callback>)." };

  { defaults with
    name = "get_trace";
    style = RBool "trace", [], [];
    blocking = false;
    shortdesc = "get command trace enabled flag";
    longdesc = "\
Return the command trace flag." };

  { defaults with
    name = "set_direct";
    style = RErr, [Bool "direct"], [];
    fish_alias = ["direct"]; config_only = true;
    blocking = false;
    shortdesc = "enable or disable direct appliance mode";
    longdesc = "\
If the direct appliance mode flag is enabled, then stdin and
stdout are passed directly through to the appliance once it
is launched.

One consequence of this is that log messages aren't caught
by the library and handled by C<guestfs_set_log_message_callback>,
but go straight to stdout.

You probably don't want to use this unless you know what you
are doing.

The default is disabled." };

  { defaults with
    name = "get_direct";
    style = RBool "direct", [], [];
    blocking = false;
    shortdesc = "get direct appliance mode flag";
    longdesc = "\
Return the direct appliance mode flag." };

  { defaults with
    name = "set_recovery_proc";
    style = RErr, [Bool "recoveryproc"], [];
    fish_alias = ["recovery-proc"]; config_only = true;
    blocking = false;
    shortdesc = "enable or disable the recovery process";
    longdesc = "\
If this is called with the parameter C<false> then
C<guestfs_launch> does not create a recovery process.  The
purpose of the recovery process is to stop runaway qemu
processes in the case where the main program aborts abruptly.

This only has any effect if called before C<guestfs_launch>,
and the default is true.

About the only time when you would want to disable this is
if the main process will fork itself into the background
(\"daemonize\" itself).  In this case the recovery process
thinks that the main program has disappeared and so kills
qemu, which is not very helpful." };

  { defaults with
    name = "get_recovery_proc";
    style = RBool "recoveryproc", [], [];
    blocking = false;
    shortdesc = "get recovery process enabled flag";
    longdesc = "\
Return the recovery process enabled flag." };

  { defaults with
    name = "add_drive_with_if";
    style = RErr, [String "filename"; String "iface"], [];
    deprecated_by = Some "add_drive"; config_only = true;
    blocking = false;
    shortdesc = "add a drive specifying the QEMU block emulation to use";
    longdesc = "\
This is the same as C<guestfs_add_drive> but it allows you
to specify the QEMU interface emulation to use at run time." };

  { defaults with
    name = "add_drive_ro_with_if";
    style = RErr, [String "filename"; String "iface"], [];
    blocking = false;
    deprecated_by = Some "add_drive"; config_only = true;
    shortdesc = "add a drive read-only specifying the QEMU block emulation to use";
    longdesc = "\
This is the same as C<guestfs_add_drive_ro> but it allows you
to specify the QEMU interface emulation to use at run time." };

  { defaults with
    name = "file_architecture";
    style = RString "arch", [Pathname "filename"], [];
    tests = [
      InitISOFS, Always, TestResultString (
        [["file_architecture"; "/bin-i586-dynamic"]], "i386");
      InitISOFS, Always, TestResultString (
        [["file_architecture"; "/bin-sparc-dynamic"]], "sparc");
      InitISOFS, Always, TestResultString (
        [["file_architecture"; "/bin-win32.exe"]], "i386");
      InitISOFS, Always, TestResultString (
        [["file_architecture"; "/bin-win64.exe"]], "x86_64");
      InitISOFS, Always, TestResultString (
        [["file_architecture"; "/bin-x86_64-dynamic"]], "x86_64");
      InitISOFS, Always, TestResultString (
        [["file_architecture"; "/lib-i586.so"]], "i386");
      InitISOFS, Always, TestResultString (
        [["file_architecture"; "/lib-sparc.so"]], "sparc");
      InitISOFS, Always, TestResultString (
        [["file_architecture"; "/lib-win32.dll"]], "i386");
      InitISOFS, Always, TestResultString (
        [["file_architecture"; "/lib-win64.dll"]], "x86_64");
      InitISOFS, Always, TestResultString (
        [["file_architecture"; "/lib-x86_64.so"]], "x86_64");
      InitISOFS, Always, TestResultString (
        [["file_architecture"; "/initrd-x86_64.img"]], "x86_64");
      InitISOFS, Always, TestResultString (
        [["file_architecture"; "/initrd-x86_64.img.gz"]], "x86_64");
    ];
    shortdesc = "detect the architecture of a binary file";
    longdesc = "\
This detects the architecture of the binary C<filename>,
and returns it if known.

Currently defined architectures are:

=over 4

=item \"i386\"

This string is returned for all 32 bit i386, i486, i586, i686 binaries
irrespective of the precise processor requirements of the binary.

=item \"x86_64\"

64 bit x86-64.

=item \"sparc\"

32 bit SPARC.

=item \"sparc64\"

64 bit SPARC V9 and above.

=item \"ia64\"

Intel Itanium.

=item \"ppc\"

32 bit Power PC.

=item \"ppc64\"

64 bit Power PC.

=back

Libguestfs may return other architecture strings in future.

The function works on at least the following types of files:

=over 4

=item *

many types of Un*x and Linux binary

=item *

many types of Un*x and Linux shared library

=item *

Windows Win32 and Win64 binaries

=item *

Windows Win32 and Win64 DLLs

Win32 binaries and DLLs return C<i386>.

Win64 binaries and DLLs return C<x86_64>.

=item *

Linux kernel modules

=item *

Linux new-style initrd images

=item *

some non-x86 Linux vmlinuz kernels

=back

What it can't do currently:

=over 4

=item *

static libraries (libfoo.a)

=item *

Linux old-style initrd as compressed ext2 filesystem (RHEL 3)

=item *

x86 Linux vmlinuz kernels

x86 vmlinuz images (bzImage format) consist of a mix of 16-, 32- and
compressed code, and are horribly hard to unpack.  If you want to find
the architecture of a kernel, use the architecture of the associated
initrd or kernel module(s) instead.

=back" };

  { defaults with
    name = "inspect_os";
    style = RStringList "roots", [], [];
    shortdesc = "inspect disk and return list of operating systems found";
    longdesc = "\
This function uses other libguestfs functions and certain
heuristics to inspect the disk(s) (usually disks belonging to
a virtual machine), looking for operating systems.

The list returned is empty if no operating systems were found.

If one operating system was found, then this returns a list with
a single element, which is the name of the root filesystem of
this operating system.  It is also possible for this function
to return a list containing more than one element, indicating
a dual-boot or multi-boot virtual machine, with each element being
the root filesystem of one of the operating systems.

You can pass the root string(s) returned to other
C<guestfs_inspect_get_*> functions in order to query further
information about each operating system, such as the name
and version.

This function uses other libguestfs features such as
C<guestfs_mount_ro> and C<guestfs_umount_all> in order to mount
and unmount filesystems and look at the contents.  This should
be called with no disks currently mounted.  The function may also
use Augeas, so any existing Augeas handle will be closed.

This function cannot decrypt encrypted disks.  The caller
must do that first (supplying the necessary keys) if the
disk is encrypted.

Please read L<guestfs(3)/INSPECTION> for more details.

See also C<guestfs_list_filesystems>." };

  { defaults with
    name = "inspect_get_type";
    style = RString "name", [Mountable "root"], [];
    shortdesc = "get type of inspected operating system";
    longdesc = "\
This returns the type of the inspected operating system.
Currently defined types are:

=over 4

=item \"linux\"

Any Linux-based operating system.

=item \"windows\"

Any Microsoft Windows operating system.

=item \"freebsd\"

FreeBSD.

=item \"netbsd\"

NetBSD.

=item \"openbsd\"

OpenBSD.

=item \"hurd\"

GNU/Hurd.

=item \"dos\"

MS-DOS, FreeDOS and others.

=item \"unknown\"

The operating system type could not be determined.

=back

Future versions of libguestfs may return other strings here.
The caller should be prepared to handle any string.

Please read L<guestfs(3)/INSPECTION> for more details." };

  { defaults with
    name = "inspect_get_arch";
    style = RString "arch", [Mountable "root"], [];
    shortdesc = "get architecture of inspected operating system";
    longdesc = "\
This returns the architecture of the inspected operating system.
The possible return values are listed under
C<guestfs_file_architecture>.

If the architecture could not be determined, then the
string C<unknown> is returned.

Please read L<guestfs(3)/INSPECTION> for more details." };

  { defaults with
    name = "inspect_get_distro";
    style = RString "distro", [Mountable "root"], [];
    shortdesc = "get distro of inspected operating system";
    longdesc = "\
This returns the distro (distribution) of the inspected operating
system.

Currently defined distros are:

=over 4

=item \"archlinux\"

Arch Linux.

=item \"buildroot\"

Buildroot-derived distro, but not one we specifically recognize.

=item \"centos\"

CentOS.

=item \"cirros\"

Cirros.

=item \"debian\"

Debian.

=item \"fedora\"

Fedora.

=item \"freedos\"

FreeDOS.

=item \"gentoo\"

Gentoo.

=item \"linuxmint\"

Linux Mint.

=item \"mageia\"

Mageia.

=item \"mandriva\"

Mandriva.

=item \"meego\"

MeeGo.

=item \"openbsd\"

OpenBSD.

=item \"opensuse\"

OpenSUSE.

=item \"pardus\"

Pardus.

=item \"redhat-based\"

Some Red Hat-derived distro.

=item \"rhel\"

Red Hat Enterprise Linux.

=item \"scientificlinux\"

Scientific Linux.

=item \"slackware\"

Slackware.

=item \"sles\"

SuSE Linux Enterprise Server or Desktop.

=item \"suse-based\"

Some openSuSE-derived distro.

=item \"ttylinux\"

ttylinux.

=item \"ubuntu\"

Ubuntu.

=item \"unknown\"

The distro could not be determined.

=item \"windows\"

Windows does not have distributions.  This string is
returned if the OS type is Windows.

=back

Future versions of libguestfs may return other strings here.
The caller should be prepared to handle any string.

Please read L<guestfs(3)/INSPECTION> for more details." };

  { defaults with
    name = "inspect_get_major_version";
    style = RInt "major", [Mountable "root"], [];
    shortdesc = "get major version of inspected operating system";
    longdesc = "\
This returns the major version number of the inspected operating
system.

Windows uses a consistent versioning scheme which is I<not>
reflected in the popular public names used by the operating system.
Notably the operating system known as \"Windows 7\" is really
version 6.1 (ie. major = 6, minor = 1).  You can find out the
real versions corresponding to releases of Windows by consulting
Wikipedia or MSDN.

If the version could not be determined, then C<0> is returned.

Please read L<guestfs(3)/INSPECTION> for more details." };

  { defaults with
    name = "inspect_get_minor_version";
    style = RInt "minor", [Mountable "root"], [];
    shortdesc = "get minor version of inspected operating system";
    longdesc = "\
This returns the minor version number of the inspected operating
system.

If the version could not be determined, then C<0> is returned.

Please read L<guestfs(3)/INSPECTION> for more details.
See also C<guestfs_inspect_get_major_version>." };

  { defaults with
    name = "inspect_get_product_name";
    style = RString "product", [Mountable "root"], [];
    shortdesc = "get product name of inspected operating system";
    longdesc = "\
This returns the product name of the inspected operating
system.  The product name is generally some freeform string
which can be displayed to the user, but should not be
parsed by programs.

If the product name could not be determined, then the
string C<unknown> is returned.

Please read L<guestfs(3)/INSPECTION> for more details." };

  { defaults with
    name = "inspect_get_mountpoints";
    style = RHashtable "mountpoints", [Mountable "root"], [];
    shortdesc = "get mountpoints of inspected operating system";
    longdesc = "\
This returns a hash of where we think the filesystems
associated with this operating system should be mounted.
Callers should note that this is at best an educated guess
made by reading configuration files such as C</etc/fstab>.
I<In particular note> that this may return filesystems
which are non-existent or not mountable and callers should
be prepared to handle or ignore failures if they try to
mount them.

Each element in the returned hashtable has a key which
is the path of the mountpoint (eg. C</boot>) and a value
which is the filesystem that would be mounted there
(eg. C</dev/sda1>).

Non-mounted devices such as swap devices are I<not>
returned in this list.

For operating systems like Windows which still use drive
letters, this call will only return an entry for the first
drive \"mounted on\" C</>.  For information about the
mapping of drive letters to partitions, see
C<guestfs_inspect_get_drive_mappings>.

Please read L<guestfs(3)/INSPECTION> for more details.
See also C<guestfs_inspect_get_filesystems>." };

  { defaults with
    name = "inspect_get_filesystems";
    style = RStringList "filesystems", [Mountable "root"], [];
    shortdesc = "get filesystems associated with inspected operating system";
    longdesc = "\
This returns a list of all the filesystems that we think
are associated with this operating system.  This includes
the root filesystem, other ordinary filesystems, and
non-mounted devices like swap partitions.

In the case of a multi-boot virtual machine, it is possible
for a filesystem to be shared between operating systems.

Please read L<guestfs(3)/INSPECTION> for more details.
See also C<guestfs_inspect_get_mountpoints>." };

  { defaults with
    name = "set_network";
    style = RErr, [Bool "network"], [];
    fish_alias = ["network"]; config_only = true;
    blocking = false;
    shortdesc = "set enable network flag";
    longdesc = "\
If C<network> is true, then the network is enabled in the
libguestfs appliance.  The default is false.

This affects whether commands are able to access the network
(see L<guestfs(3)/RUNNING COMMANDS>).

You must call this before calling C<guestfs_launch>, otherwise
it has no effect." };

  { defaults with
    name = "get_network";
    style = RBool "network", [], [];
    blocking = false;
    shortdesc = "get enable network flag";
    longdesc = "\
This returns the enable network flag." };

  { defaults with
    name = "list_filesystems";
    style = RHashtable "fses", [], [];
    shortdesc = "list filesystems";
    longdesc = "\
This inspection command looks for filesystems on partitions,
block devices and logical volumes, returning a list of C<mountables>
containing filesystems and their type.

The return value is a hash, where the keys are the devices
containing filesystems, and the values are the filesystem types.
For example:

 \"/dev/sda1\" => \"ntfs\"
 \"/dev/sda2\" => \"ext2\"
 \"/dev/vg_guest/lv_root\" => \"ext4\"
 \"/dev/vg_guest/lv_swap\" => \"swap\"

The key is not necessarily a block device. It may also be an opaque
'mountable' string which can be passed to C<guestfs_mount>.

The value can have the special value \"unknown\", meaning the
content of the device is undetermined or empty.
\"swap\" means a Linux swap partition.

This command runs other libguestfs commands, which might include
C<guestfs_mount> and C<guestfs_umount>, and therefore you should
use this soon after launch and only when nothing is mounted.

Not all of the filesystems returned will be mountable.  In
particular, swap partitions are returned in the list.  Also
this command does not check that each filesystem
found is valid and mountable, and some filesystems might
be mountable but require special options.  Filesystems may
not all belong to a single logical operating system
(use C<guestfs_inspect_os> to look for OSes)." };

  { defaults with
    name = "add_drive";
    style = RErr, [String "filename"], [OBool "readonly"; OString "format"; OString "iface"; OString "name"; OString "label"; OString "protocol"; OStringList "server"; OString "username"];
    once_had_no_optargs = true;
    blocking = false;
    fish_alias = ["add"];
    shortdesc = "add an image to examine or modify";
    longdesc = "\
This function adds a disk image called C<filename> to the handle.
C<filename> may be a regular host file or a host device.

When this function is called before C<guestfs_launch> (the
usual case) then the first time you call this function,
the disk appears in the API as C</dev/sda>, the second time
as C</dev/sdb>, and so on.

In libguestfs E<ge> 1.20 you can also call this function
after launch (with some restrictions).  This is called
\"hotplugging\".  When hotplugging, you must specify a
C<label> so that the new disk gets a predictable name.
For more information see L<guestfs(3)/HOTPLUGGING>.

You don't necessarily need to be root when using libguestfs.  However
you obviously do need sufficient permissions to access the filename
for whatever operations you want to perform (ie. read access if you
just want to read the image or write access if you want to modify the
image).

This call checks that C<filename> exists.

C<filename> may be the special string C<\"/dev/null\">.
See L<guestfs(3)/NULL DISKS>.

The optional arguments are:

=over 4

=item C<readonly>

If true then the image is treated as read-only.  Writes are still
allowed, but they are stored in a temporary snapshot overlay which
is discarded at the end.  The disk that you add is not modified.

=item C<format>

This forces the image format.  If you omit this (or use C<guestfs_add_drive>
or C<guestfs_add_drive_ro>) then the format is automatically detected.
Possible formats include C<raw> and C<qcow2>.

Automatic detection of the format opens you up to a potential
security hole when dealing with untrusted raw-format images.
See CVE-2010-3851 and RHBZ#642934.  Specifying the format closes
this security hole.

=item C<iface>

This rarely-used option lets you emulate the behaviour of the
deprecated C<guestfs_add_drive_with_if> call (q.v.)

=item C<name>

The name the drive had in the original guest, e.g. C</dev/sdb>.
This is used as a hint to the guest inspection process if
it is available.

=item C<label>

Give the disk a label.  The label should be a unique, short
string using I<only> ASCII characters C<[a-zA-Z]>.
As well as its usual name in the API (such as C</dev/sda>),
the drive will also be named C</dev/disk/guestfs/I<label>>.

See L<guestfs(3)/DISK LABELS>.

=item C<protocol>

The optional protocol argument can be used to select an alternate
source protocol.

See also: L<guestfs(3)/REMOTE STORAGE>.

=over 4

=item C<protocol = \"file\">

C<filename> is interpreted as a local file or device.
This is the default if the optional protocol parameter
is omitted.

=item C<protocol = \"gluster\">

Connect to the GlusterFS server.
The C<server> parameter must also be supplied - see below.

See also: L<guestfs(3)/GLUSTER>

=item C<protocol = \"nbd\">

Connect to the Network Block Device server.
The C<server> parameter must also be supplied - see below.

See also: L<guestfs(3)/NETWORK BLOCK DEVICE>.

=item C<protocol = \"rbd\">

Connect to the Ceph (librbd/RBD) server.
The C<server> parameter must also be supplied - see below.

See also: L<guestfs(3)/CEPH>.

=item C<protocol = \"sheepdog\">

Connect to the Sheepdog server.
The C<server> parameter may also be supplied - see below.

See also: L<guestfs(3)/SHEEPDOG>.

=item C<protocol = \"ssh\">

Connect to the Secure Shell (ssh) server.

The C<server> parameter must be supplied.
The C<username> parameter may be supplied.  See below.

See also: L<guestfs(3)/SSH>.

=back

=item C<server>

For protocols which require access to a remote server, this
is a list of server(s).

 Protocol       Number of servers required
 --------       --------------------------
 file           List must be empty or param not used at all
 gluster        Exactly one
 nbd            Exactly one
 rbd            One or more
 sheepdog       Zero or more
 ssh            Exactly one

Each list element is a string specifying a server.  The string must be
in one of the following formats:

 hostname
 hostname:port
 tcp:hostname
 tcp:hostname:port
 unix:/path/to/socket

If the port number is omitted, then the standard port number
for the protocol is used (see C</etc/services>).

=item C<username>

For the C<ssh> protocol only, this specifies the remote username.

If not given, then the local username is used.  But note this sometimes
may give unexpected results, for example if using the libvirt backend
and if the libvirt backend is configured to start the qemu appliance
as a special user such as C<qemu.qemu>.  If in doubt, specify the
remote username you want.

=back" };

  { defaults with
    name = "inspect_get_windows_systemroot";
    style = RString "systemroot", [Mountable "root"], [];
    shortdesc = "get Windows systemroot of inspected operating system";
    longdesc = "\
This returns the Windows systemroot of the inspected guest.
The systemroot is a directory path such as C</WINDOWS>.

This call assumes that the guest is Windows and that the
systemroot could be determined by inspection.  If this is not
the case then an error is returned.

Please read L<guestfs(3)/INSPECTION> for more details." };

  { defaults with
    name = "inspect_get_roots";
    style = RStringList "roots", [], [];
    shortdesc = "return list of operating systems found by last inspection";
    longdesc = "\
This function is a convenient way to get the list of root
devices, as returned from a previous call to C<guestfs_inspect_os>,
but without redoing the whole inspection process.

This returns an empty list if either no root devices were
found or the caller has not called C<guestfs_inspect_os>.

Please read L<guestfs(3)/INSPECTION> for more details." };

  { defaults with
    name = "debug_drives";
    style = RStringList "cmdline", [], [];
    visibility = VDebug;
    blocking = false;
    shortdesc = "debug the drives (internal use only)";
    longdesc = "\
This returns the internal list of drives.  'debug' commands are
not part of the formal API and can be removed or changed at any time." };

  { defaults with
    name = "add_domain";
    style = RInt "nrdisks", [String "dom"], [OString "libvirturi"; OBool "readonly"; OString "iface"; OBool "live"; OBool "allowuuid"; OString "readonlydisk"];
    fish_alias = ["domain"]; config_only = true;
    shortdesc = "add the disk(s) from a named libvirt domain";
    longdesc = "\
This function adds the disk(s) attached to the named libvirt
domain C<dom>.  It works by connecting to libvirt, requesting
the domain and domain XML from libvirt, parsing it for disks,
and calling C<guestfs_add_drive_opts> on each one.

The number of disks added is returned.  This operation is atomic:
if an error is returned, then no disks are added.

This function does some minimal checks to make sure the libvirt
domain is not running (unless C<readonly> is true).  In a future
version we will try to acquire the libvirt lock on each disk.

Disks must be accessible locally.  This often means that adding disks
from a remote libvirt connection (see L<http://libvirt.org/remote.html>)
will fail unless those disks are accessible via the same device path
locally too.

The optional C<libvirturi> parameter sets the libvirt URI
(see L<http://libvirt.org/uri.html>).  If this is not set then
we connect to the default libvirt URI (or one set through an
environment variable, see the libvirt documentation for full
details).

The optional C<live> flag controls whether this call will try
to connect to a running virtual machine C<guestfsd> process if
it sees a suitable E<lt>channelE<gt> element in the libvirt
XML definition.  The default (if the flag is omitted) is never
to try.  See L<guestfs(3)/ATTACHING TO RUNNING DAEMONS> for more
information.

If the C<allowuuid> flag is true (default is false) then a UUID
I<may> be passed instead of the domain name.  The C<dom> string is
treated as a UUID first and looked up, and if that lookup fails
then we treat C<dom> as a name as usual.

The optional C<readonlydisk> parameter controls what we do for
disks which are marked E<lt>readonly/E<gt> in the libvirt XML.
Possible values are:

=over 4

=item readonlydisk = \"error\"

If C<readonly> is false:

The whole call is aborted with an error if any disk with
the E<lt>readonly/E<gt> flag is found.

If C<readonly> is true:

Disks with the E<lt>readonly/E<gt> flag are added read-only.

=item readonlydisk = \"read\"

If C<readonly> is false:

Disks with the E<lt>readonly/E<gt> flag are added read-only.
Other disks are added read/write.

If C<readonly> is true:

Disks with the E<lt>readonly/E<gt> flag are added read-only.

=item readonlydisk = \"write\" (default)

If C<readonly> is false:

Disks with the E<lt>readonly/E<gt> flag are added read/write.

If C<readonly> is true:

Disks with the E<lt>readonly/E<gt> flag are added read-only.

=item readonlydisk = \"ignore\"

If C<readonly> is true or false:

Disks with the E<lt>readonly/E<gt> flag are skipped.

=back

The other optional parameters are passed directly through to
C<guestfs_add_drive_opts>." };

(*
This interface is not quite baked yet. -- RWMJ 2010-11-11
  { defaults with
    name = "add_libvirt_dom";
    style = RInt "nrdisks", [Pointer ("virDomainPtr", "dom")], [Bool "readonly"; String "iface"; Bool "live"; String "readonlydisk"];
    in_fish = false;
    shortdesc = "add the disk(s) from a libvirt domain";
    longdesc = "\
This function adds the disk(s) attached to the libvirt domain C<dom>.
It works by requesting the domain XML from libvirt, parsing it for
disks, and calling C<guestfs_add_drive_opts> on each one.

In the C API we declare C<void *dom>, but really it has type
C<virDomainPtr dom>.  This is so we don't need E<lt>libvirt.hE<gt>.

The number of disks added is returned.  This operation is atomic:
if an error is returned, then no disks are added.

This function does some minimal checks to make sure the libvirt
domain is not running (unless C<readonly> is true).  In a future
version we will try to acquire the libvirt lock on each disk.

Disks must be accessible locally.  This often means that adding disks
from a remote libvirt connection (see L<http://libvirt.org/remote.html>)
will fail unless those disks are accessible via the same device path
locally too.

The optional C<live> flag controls whether this call will try
to connect to a running virtual machine C<guestfsd> process if
it sees a suitable E<lt>channelE<gt> element in the libvirt
XML definition.  The default (if the flag is omitted) is never
to try.  See L<guestfs(3)/ATTACHING TO RUNNING DAEMONS> for more
information.

The optional C<readonlydisk> parameter controls what we do for
disks which are marked E<lt>readonly/E<gt> in the libvirt XML.
See C<guestfs_add_domain> for possible values.

The other optional parameters are passed directly through to
C<guestfs_add_drive_opts>." };
*)

  { defaults with
    name = "inspect_get_package_format";
    style = RString "packageformat", [Mountable "root"], [];
    shortdesc = "get package format used by the operating system";
    longdesc = "\
This function and C<guestfs_inspect_get_package_management> return
the package format and package management tool used by the
inspected operating system.  For example for Fedora these
functions would return C<rpm> (package format) and
C<yum> (package management).

This returns the string C<unknown> if we could not determine the
package format I<or> if the operating system does not have
a real packaging system (eg. Windows).

Possible strings include:
C<rpm>, C<deb>, C<ebuild>, C<pisi>, C<pacman>, C<pkgsrc>.
Future versions of libguestfs may return other strings.

Please read L<guestfs(3)/INSPECTION> for more details." };

  { defaults with
    name = "inspect_get_package_management";
    style = RString "packagemanagement", [Mountable "root"], [];
    shortdesc = "get package management tool used by the operating system";
    longdesc = "\
C<guestfs_inspect_get_package_format> and this function return
the package format and package management tool used by the
inspected operating system.  For example for Fedora these
functions would return C<rpm> (package format) and
C<yum> (package management).

This returns the string C<unknown> if we could not determine the
package management tool I<or> if the operating system does not have
a real packaging system (eg. Windows).

Possible strings include: C<yum>, C<up2date>,
C<apt> (for all Debian derivatives),
C<portage>, C<pisi>, C<pacman>, C<urpmi>, C<zypper>.
Future versions of libguestfs may return other strings.

Please read L<guestfs(3)/INSPECTION> for more details." };

  { defaults with
    name = "inspect_list_applications";
    style = RStructList ("applications", "application"), [Mountable "root"], [];
    deprecated_by = Some "inspect_list_applications2";
    shortdesc = "get list of applications installed in the operating system";
    longdesc = "\
Return the list of applications installed in the operating system.

I<Note:> This call works differently from other parts of the
inspection API.  You have to call C<guestfs_inspect_os>, then
C<guestfs_inspect_get_mountpoints>, then mount up the disks,
before calling this.  Listing applications is a significantly
more difficult operation which requires access to the full
filesystem.  Also note that unlike the other
C<guestfs_inspect_get_*> calls which are just returning
data cached in the libguestfs handle, this call actually reads
parts of the mounted filesystems during the call.

This returns an empty list if the inspection code was not able
to determine the list of applications.

The application structure contains the following fields:

=over 4

=item C<app_name>

The name of the application.  For Red Hat-derived and Debian-derived
Linux guests, this is the package name.

=item C<app_display_name>

The display name of the application, sometimes localized to the
install language of the guest operating system.

If unavailable this is returned as an empty string C<\"\">.
Callers needing to display something can use C<app_name> instead.

=item C<app_epoch>

For package managers which use epochs, this contains the epoch of
the package (an integer).  If unavailable, this is returned as C<0>.

=item C<app_version>

The version string of the application or package.  If unavailable
this is returned as an empty string C<\"\">.

=item C<app_release>

The release string of the application or package, for package
managers that use this.  If unavailable this is returned as an
empty string C<\"\">.

=item C<app_install_path>

The installation path of the application (on operating systems
such as Windows which use installation paths).  This path is
in the format used by the guest operating system, it is not
a libguestfs path.

If unavailable this is returned as an empty string C<\"\">.

=item C<app_trans_path>

The install path translated into a libguestfs path.
If unavailable this is returned as an empty string C<\"\">.

=item C<app_publisher>

The name of the publisher of the application, for package
managers that use this.  If unavailable this is returned
as an empty string C<\"\">.

=item C<app_url>

The URL (eg. upstream URL) of the application.
If unavailable this is returned as an empty string C<\"\">.

=item C<app_source_package>

For packaging systems which support this, the name of the source
package.  If unavailable this is returned as an empty string C<\"\">.

=item C<app_summary>

A short (usually one line) description of the application or package.
If unavailable this is returned as an empty string C<\"\">.

=item C<app_description>

A longer description of the application or package.
If unavailable this is returned as an empty string C<\"\">.

=back

Please read L<guestfs(3)/INSPECTION> for more details." };

  { defaults with
    name = "inspect_list_applications2";
    style = RStructList ("applications2", "application2"), [Mountable "root"], [];
    shortdesc = "get list of applications installed in the operating system";
    longdesc = "\
Return the list of applications installed in the operating system.

I<Note:> This call works differently from other parts of the
inspection API.  You have to call C<guestfs_inspect_os>, then
C<guestfs_inspect_get_mountpoints>, then mount up the disks,
before calling this.  Listing applications is a significantly
more difficult operation which requires access to the full
filesystem.  Also note that unlike the other
C<guestfs_inspect_get_*> calls which are just returning
data cached in the libguestfs handle, this call actually reads
parts of the mounted filesystems during the call.

This returns an empty list if the inspection code was not able
to determine the list of applications.

The application structure contains the following fields:

=over 4

=item C<app2_name>

The name of the application.  For Red Hat-derived and Debian-derived
Linux guests, this is the package name.

=item C<app2_display_name>

The display name of the application, sometimes localized to the
install language of the guest operating system.

If unavailable this is returned as an empty string C<\"\">.
Callers needing to display something can use C<app2_name> instead.

=item C<app2_epoch>

For package managers which use epochs, this contains the epoch of
the package (an integer).  If unavailable, this is returned as C<0>.

=item C<app2_version>

The version string of the application or package.  If unavailable
this is returned as an empty string C<\"\">.

=item C<app2_release>

The release string of the application or package, for package
managers that use this.  If unavailable this is returned as an
empty string C<\"\">.

=item C<app2_arch>

The architecture string of the application or package, for package
managers that use this.  If unavailable this is returned as an empty
string C<\"\">.

=item C<app2_install_path>

The installation path of the application (on operating systems
such as Windows which use installation paths).  This path is
in the format used by the guest operating system, it is not
a libguestfs path.

If unavailable this is returned as an empty string C<\"\">.

=item C<app2_trans_path>

The install path translated into a libguestfs path.
If unavailable this is returned as an empty string C<\"\">.

=item C<app2_publisher>

The name of the publisher of the application, for package
managers that use this.  If unavailable this is returned
as an empty string C<\"\">.

=item C<app2_url>

The URL (eg. upstream URL) of the application.
If unavailable this is returned as an empty string C<\"\">.

=item C<app2_source_package>

For packaging systems which support this, the name of the source
package.  If unavailable this is returned as an empty string C<\"\">.

=item C<app2_summary>

A short (usually one line) description of the application or package.
If unavailable this is returned as an empty string C<\"\">.

=item C<app2_description>

A longer description of the application or package.
If unavailable this is returned as an empty string C<\"\">.

=back

Please read L<guestfs(3)/INSPECTION> for more details." };

  { defaults with
    name = "inspect_get_hostname";
    style = RString "hostname", [Mountable "root"], [];
    shortdesc = "get hostname of the operating system";
    longdesc = "\
This function returns the hostname of the operating system
as found by inspection of the guest's configuration files.

If the hostname could not be determined, then the
string C<unknown> is returned.

Please read L<guestfs(3)/INSPECTION> for more details." };

  { defaults with
    name = "inspect_get_format";
    style = RString "format", [Mountable "root"], [];
    shortdesc = "get format of inspected operating system";
    longdesc = "\
This returns the format of the inspected operating system.  You
can use it to detect install images, live CDs and similar.

Currently defined formats are:

=over 4

=item \"installed\"

This is an installed operating system.

=item \"installer\"

The disk image being inspected is not an installed operating system,
but a I<bootable> install disk, live CD, or similar.

=item \"unknown\"

The format of this disk image is not known.

=back

Future versions of libguestfs may return other strings here.
The caller should be prepared to handle any string.

Please read L<guestfs(3)/INSPECTION> for more details." };

  { defaults with
    name = "inspect_is_live";
    style = RBool "live", [Mountable "root"], [];
    shortdesc = "get live flag for install disk";
    longdesc = "\
If C<guestfs_inspect_get_format> returns C<installer> (this
is an install disk), then this returns true if a live image
was detected on the disk.

Please read L<guestfs(3)/INSPECTION> for more details." };

  { defaults with
    name = "inspect_is_netinst";
    style = RBool "netinst", [Mountable "root"], [];
    shortdesc = "get netinst (network installer) flag for install disk";
    longdesc = "\
If C<guestfs_inspect_get_format> returns C<installer> (this
is an install disk), then this returns true if the disk is
a network installer, ie. not a self-contained install CD but
one which is likely to require network access to complete
the install.

Please read L<guestfs(3)/INSPECTION> for more details." };

  { defaults with
    name = "inspect_is_multipart";
    style = RBool "multipart", [Mountable "root"], [];
    shortdesc = "get multipart flag for install disk";
    longdesc = "\
If C<guestfs_inspect_get_format> returns C<installer> (this
is an install disk), then this returns true if the disk is
part of a set.

Please read L<guestfs(3)/INSPECTION> for more details." };

  { defaults with
    name = "set_attach_method";
    style = RErr, [String "backend"], [];
    fish_alias = ["attach-method"]; config_only = true;
    blocking = false;
    deprecated_by = Some "set_backend";
    shortdesc = "set the backend";
    longdesc = "\
Set the method that libguestfs uses to connect to the backend
guestfsd daemon.

<<<<<<< HEAD
See L<guestfs(3)/ATTACH METHOD>." };
=======
See L<guestfs(3)/BACKEND>." };

  { defaults with
    name = "get_attach_method";
    style = RString "backend", [], [];
    blocking = false;
    deprecated_by = Some "get_backend";
    tests = [
      InitNone, Always, TestRun (
        [["get_attach_method"]])
    ];
    shortdesc = "get the backend";
    longdesc = "\
Return the current backend.

See C<guestfs_set_backend> and L<guestfs(3)/BACKEND>." };

  { defaults with
    name = "set_backend";
    style = RErr, [String "backend"], [];
    fish_alias = ["backend"]; config_only = true;
    blocking = false;
    shortdesc = "set the backend";
    longdesc = "\
Set the method that libguestfs uses to connect to the backend
guestfsd daemon.

This handle property was previously called the \"attach method\".

See L<guestfs(3)/BACKEND>." };
>>>>>>> 919110f7

  { defaults with
    name = "get_backend";
    style = RString "backend", [], [];
    blocking = false;
    tests = [
      InitNone, Always, TestRun (
        [["get_backend"]])
    ];
    shortdesc = "get the backend";
    longdesc = "\
<<<<<<< HEAD
Return the current attach method.

See C<guestfs_set_attach_method> and L<guestfs(3)/ATTACH METHOD>." };
=======
Return the current backend.

This handle property was previously called the \"attach method\".

See C<guestfs_set_backend> and L<guestfs(3)/BACKEND>." };
>>>>>>> 919110f7

  { defaults with
    name = "inspect_get_product_variant";
    style = RString "variant", [Mountable "root"], [];
    shortdesc = "get product variant of inspected operating system";
    longdesc = "\
This returns the product variant of the inspected operating
system.

For Windows guests, this returns the contents of the Registry key
C<HKLM\\Software\\Microsoft\\Windows NT\\CurrentVersion>
C<InstallationType> which is usually a string such as
C<Client> or C<Server> (other values are possible).  This
can be used to distinguish consumer and enterprise versions
of Windows that have the same version number (for example,
Windows 7 and Windows 2008 Server are both version 6.1,
but the former is C<Client> and the latter is C<Server>).

For enterprise Linux guests, in future we intend this to return
the product variant such as C<Desktop>, C<Server> and so on.  But
this is not implemented at present.

If the product variant could not be determined, then the
string C<unknown> is returned.

Please read L<guestfs(3)/INSPECTION> for more details.
See also C<guestfs_inspect_get_product_name>,
C<guestfs_inspect_get_major_version>." };

  { defaults with
    name = "inspect_get_windows_current_control_set";
    style = RString "controlset", [Mountable "root"], [];
    shortdesc = "get Windows CurrentControlSet of inspected operating system";
    longdesc = "\
This returns the Windows CurrentControlSet of the inspected guest.
The CurrentControlSet is a registry key name such as C<ControlSet001>.

This call assumes that the guest is Windows and that the
Registry could be examined by inspection.  If this is not
the case then an error is returned.

Please read L<guestfs(3)/INSPECTION> for more details." };

  { defaults with
    name = "inspect_get_drive_mappings";
    style = RHashtable "drives", [Mountable "root"], [];
    shortdesc = "get drive letter mappings";
    longdesc = "\
This call is useful for Windows which uses a primitive system
of assigning drive letters (like \"C:\") to partitions.
This inspection API examines the Windows Registry to find out
how disks/partitions are mapped to drive letters, and returns
a hash table as in the example below:

 C      =>     /dev/vda2
 E      =>     /dev/vdb1
 F      =>     /dev/vdc1

Note that keys are drive letters.  For Windows, the key is
case insensitive and just contains the drive letter, without
the customary colon separator character.

In future we may support other operating systems that also used drive
letters, but the keys for those might not be case insensitive
and might be longer than 1 character.  For example in OS-9,
hard drives were named C<h0>, C<h1> etc.

For Windows guests, currently only hard drive mappings are
returned.  Removable disks (eg. DVD-ROMs) are ignored.

For guests that do not use drive mappings, or if the drive mappings
could not be determined, this returns an empty hash table.

Please read L<guestfs(3)/INSPECTION> for more details.
See also C<guestfs_inspect_get_mountpoints>,
C<guestfs_inspect_get_filesystems>." };

  { defaults with
    name = "inspect_get_icon";
    style = RBufferOut "icon", [Mountable "root"],  [OBool "favicon"; OBool "highquality"];
    shortdesc = "get the icon corresponding to this operating system";
    longdesc = "\
This function returns an icon corresponding to the inspected
operating system.  The icon is returned as a buffer containing a
PNG image (re-encoded to PNG if necessary).

If it was not possible to get an icon this function returns a
zero-length (non-NULL) buffer.  I<Callers must check for this case>.

Libguestfs will start by looking for a file called
C</etc/favicon.png> or C<C:\\etc\\favicon.png>
and if it has the correct format, the contents of this file will
be returned.  You can disable favicons by passing the
optional C<favicon> boolean as false (default is true).

If finding the favicon fails, then we look in other places in the
guest for a suitable icon.

If the optional C<highquality> boolean is true then
only high quality icons are returned, which means only icons of
high resolution with an alpha channel.  The default (false) is
to return any icon we can, even if it is of substandard quality.

Notes:

=over 4

=item *

Unlike most other inspection API calls, the guest's disks must be
mounted up before you call this, since it needs to read information
from the guest filesystem during the call.

=item *

B<Security:> The icon data comes from the untrusted guest,
and should be treated with caution.  PNG files have been
known to contain exploits.  Ensure that libpng (or other relevant
libraries) are fully up to date before trying to process or
display the icon.

=item *

The PNG image returned can be any size.  It might not be square.
Libguestfs tries to return the largest, highest quality
icon available.  The application must scale the icon to the
required size.

=item *

Extracting icons from Windows guests requires the external
C<wrestool> program from the C<icoutils> package, and
several programs (C<bmptopnm>, C<pnmtopng>, C<pamcut>)
from the C<netpbm> package.  These must be installed separately.

=item *

Operating system icons are usually trademarks.  Seek legal
advice before using trademarks in applications.

=back" };

  { defaults with
    name = "set_pgroup";
    style = RErr, [Bool "pgroup"], [];
    fish_alias = ["pgroup"]; config_only = true;
    blocking = false;
    shortdesc = "set process group flag";
    longdesc = "\
If C<pgroup> is true, child processes are placed into
their own process group.

The practical upshot of this is that signals like C<SIGINT> (from
users pressing C<^C>) won't be received by the child process.

The default for this flag is false, because usually you want
C<^C> to kill the subprocess.  Guestfish sets this flag to
true when used interactively, so that C<^C> can cancel
long-running commands gracefully (see C<guestfs_user_cancel>)." };

  { defaults with
    name = "get_pgroup";
    style = RBool "pgroup", [], [];
    blocking = false;
    shortdesc = "get process group flag";
    longdesc = "\
This returns the process group flag." };

  { defaults with
    name = "set_smp";
    style = RErr, [Int "smp"], [];
    fish_alias = ["smp"]; config_only = true;
    blocking = false;
    shortdesc = "set number of virtual CPUs in appliance";
    longdesc = "\
Change the number of virtual CPUs assigned to the appliance.  The
default is C<1>.  Increasing this may improve performance, though
often it has no effect.

This function must be called before C<guestfs_launch>." };

  { defaults with
    name = "get_smp";
    style = RInt "smp", [], [];
    blocking = false;
    shortdesc = "get number of virtual CPUs in appliance";
    longdesc = "\
This returns the number of virtual CPUs assigned to the appliance." };

  { defaults with
    name = "mount_local";
    style = RErr, [String "localmountpoint"], [OBool "readonly"; OString "options"; OInt "cachetimeout"; OBool "debugcalls"];
    shortdesc = "mount on the local filesystem";
    longdesc = "\
This call exports the libguestfs-accessible filesystem to
a local mountpoint (directory) called C<localmountpoint>.
Ordinary reads and writes to files and directories under
C<localmountpoint> are redirected through libguestfs.

If the optional C<readonly> flag is set to true, then
writes to the filesystem return error C<EROFS>.

C<options> is a comma-separated list of mount options.
See L<guestmount(1)> for some useful options.

C<cachetimeout> sets the timeout (in seconds) for cached directory
entries.  The default is 60 seconds.  See L<guestmount(1)>
for further information.

If C<debugcalls> is set to true, then additional debugging
information is generated for every FUSE call.

When C<guestfs_mount_local> returns, the filesystem is ready,
but is not processing requests (access to it will block).  You
have to call C<guestfs_mount_local_run> to run the main loop.

See L<guestfs(3)/MOUNT LOCAL> for full documentation." };

  { defaults with
    name = "mount_local_run";
    style = RErr, [], [];
    cancellable = true (* in a future version *);
    shortdesc = "run main loop of mount on the local filesystem";
    longdesc = "\
Run the main loop which translates kernel calls to libguestfs
calls.

This should only be called after C<guestfs_mount_local>
returns successfully.  The call will not return until the
filesystem is unmounted.

B<Note> you must I<not> make concurrent libguestfs calls
on the same handle from another thread.

You may call this from a different thread than the one which
called C<guestfs_mount_local>, subject to the usual rules
for threads and libguestfs (see
L<guestfs(3)/MULTIPLE HANDLES AND MULTIPLE THREADS>).

See L<guestfs(3)/MOUNT LOCAL> for full documentation." };

  { defaults with
    name = "umount_local";
    style = RErr, [], [OBool "retry"];
    tests = [] (* tests in fuse subdirectory *);
    shortdesc = "unmount a locally mounted filesystem";
    longdesc = "\
If libguestfs is exporting the filesystem on a local
mountpoint, then this unmounts it.

See L<guestfs(3)/MOUNT LOCAL> for full documentation." };

  { defaults with
    name = "max_disks";
    style = RInt "disks", [], [];
    blocking = false;
    shortdesc = "maximum number of disks that may be added";
    longdesc = "\
Return the maximum number of disks that may be added to a
handle (eg. by C<guestfs_add_drive_opts> and similar calls).

This function was added in libguestfs 1.19.7.  In previous
versions of libguestfs the limit was 25.

See L<guestfs(3)/MAXIMUM NUMBER OF DISKS> for additional
information on this topic." };

  { defaults with
    name = "canonical_device_name";
    style = RString "canonical", [String "device"], [];
    shortdesc = "return canonical device name";
    longdesc = "\
This utility function is useful when displaying device names to
the user.  It takes a number of irregular device names and
returns them in a consistent format:

=over 4

=item C</dev/hdX>

=item C</dev/vdX>

These are returned as C</dev/sdX>.  Note this works for device
names and partition names.  This is approximately the reverse of
the algorithm described in L<guestfs(3)/BLOCK DEVICE NAMING>.

=item C</dev/mapper/VG-LV>

=item C</dev/dm-N>

Converted to C</dev/VG/LV> form using C<guestfs_lvm_canonical_lvm_name>.

=back

Other strings are returned unmodified." };

  { defaults with
    name = "shutdown";
    style = RErr, [], [];
    shortdesc = "shutdown the qemu subprocess";
    longdesc = "\
This is the opposite of C<guestfs_launch>.  It performs an orderly
shutdown of the backend process(es).  If the autosync flag is set
(which is the default) then the disk image is synchronized.

If the subprocess exits with an error then this function will return
an error, which should I<not> be ignored (it may indicate that the
disk image could not be written out properly).

It is safe to call this multiple times.  Extra calls are ignored.

This call does I<not> close or free up the handle.  You still
need to call C<guestfs_close> afterwards.

C<guestfs_close> will call this if you don't do it explicitly,
but note that any errors are ignored in that case." };

  { defaults with
    name = "cat";
    style = RString "content", [Pathname "path"], [];
    tests = [
      InitISOFS, Always, TestResultString (
        [["cat"; "/known-2"]], "abcdef\n")
    ];
    shortdesc = "list the contents of a file";
    longdesc = "\
Return the contents of the file named C<path>.

Because, in C, this function returns a C<char *>, there is no
way to differentiate between a C<\\0> character in a file and
end of string.  To handle binary files, use the C<guestfs_read_file>
or C<guestfs_download> functions." };

  { defaults with
    name = "find";
    style = RStringList "names", [Pathname "directory"], [];
    tests = [
      InitBasicFS, Always, TestResult (
        [["find"; "/"]],
        "is_string_list (ret, 1, \"lost+found\")");
      InitBasicFS, Always, TestResult (
        [["touch"; "/a"];
         ["mkdir"; "/b"];
         ["touch"; "/b/c"];
         ["find"; "/"]],
        "is_string_list (ret, 4, \"a\", \"b\", \"b/c\", \"lost+found\")");
      InitScratchFS, Always, TestResult (
        [["mkdir_p"; "/find/b/c"];
         ["touch"; "/find/b/c/d"];
         ["find"; "/find/b/"]],
        "is_string_list (ret, 2, \"c\", \"c/d\")")
    ];
    shortdesc = "find all files and directories";
    longdesc = "\
This command lists out all files and directories, recursively,
starting at C<directory>.  It is essentially equivalent to
running the shell command C<find directory -print> but some
post-processing happens on the output, described below.

This returns a list of strings I<without any prefix>.  Thus
if the directory structure was:

 /tmp/a
 /tmp/b
 /tmp/c/d

then the returned list from C<guestfs_find> C</tmp> would be
4 elements:

 a
 b
 c
 c/d

If C<directory> is not a directory, then this command returns
an error.

The returned list is sorted." };

  { defaults with
    name = "read_file";
    style = RBufferOut "content", [Pathname "path"], [];
    tests = [
      InitISOFS, Always, TestResult (
        [["read_file"; "/known-4"]],
        "compare_buffers (ret, size, \"abc\\ndef\\nghi\", 11) == 0")
    ];
    shortdesc = "read a file";
    longdesc = "\
This calls returns the contents of the file C<path> as a
buffer.

Unlike C<guestfs_cat>, this function can correctly
handle files that contain embedded ASCII NUL characters." };

  { defaults with
    name = "read_lines";
    style = RStringList "lines", [Pathname "path"], [];
    tests = [
      InitISOFS, Always, TestResult (
        [["read_lines"; "/known-4"]],
        "is_string_list (ret, 3, \"abc\", \"def\", \"ghi\")");
      InitISOFS, Always, TestResult (
        [["read_lines"; "/empty"]],
        "is_string_list (ret, 0)");
      InitScratchFS, Always, TestResult (
        [["write"; "/read_lines1"; "\n"];
         ["read_lines"; "/read_lines1"]],
        "is_string_list (ret, 1, \"\")");
      InitScratchFS, Always, TestResult (
        [["write"; "/read_lines2"; "\r\n"];
         ["read_lines"; "/read_lines2"]],
        "is_string_list (ret, 1, \"\")");
      InitScratchFS, Always, TestResult (
        [["write"; "/read_lines3"; "\n\r\n"];
         ["read_lines"; "/read_lines3"]],
        "is_string_list (ret, 2, \"\", \"\")");
      InitScratchFS, Always, TestResult (
        [["write"; "/read_lines4"; "a"];
         ["read_lines"; "/read_lines4"]],
        "is_string_list (ret, 1, \"a\")");
      InitScratchFS, Always, TestResult (
        [["write"; "/read_lines5"; "a\nb"];
         ["read_lines"; "/read_lines5"]],
        "is_string_list (ret, 2, \"a\", \"b\")");
      InitScratchFS, Always, TestResult (
        [["write"; "/read_lines6"; "a\nb\n"];
         ["read_lines"; "/read_lines6"]],
        "is_string_list (ret, 2, \"a\", \"b\")");
      InitScratchFS, Always, TestResult (
        [["write"; "/read_lines7"; "a\nb\r\n"];
         ["read_lines"; "/read_lines7"]],
        "is_string_list (ret, 2, \"a\", \"b\")");
      InitScratchFS, Always, TestResult (
        [["write"; "/read_lines8"; "a\nb\r\n\n"];
         ["read_lines"; "/read_lines8"]],
        "is_string_list (ret, 3, \"a\", \"b\", \"\")");
    ];
    shortdesc = "read file as lines";
    longdesc = "\
Return the contents of the file named C<path>.

The file contents are returned as a list of lines.  Trailing
C<LF> and C<CRLF> character sequences are I<not> returned.

Note that this function cannot correctly handle binary files
(specifically, files containing C<\\0> character which is treated
as end of string).  For those you need to use the C<guestfs_read_file>
function and split the buffer into lines yourself." };

  { defaults with
    name = "write";
    style = RErr, [Pathname "path"; BufferIn "content"], [];
    tests = [
      InitScratchFS, Always, TestResultString (
        [["write"; "/write"; "new file contents"];
         ["cat"; "/write"]], "new file contents");
      InitScratchFS, Always, TestResultString (
        [["write"; "/write2"; "\nnew file contents\n"];
         ["cat"; "/write2"]], "\nnew file contents\n");
      InitScratchFS, Always, TestResultString (
        [["write"; "/write3"; "\n\n"];
         ["cat"; "/write3"]], "\n\n");
      InitScratchFS, Always, TestResultString (
        [["write"; "/write4"; ""];
         ["cat"; "/write4"]], "");
      InitScratchFS, Always, TestResultString (
        [["write"; "/write5"; "\n\n\n"];
         ["cat"; "/write5"]], "\n\n\n");
      InitScratchFS, Always, TestResultString (
        [["write"; "/write6"; "\n"];
         ["cat"; "/write6"]], "\n")
    ];
    shortdesc = "create a new file";
    longdesc = "\
This call creates a file called C<path>.  The content of the
file is the string C<content> (which can contain any 8 bit data).

See also C<guestfs_write_append>." };

  { defaults with
    name = "write_append";
    style = RErr, [Pathname "path"; BufferIn "content"], [];
    tests = [
      InitScratchFS, Always, TestResultString (
        [["write"; "/write_append"; "line1\n"];
         ["write_append"; "/write_append"; "line2\n"];
         ["write_append"; "/write_append"; "line3a"];
         ["write_append"; "/write_append"; "line3b\n"];
         ["cat"; "/write_append"]], "line1\nline2\nline3aline3b\n")
    ];
    shortdesc = "append content to end of file";
    longdesc = "\
This call appends C<content> to the end of file C<path>.  If
C<path> does not exist, then a new file is created.

See also C<guestfs_write>." };

  { defaults with
    name = "lstatlist";
    style = RStructList ("statbufs", "stat"), [Pathname "path"; StringList "names"], [];
    shortdesc = "lstat on multiple files";
    longdesc = "\
This call allows you to perform the C<guestfs_lstat> operation
on multiple files, where all files are in the directory C<path>.
C<names> is the list of files from this directory.

On return you get a list of stat structs, with a one-to-one
correspondence to the C<names> list.  If any name did not exist
or could not be lstat'd, then the C<ino> field of that structure
is set to C<-1>.

This call is intended for programs that want to efficiently
list a directory contents without making many round-trips.
See also C<guestfs_lxattrlist> for a similarly efficient call
for getting extended attributes." };

  { defaults with
    name = "lxattrlist";
    style = RStructList ("xattrs", "xattr"), [Pathname "path"; StringList "names"], [];
    optional = Some "linuxxattrs";
    shortdesc = "lgetxattr on multiple files";
    longdesc = "\
This call allows you to get the extended attributes
of multiple files, where all files are in the directory C<path>.
C<names> is the list of files from this directory.

On return you get a flat list of xattr structs which must be
interpreted sequentially.  The first xattr struct always has a zero-length
C<attrname>.  C<attrval> in this struct is zero-length
to indicate there was an error doing C<lgetxattr> for this
file, I<or> is a C string which is a decimal number
(the number of following attributes for this file, which could
be C<\"0\">).  Then after the first xattr struct are the
zero or more attributes for the first named file.
This repeats for the second and subsequent files.

This call is intended for programs that want to efficiently
list a directory contents without making many round-trips.
See also C<guestfs_lstatlist> for a similarly efficient call
for getting standard stats." };

  { defaults with
    name = "readlinklist";
    style = RStringList "links", [Pathname "path"; StringList "names"], [];
    shortdesc = "readlink on multiple files";
    longdesc = "\
This call allows you to do a C<readlink> operation
on multiple files, where all files are in the directory C<path>.
C<names> is the list of files from this directory.

On return you get a list of strings, with a one-to-one
correspondence to the C<names> list.  Each string is the
value of the symbolic link.

If the C<readlink(2)> operation fails on any name, then
the corresponding result string is the empty string C<\"\">.
However the whole operation is completed even if there
were C<readlink(2)> errors, and so you can call this
function with names where you don't know if they are
symbolic links already (albeit slightly less efficient).

This call is intended for programs that want to efficiently
list a directory contents without making many round-trips." };

  { defaults with
    name = "ls";
    style = RStringList "listing", [Pathname "directory"], [];
    tests = [
      InitScratchFS, Always, TestResult (
        [["mkdir"; "/ls"];
         ["touch"; "/ls/new"];
         ["touch"; "/ls/newer"];
         ["touch"; "/ls/newest"];
         ["ls"; "/ls"]],
        "is_string_list (ret, 3, \"new\", \"newer\", \"newest\")")
    ];
    shortdesc = "list the files in a directory";
    longdesc = "\
List the files in C<directory> (relative to the root directory,
there is no cwd).  The '.' and '..' entries are not returned, but
hidden files are shown." };

  { defaults with
    name = "hivex_value_utf8";
    style = RString "databuf", [Int64 "valueh"], [];
    optional = Some "hivex";
    shortdesc = "return the data field from the (key, datatype, data) tuple";
    longdesc = "\
This calls C<guestfs_hivex_value_value> (which returns the
data field from a hivex value tuple).  It then assumes that
the field is a UTF-16LE string and converts the result to
UTF-8 (or if this is not possible, it returns an error).

This is useful for reading strings out of the Windows registry.
However it is not foolproof because the registry is not
strongly-typed and fields can contain arbitrary or unexpected
data." };

  { defaults with
    name = "disk_format";
    style = RString "format", [String "filename"], [];
    tests = [
      InitEmpty, Always, TestResultString (
        [["disk_format"; "test1.img"]], "raw");
      InitEmpty, Always, TestResultString (
        [["disk_format"; "test2.img"]], "raw");
      InitEmpty, Always, TestResultString (
        [["disk_format"; "test3.img"]], "raw");
    ];
    shortdesc = "detect the disk format of a disk image";
    longdesc = "\
Detect and return the format of the disk image called C<filename>.
C<filename> can also be a host device, etc.  If the format of the
image could not be detected, then C<\"unknown\"> is returned.

Note that detecting the disk format can be insecure under some
circumstances.  See L<guestfs(3)/CVE-2010-3851>.

See also: L<guestfs(3)/DISK IMAGE FORMATS>" };

  { defaults with
    name = "disk_virtual_size";
    style = RInt64 "size", [String "filename"], [];
    tests = [
      InitEmpty, Always, TestResult (
        [["disk_virtual_size"; "test1.img"]], "ret == UINT64_C (524288000)");
      InitEmpty, Always, TestResult (
        [["disk_virtual_size"; "test2.img"]], "ret == UINT64_C (52428800)");
      InitEmpty, Always, TestResult (
        [["disk_virtual_size"; "test3.img"]], "ret == UINT64_C (10485760)");
    ];
    shortdesc = "return virtual size of a disk";
    longdesc = "\
Detect and return the virtual size in bytes of the disk image
called C<filename>.

Note that detecting disk features can be insecure under some
circumstances.  See L<guestfs(3)/CVE-2010-3851>." };

  { defaults with
    name = "disk_has_backing_file";
    style = RBool "backingfile", [String "filename"], [];
    tests = [
      InitEmpty, Always, TestResultFalse (
        [["disk_has_backing_file"; "test1.img"]]);
      InitEmpty, Always, TestResultFalse (
        [["disk_has_backing_file"; "test2.img"]]);
      InitEmpty, Always, TestResultFalse (
        [["disk_has_backing_file"; "test3.img"]]);
    ];
    shortdesc = "return whether disk has a backing file";
    longdesc = "\
Detect and return whether the disk image C<filename> has a
backing file.

Note that detecting disk features can be insecure under some
circumstances.  See L<guestfs(3)/CVE-2010-3851>." };

  { defaults with
    name = "remove_drive";
    style = RErr, [String "label"], [];
    blocking = false;
    tests = [];
    shortdesc = "remove a disk image";
    longdesc = "\
This function is conceptually the opposite of C<guestfs_add_drive_opts>.
It removes the drive that was previously added with label C<label>.

Note that in order to remove drives, you have to add them with
labels (see the optional C<label> argument to C<guestfs_add_drive_opts>).
If you didn't use a label, then they cannot be removed.

You can call this function before or after launching the handle.
If called after launch, if the backend supports it, we try to hot
unplug the drive: see L<guestfs(3)/HOTPLUGGING>.  The disk B<must not>
be in use (eg. mounted) when you do this.  We try to detect if the
disk is in use and stop you from doing this." };

  { defaults with
    name = "set_libvirt_supported_credentials";
    style = RErr, [StringList "creds"], [];
    blocking = false;
    tests = [];
    shortdesc = "set libvirt credentials supported by calling program";
    longdesc = "\
Call this function before setting an event handler for
C<GUESTFS_EVENT_LIBVIRT_AUTH>, to supply the list of credential types
that the program knows how to process.

The C<creds> list must be a non-empty list of strings.
Possible strings are:

=over 4

=item C<username>

=item C<authname>

=item C<language>

=item C<cnonce>

=item C<passphrase>

=item C<echoprompt>

=item C<noechoprompt>

=item C<realm>

=item C<external>

=back

See libvirt documentation for the meaning of these credential types.

See L<guestfs(3)/LIBVIRT AUTHENTICATION> for documentation and example code." };

  { defaults with
    name = "get_libvirt_requested_credentials";
    style = RStringList "creds", [], [];
    blocking = false;
    tests = [];
    shortdesc = "get list of credentials requested by libvirt";
    longdesc = "\
This should only be called during the event callback
for events of type C<GUESTFS_EVENT_LIBVIRT_AUTH>.

Return the list of credentials requested by libvirt.  Possible
values are a subset of the strings provided when you called
C<guestfs_set_libvirt_supported_credentials>.

See L<guestfs(3)/LIBVIRT AUTHENTICATION> for documentation and example code." };

  { defaults with
    name = "get_libvirt_requested_credential_prompt";
    style = RString "prompt", [Int "index"], [];
    blocking = false;
    tests = [];
    shortdesc = "prompt of i'th requested credential";
    longdesc = "\
Get the prompt (provided by libvirt) for the C<index>'th
requested credential.  If libvirt did not provide a prompt,
this returns the empty string C<\"\">.

See L<guestfs(3)/LIBVIRT AUTHENTICATION> for documentation and example code." };

  { defaults with
    name = "get_libvirt_requested_credential_challenge";
    style = RString "challenge", [Int "index"], [];
    blocking = false;
    tests = [];
    shortdesc = "challenge of i'th requested credential";
    longdesc = "\
Get the challenge (provided by libvirt) for the C<index>'th
requested credential.  If libvirt did not provide a challenge,
this returns the empty string C<\"\">.

See L<guestfs(3)/LIBVIRT AUTHENTICATION> for documentation and example code." };

  { defaults with
    name = "get_libvirt_requested_credential_defresult";
    style = RString "defresult", [Int "index"], [];
    blocking = false;
    tests = [];
    shortdesc = "default result of i'th requested credential";
    longdesc = "\
Get the default result (provided by libvirt) for the C<index>'th
requested credential.  If libvirt did not provide a default result,
this returns the empty string C<\"\">.

See L<guestfs(3)/LIBVIRT AUTHENTICATION> for documentation and example code." };

  { defaults with
    name = "set_libvirt_requested_credential";
    style = RErr, [Int "index"; BufferIn "cred"], [];
    blocking = false;
    tests = [];
    shortdesc = "pass requested credential back to libvirt";
    longdesc = "\
After requesting the C<index>'th credential from the user,
call this function to pass the answer back to libvirt.

See L<guestfs(3)/LIBVIRT AUTHENTICATION> for documentation and example code." };

  { defaults with
    name = "parse_environment";
    style = RErr, [], [];
    blocking = false;
    tests = [];
    shortdesc = "parse the environment and set handle flags accordingly";
    longdesc = "\
Parse the program's environment and set flags in the handle
accordingly.  For example if C<LIBGUESTFS_DEBUG=1> then the
'verbose' flag is set in the handle.

I<Most programs do not need to call this>.  It is done implicitly
when you call C<guestfs_create>.

See L<guestfs(3)/ENVIRONMENT VARIABLES> for a list of environment
variables that can affect libguestfs handles.  See also
L<guestfs(3)/guestfs_create_flags>, and
C<guestfs_parse_environment_list>." };

  { defaults with
    name = "parse_environment_list";
    style = RErr, [StringList "environment"], [];
    blocking = false;
    tests = [];
    shortdesc = "parse the environment and set handle flags accordingly";
    longdesc = "\
Parse the list of strings in the argument C<environment>
and set flags in the handle accordingly.
For example if C<LIBGUESTFS_DEBUG=1> is a string in the list,
then the 'verbose' flag is set in the handle.

This is the same as C<guestfs_parse_environment> except that
it parses an explicit list of strings instead of the program's
environment." };

  { defaults with
    name = "set_tmpdir";
    style = RErr, [OptString "tmpdir"], [];
    fish_alias = ["tmpdir"]; config_only = true;
    blocking = false;
    shortdesc = "set the temporary directory";
    longdesc = "\
Set the directory used by the handle to store temporary files.

The environment variables C<LIBGUESTFS_TMPDIR> and C<TMPDIR>
control the default value: If C<LIBGUESTFS_TMPDIR> is set, then
that is the default.  Else if C<TMPDIR> is set, then that is
the default.  Else C</tmp> is the default." };

  { defaults with
    name = "get_tmpdir";
    style = RString "tmpdir", [], [];
    blocking = false;
    shortdesc = "get the temporary directory";
    longdesc = "\
Get the directory used by the handle to store temporary files." };

  { defaults with
    name = "set_cachedir";
    style = RErr, [OptString "cachedir"], [];
    fish_alias = ["cachedir"]; config_only = true;
    blocking = false;
    shortdesc = "set the appliance cache directory";
    longdesc = "\
Set the directory used by the handle to store the appliance
cache, when using a supermin appliance.  The appliance is
cached and shared between all handles which have the same
effective user ID.

The environment variables C<LIBGUESTFS_CACHEDIR> and C<TMPDIR>
control the default value: If C<LIBGUESTFS_CACHEDIR> is set, then
that is the default.  Else if C<TMPDIR> is set, then that is
the default.  Else C</var/tmp> is the default." };

  { defaults with
    name = "get_cachedir";
    style = RString "cachedir", [], [];
    blocking = false;
    shortdesc = "get the appliance cache directory";
    longdesc = "\
Get the directory used by the handle to store the appliance cache." };

  { defaults with
    name = "internal_set_libvirt_selinux_label";
    style = RErr, [String "label"; String "imagelabel"], [];
    blocking = false;
    visibility = VInternal;
    shortdesc = "set SELinux label used by the libvirt backend";
    longdesc = "\
This internal function sets the SELinux security label (in
reality, two labels: the process label and the image label)
used by the appliance when the libvirt backend is selected
(it is ignored by other backends)." };

  { defaults with
    name = "internal_set_libvirt_selinux_norelabel_disks";
    style = RErr, [Bool "norelabeldisks"], [];
    blocking = false;
    visibility = VInternal;
    shortdesc = "tell libvirt backend not to relabel disks";
    longdesc = "\
This internal function adds E<lt>seclabel model=selinux relabel=noE<gt>
to all application disks.  It is only used by the libvirt backend
and is ignored by other backends." };

  { defaults with
    name = "user_cancel";
    style = RErr, [], [];
    blocking = false; wrapper = false;
    shortdesc = "cancel the current upload or download operation";
    longdesc = "\
This function cancels the current upload or download operation.

Unlike most other libguestfs calls, this function is signal safe and
thread safe.  You can call it from a signal handler or from another
thread, without needing to do any locking.

The transfer that was in progress (if there is one) will stop shortly
afterwards, and will return an error.  The errno (see
L</guestfs_last_errno>) is set to C<EINTR>, so you can test for this
to find out if the operation was cancelled or failed because of
another error.

No cleanup is performed: for example, if a file was being uploaded
then after cancellation there may be a partially uploaded file.  It is
the caller's responsibility to clean up if necessary.

There are two common places that you might call C<guestfs_user_cancel>:

In an interactive text-based program, you might call it from a
C<SIGINT> signal handler so that pressing C<^C> cancels the current
operation.  (You also need to call L</guestfs_set_pgroup> so that
child processes don't receive the C<^C> signal).

In a graphical program, when the main thread is displaying a progress
bar with a cancel button, wire up the cancel button to call this
function." };

  { defaults with
    name = "set_program";
    style = RErr, [String "program"], [];
    fish_alias = ["program"];
    blocking = false;
    shortdesc = "set the program name";
    longdesc = "\
Set the program name.  This is an informative string which the
main program may optionally set in the handle.

When the handle is created, the program name in the handle is
set to the basename from C<argv[0]>.  If that was not possible,
it is set to the empty string (but never C<NULL>)." };

  { defaults with
    name = "get_program";
    style = RConstString "program", [], [];
    blocking = false;
    tests = [
      InitNone, Always, TestRun (
        [["get_program"]])
    ];
    shortdesc = "get the program name";
    longdesc = "\
Get the program name.  See C<guestfs_set_program>." };

]

(* daemon_functions are any functions which cause some action
 * to take place in the daemon.
 *)

let daemon_functions = [
  { defaults with
    name = "mount";
    style = RErr, [Mountable "mountable"; String "mountpoint"], [];
    proc_nr = Some 1;
    tests = [
      InitEmpty, Always, TestResultString (
        [["part_disk"; "/dev/sda"; "mbr"];
         ["mkfs"; "ext2"; "/dev/sda1"; ""; "NOARG"; ""; ""];
         ["mount"; "/dev/sda1"; "/"];
         ["write"; "/new"; "new file contents"];
         ["cat"; "/new"]], "new file contents")
    ];
    shortdesc = "mount a guest disk at a position in the filesystem";
    longdesc = "\
Mount a guest disk at a position in the filesystem.  Block devices
are named C</dev/sda>, C</dev/sdb> and so on, as they were added to
the guest.  If those block devices contain partitions, they will have
the usual names (eg. C</dev/sda1>).  Also LVM C</dev/VG/LV>-style
names can be used, or 'mountable' strings returned by
C<guestfs_list_filesystems> or C<guestfs_inspect_get_mountpoints>.

The rules are the same as for L<mount(2)>:  A filesystem must
first be mounted on C</> before others can be mounted.  Other
filesystems can only be mounted on directories which already
exist.

The mounted filesystem is writable, if we have sufficient permissions
on the underlying device.

Before libguestfs 1.13.16, this call implicitly added the options
C<sync> and C<noatime>.  The C<sync> option greatly slowed
writes and caused many problems for users.  If your program
might need to work with older versions of libguestfs, use
C<guestfs_mount_options> instead (using an empty string for the
first parameter if you don't want any options)." };

  { defaults with
    name = "sync";
    style = RErr, [], [];
    proc_nr = Some 2;
    tests = [
      InitEmpty, Always, TestRun [["sync"]]
    ];
    shortdesc = "sync disks, writes are flushed through to the disk image";
    longdesc = "\
This syncs the disk, so that any writes are flushed through to the
underlying disk image.

You should always call this if you have modified a disk image, before
closing the handle." };

  { defaults with
    name = "touch";
    style = RErr, [Pathname "path"], [];
    proc_nr = Some 3;
    tests = [
      InitScratchFS, Always, TestResultTrue (
        [["touch"; "/touch"];
         ["exists"; "/touch"]])
    ];
    shortdesc = "update file timestamps or create a new file";
    longdesc = "\
Touch acts like the L<touch(1)> command.  It can be used to
update the timestamps on a file, or, if the file does not exist,
to create a new zero-length file.

This command only works on regular files, and will fail on other
file types such as directories, symbolic links, block special etc." };

  { defaults with
    name = "ll";
    style = RString "listing", [Pathname "directory"], [];
    proc_nr = Some 5;
    tests = []; (* XXX Tricky to test because it depends on the exact format
                 * of the 'ls -l' command, which changes between F10 and F11.
                 *)
    shortdesc = "list the files in a directory (long format)";
    longdesc = "\
List the files in C<directory> (relative to the root directory,
there is no cwd) in the format of 'ls -la'.

This command is mostly useful for interactive sessions.  It
is I<not> intended that you try to parse the output string." };

  { defaults with
    name = "list_devices";
    style = RStringList "devices", [], [];
    proc_nr = Some 7;
    tests = [
      InitEmpty, Always, TestResult (
        [["list_devices"]],
        "is_device_list (ret, 4, \"/dev/sda\", \"/dev/sdb\", \"/dev/sdc\", \"/dev/sdd\")")
    ];
    shortdesc = "list the block devices";
    longdesc = "\
List all the block devices.

The full block device names are returned, eg. C</dev/sda>.

See also C<guestfs_list_filesystems>." };

  { defaults with
    name = "list_partitions";
    style = RStringList "partitions", [], [];
    proc_nr = Some 8;
    tests = [
      InitBasicFS, Always, TestResult (
        [["list_partitions"]],
        "is_device_list (ret, 2, \"/dev/sda1\", \"/dev/sdb1\")");
      InitEmpty, Always, TestResult (
        [["part_init"; "/dev/sda"; "mbr"];
         ["part_add"; "/dev/sda"; "p"; "64"; "204799"];
         ["part_add"; "/dev/sda"; "p"; "204800"; "409599"];
         ["part_add"; "/dev/sda"; "p"; "409600"; "-64"];
         ["list_partitions"]],
        "is_device_list (ret, 4, \"/dev/sda1\", \"/dev/sda2\", \"/dev/sda3\", \"/dev/sdb1\")")
    ];
    shortdesc = "list the partitions";
    longdesc = "\
List all the partitions detected on all block devices.

The full partition device names are returned, eg. C</dev/sda1>

This does not return logical volumes.  For that you will need to
call C<guestfs_lvs>.

See also C<guestfs_list_filesystems>." };

  { defaults with
    name = "pvs";
    style = RStringList "physvols", [], [];
    proc_nr = Some 9;
    optional = Some "lvm2";
    tests = [
      InitBasicFSonLVM, Always, TestResult (
        [["pvs"]], "is_device_list (ret, 1, \"/dev/sda1\")");
      InitEmpty, Always, TestResult (
        [["part_init"; "/dev/sda"; "mbr"];
         ["part_add"; "/dev/sda"; "p"; "64"; "204799"];
         ["part_add"; "/dev/sda"; "p"; "204800"; "409599"];
         ["part_add"; "/dev/sda"; "p"; "409600"; "-64"];
         ["pvcreate"; "/dev/sda1"];
         ["pvcreate"; "/dev/sda2"];
         ["pvcreate"; "/dev/sda3"];
         ["pvs"]],
        "is_device_list (ret, 3, \"/dev/sda1\", \"/dev/sda2\", \"/dev/sda3\")")
    ];
    shortdesc = "list the LVM physical volumes (PVs)";
    longdesc = "\
List all the physical volumes detected.  This is the equivalent
of the L<pvs(8)> command.

This returns a list of just the device names that contain
PVs (eg. C</dev/sda2>).

See also C<guestfs_pvs_full>." };

  { defaults with
    name = "vgs";
    style = RStringList "volgroups", [], [];
    proc_nr = Some 10;
    optional = Some "lvm2";
    tests = [
      InitBasicFSonLVM, Always, TestResult (
        [["vgs"]], "is_string_list (ret, 1, \"VG\")");
      InitEmpty, Always, TestResult (
        [["part_init"; "/dev/sda"; "mbr"];
         ["part_add"; "/dev/sda"; "p"; "64"; "204799"];
         ["part_add"; "/dev/sda"; "p"; "204800"; "409599"];
         ["part_add"; "/dev/sda"; "p"; "409600"; "-64"];
         ["pvcreate"; "/dev/sda1"];
         ["pvcreate"; "/dev/sda2"];
         ["pvcreate"; "/dev/sda3"];
         ["vgcreate"; "VG1"; "/dev/sda1 /dev/sda2"];
         ["vgcreate"; "VG2"; "/dev/sda3"];
         ["vgs"]],
        "is_string_list (ret, 2, \"VG1\", \"VG2\")")
    ];
    shortdesc = "list the LVM volume groups (VGs)";
    longdesc = "\
List all the volumes groups detected.  This is the equivalent
of the L<vgs(8)> command.

This returns a list of just the volume group names that were
detected (eg. C<VolGroup00>).

See also C<guestfs_vgs_full>." };

  { defaults with
    name = "lvs";
    style = RStringList "logvols", [], [];
    proc_nr = Some 11;
    optional = Some "lvm2";
    tests = [
      InitBasicFSonLVM, Always, TestResult (
        [["lvs"]],
        "is_string_list (ret, 1, \"/dev/VG/LV\")");
      InitEmpty, Always, TestResult (
        [["part_init"; "/dev/sda"; "mbr"];
         ["part_add"; "/dev/sda"; "p"; "64"; "204799"];
         ["part_add"; "/dev/sda"; "p"; "204800"; "409599"];
         ["part_add"; "/dev/sda"; "p"; "409600"; "-64"];
         ["pvcreate"; "/dev/sda1"];
         ["pvcreate"; "/dev/sda2"];
         ["pvcreate"; "/dev/sda3"];
         ["vgcreate"; "VG1"; "/dev/sda1 /dev/sda2"];
         ["vgcreate"; "VG2"; "/dev/sda3"];
         ["lvcreate"; "LV1"; "VG1"; "50"];
         ["lvcreate"; "LV2"; "VG1"; "50"];
         ["lvcreate"; "LV3"; "VG2"; "50"];
         ["lvs"]],
        "is_string_list (ret, 3, \"/dev/VG1/LV1\", \"/dev/VG1/LV2\", \"/dev/VG2/LV3\")")
    ];
    shortdesc = "list the LVM logical volumes (LVs)";
    longdesc = "\
List all the logical volumes detected.  This is the equivalent
of the L<lvs(8)> command.

This returns a list of the logical volume device names
(eg. C</dev/VolGroup00/LogVol00>).

See also C<guestfs_lvs_full>, C<guestfs_list_filesystems>." };

  { defaults with
    name = "pvs_full";
    style = RStructList ("physvols", "lvm_pv"), [], [];
    proc_nr = Some 12;
    optional = Some "lvm2";
    shortdesc = "list the LVM physical volumes (PVs)";
    longdesc = "\
List all the physical volumes detected.  This is the equivalent
of the L<pvs(8)> command.  The \"full\" version includes all fields." };

  { defaults with
    name = "vgs_full";
    style = RStructList ("volgroups", "lvm_vg"), [], [];
    proc_nr = Some 13;
    optional = Some "lvm2";
    shortdesc = "list the LVM volume groups (VGs)";
    longdesc = "\
List all the volumes groups detected.  This is the equivalent
of the L<vgs(8)> command.  The \"full\" version includes all fields." };

  { defaults with
    name = "lvs_full";
    style = RStructList ("logvols", "lvm_lv"), [], [];
    proc_nr = Some 14;
    optional = Some "lvm2";
    shortdesc = "list the LVM logical volumes (LVs)";
    longdesc = "\
List all the logical volumes detected.  This is the equivalent
of the L<lvs(8)> command.  The \"full\" version includes all fields." };

  { defaults with
    name = "aug_init";
    style = RErr, [Pathname "root"; Int "flags"], [];
    proc_nr = Some 16;
    optional = Some "augeas";
    shortdesc = "create a new Augeas handle";
    longdesc = "\
Create a new Augeas handle for editing configuration files.
If there was any previous Augeas handle associated with this
guestfs session, then it is closed.

You must call this before using any other C<guestfs_aug_*>
commands.

C<root> is the filesystem root.  C<root> must not be NULL,
use C</> instead.

The flags are the same as the flags defined in
E<lt>augeas.hE<gt>, the logical I<or> of the following
integers:

=over 4

=item C<AUG_SAVE_BACKUP> = 1

Keep the original file with a C<.augsave> extension.

=item C<AUG_SAVE_NEWFILE> = 2

Save changes into a file with extension C<.augnew>, and
do not overwrite original.  Overrides C<AUG_SAVE_BACKUP>.

=item C<AUG_TYPE_CHECK> = 4

Typecheck lenses.

This option is only useful when debugging Augeas lenses.  Use
of this option may require additional memory for the libguestfs
appliance.  You may need to set the C<LIBGUESTFS_MEMSIZE>
environment variable or call C<guestfs_set_memsize>.

=item C<AUG_NO_STDINC> = 8

Do not use standard load path for modules.

=item C<AUG_SAVE_NOOP> = 16

Make save a no-op, just record what would have been changed.

=item C<AUG_NO_LOAD> = 32

Do not load the tree in C<guestfs_aug_init>.

=back

To close the handle, you can call C<guestfs_aug_close>.

To find out more about Augeas, see L<http://augeas.net/>." };

  { defaults with
    name = "aug_close";
    style = RErr, [], [];
    proc_nr = Some 26;
    optional = Some "augeas";
    shortdesc = "close the current Augeas handle";
    longdesc = "\
Close the current Augeas handle and free up any resources
used by it.  After calling this, you have to call
C<guestfs_aug_init> again before you can use any other
Augeas functions." };

  { defaults with
    name = "aug_defvar";
    style = RInt "nrnodes", [String "name"; OptString "expr"], [];
    proc_nr = Some 17;
    optional = Some "augeas";
    shortdesc = "define an Augeas variable";
    longdesc = "\
Defines an Augeas variable C<name> whose value is the result
of evaluating C<expr>.  If C<expr> is NULL, then C<name> is
undefined.

On success this returns the number of nodes in C<expr>, or
C<0> if C<expr> evaluates to something which is not a nodeset." };

  { defaults with
    name = "aug_defnode";
    style = RStruct ("nrnodescreated", "int_bool"), [String "name"; String "expr"; String "val"], [];
    proc_nr = Some 18;
    optional = Some "augeas";
    shortdesc = "define an Augeas node";
    longdesc = "\
Defines a variable C<name> whose value is the result of
evaluating C<expr>.

If C<expr> evaluates to an empty nodeset, a node is created,
equivalent to calling C<guestfs_aug_set> C<expr>, C<value>.
C<name> will be the nodeset containing that single node.

On success this returns a pair containing the
number of nodes in the nodeset, and a boolean flag
if a node was created." };

  { defaults with
    name = "aug_get";
    style = RString "val", [String "augpath"], [];
    proc_nr = Some 19;
    optional = Some "augeas";
    shortdesc = "look up the value of an Augeas path";
    longdesc = "\
Look up the value associated with C<path>.  If C<path>
matches exactly one node, the C<value> is returned." };

  { defaults with
    name = "aug_set";
    style = RErr, [String "augpath"; String "val"], [];
    proc_nr = Some 20;
    optional = Some "augeas";
    shortdesc = "set Augeas path to value";
    longdesc = "\
Set the value associated with C<path> to C<val>.

In the Augeas API, it is possible to clear a node by setting
the value to NULL.  Due to an oversight in the libguestfs API
you cannot do that with this call.  Instead you must use the
C<guestfs_aug_clear> call." };

  { defaults with
    name = "aug_insert";
    style = RErr, [String "augpath"; String "label"; Bool "before"], [];
    proc_nr = Some 21;
    optional = Some "augeas";
    shortdesc = "insert a sibling Augeas node";
    longdesc = "\
Create a new sibling C<label> for C<path>, inserting it into
the tree before or after C<path> (depending on the boolean
flag C<before>).

C<path> must match exactly one existing node in the tree, and
C<label> must be a label, ie. not contain C</>, C<*> or end
with a bracketed index C<[N]>." };

  { defaults with
    name = "aug_rm";
    style = RInt "nrnodes", [String "augpath"], [];
    proc_nr = Some 22;
    optional = Some "augeas";
    shortdesc = "remove an Augeas path";
    longdesc = "\
Remove C<path> and all of its children.

On success this returns the number of entries which were removed." };

  { defaults with
    name = "aug_mv";
    style = RErr, [String "src"; String "dest"], [];
    proc_nr = Some 23;
    optional = Some "augeas";
    shortdesc = "move Augeas node";
    longdesc = "\
Move the node C<src> to C<dest>.  C<src> must match exactly
one node.  C<dest> is overwritten if it exists." };

  { defaults with
    name = "aug_match";
    style = RStringList "matches", [String "augpath"], [];
    proc_nr = Some 24;
    optional = Some "augeas";
    shortdesc = "return Augeas nodes which match augpath";
    longdesc = "\
Returns a list of paths which match the path expression C<path>.
The returned paths are sufficiently qualified so that they match
exactly one node in the current tree." };

  { defaults with
    name = "aug_save";
    style = RErr, [], [];
    proc_nr = Some 25;
    optional = Some "augeas";
    shortdesc = "write all pending Augeas changes to disk";
    longdesc = "\
This writes all pending changes to disk.

The flags which were passed to C<guestfs_aug_init> affect exactly
how files are saved." };

  { defaults with
    name = "aug_load";
    style = RErr, [], [];
    proc_nr = Some 27;
    optional = Some "augeas";
    shortdesc = "load files into the tree";
    longdesc = "\
Load files into the tree.

See C<aug_load> in the Augeas documentation for the full gory
details." };

  { defaults with
    name = "aug_ls";
    style = RStringList "matches", [String "augpath"], [];
    proc_nr = Some 28;
    optional = Some "augeas";
    shortdesc = "list Augeas nodes under augpath";
    longdesc = "\
This is just a shortcut for listing C<guestfs_aug_match>
C<path/*> and sorting the resulting nodes into alphabetical order." };

  { defaults with
    name = "rm";
    style = RErr, [Pathname "path"], [];
    proc_nr = Some 29;
    tests = [
      InitScratchFS, Always, TestRun
        [["mkdir"; "/rm"];
         ["touch"; "/rm/new"];
         ["rm"; "/rm/new"]];
      InitScratchFS, Always, TestLastFail
        [["rm"; "/nosuchfile"]];
      InitScratchFS, Always, TestLastFail
        [["mkdir"; "/rm2"];
         ["rm"; "/rm2"]]
    ];
    shortdesc = "remove a file";
    longdesc = "\
Remove the single file C<path>." };

  { defaults with
    name = "rmdir";
    style = RErr, [Pathname "path"], [];
    proc_nr = Some 30;
    tests = [
      InitScratchFS, Always, TestRun
        [["mkdir"; "/rmdir"];
         ["rmdir"; "/rmdir"]];
      InitScratchFS, Always, TestLastFail
        [["rmdir"; "/rmdir2"]];
      InitScratchFS, Always, TestLastFail
        [["mkdir"; "/rmdir3"];
         ["touch"; "/rmdir3/new"];
         ["rmdir"; "/rmdir3/new"]]
    ];
    shortdesc = "remove a directory";
    longdesc = "\
Remove the single directory C<path>." };

  { defaults with
    name = "rm_rf";
    style = RErr, [Pathname "path"], [];
    proc_nr = Some 31;
    tests = [
      InitScratchFS, Always, TestResultFalse
        [["mkdir"; "/rm_rf"];
         ["mkdir"; "/rm_rf/foo"];
         ["touch"; "/rm_rf/foo/bar"];
         ["rm_rf"; "/rm_rf"];
         ["exists"; "/rm_rf"]]
    ];
    shortdesc = "remove a file or directory recursively";
    longdesc = "\
Remove the file or directory C<path>, recursively removing the
contents if its a directory.  This is like the C<rm -rf> shell
command." };

  { defaults with
    name = "mkdir";
    style = RErr, [Pathname "path"], [];
    proc_nr = Some 32;
    tests = [
      InitScratchFS, Always, TestResultTrue
        [["mkdir"; "/mkdir"];
         ["is_dir"; "/mkdir"]];
      InitScratchFS, Always, TestLastFail
        [["mkdir"; "/mkdir2/foo/bar"]]
    ];
    shortdesc = "create a directory";
    longdesc = "\
Create a directory named C<path>." };

  { defaults with
    name = "mkdir_p";
    style = RErr, [Pathname "path"], [];
    proc_nr = Some 33;
    tests = [
      InitScratchFS, Always, TestResultTrue
        [["mkdir_p"; "/mkdir_p/foo/bar"];
         ["is_dir"; "/mkdir_p/foo/bar"]];
      InitScratchFS, Always, TestResultTrue
        [["mkdir_p"; "/mkdir_p2/foo/bar"];
         ["is_dir"; "/mkdir_p2/foo"]];
      InitScratchFS, Always, TestResultTrue
        [["mkdir_p"; "/mkdir_p3/foo/bar"];
         ["is_dir"; "/mkdir_p3"]];
      (* Regression tests for RHBZ#503133: *)
      InitScratchFS, Always, TestRun
        [["mkdir"; "/mkdir_p4"];
         ["mkdir_p"; "/mkdir_p4"]];
      InitScratchFS, Always, TestLastFail
        [["touch"; "/mkdir_p5"];
         ["mkdir_p"; "/mkdir_p5"]]
    ];
    shortdesc = "create a directory and parents";
    longdesc = "\
Create a directory named C<path>, creating any parent directories
as necessary.  This is like the C<mkdir -p> shell command." };

  { defaults with
    name = "chmod";
    style = RErr, [Int "mode"; Pathname "path"], [];
    proc_nr = Some 34;
    tests = [] (* XXX Need stat command to test *);
    shortdesc = "change file mode";
    longdesc = "\
Change the mode (permissions) of C<path> to C<mode>.  Only
numeric modes are supported.

I<Note>: When using this command from guestfish, C<mode>
by default would be decimal, unless you prefix it with
C<0> to get octal, ie. use C<0700> not C<700>.

The mode actually set is affected by the umask." };

  { defaults with
    name = "chown";
    style = RErr, [Int "owner"; Int "group"; Pathname "path"], [];
    proc_nr = Some 35;
    tests = [] (* XXX Need stat command to test *);
    shortdesc = "change file owner and group";
    longdesc = "\
Change the file owner to C<owner> and group to C<group>.

Only numeric uid and gid are supported.  If you want to use
names, you will need to locate and parse the password file
yourself (Augeas support makes this relatively easy)." };

  { defaults with
    name = "exists";
    style = RBool "existsflag", [Pathname "path"], [];
    proc_nr = Some 36;
    tests = [
      InitISOFS, Always, TestResultTrue (
        [["exists"; "/empty"]]);
      InitISOFS, Always, TestResultTrue (
        [["exists"; "/directory"]])
    ];
    shortdesc = "test if file or directory exists";
    longdesc = "\
This returns C<true> if and only if there is a file, directory
(or anything) with the given C<path> name.

See also C<guestfs_is_file>, C<guestfs_is_dir>, C<guestfs_stat>." };

  { defaults with
    name = "is_file";
    style = RBool "fileflag", [Pathname "path"], [];
    proc_nr = Some 37;
    tests = [
      InitISOFS, Always, TestResultTrue (
        [["is_file"; "/known-1"]]);
      InitISOFS, Always, TestResultFalse (
        [["is_file"; "/directory"]])
    ];
    shortdesc = "test if a regular file";
    longdesc = "\
This returns C<true> if and only if there is a regular file
with the given C<path> name.  Note that it returns false for
other objects like directories.

See also C<guestfs_stat>." };

  { defaults with
    name = "is_dir";
    style = RBool "dirflag", [Pathname "path"], [];
    proc_nr = Some 38;
    tests = [
      InitISOFS, Always, TestResultFalse (
        [["is_dir"; "/known-3"]]);
      InitISOFS, Always, TestResultTrue (
        [["is_dir"; "/directory"]])
    ];
    shortdesc = "test if a directory";
    longdesc = "\
This returns C<true> if and only if there is a directory
with the given C<path> name.  Note that it returns false for
other objects like files.

See also C<guestfs_stat>." };

  { defaults with
    name = "pvcreate";
    style = RErr, [Device "device"], [];
    proc_nr = Some 39;
    optional = Some "lvm2";
    tests = [
      InitEmpty, Always, TestResult (
        [["part_init"; "/dev/sda"; "mbr"];
         ["part_add"; "/dev/sda"; "p"; "64"; "204799"];
         ["part_add"; "/dev/sda"; "p"; "204800"; "409599"];
         ["part_add"; "/dev/sda"; "p"; "409600"; "-64"];
         ["pvcreate"; "/dev/sda1"];
         ["pvcreate"; "/dev/sda2"];
         ["pvcreate"; "/dev/sda3"];
         ["pvs"]],
        "is_device_list (ret, 3, \"/dev/sda1\", \"/dev/sda2\", \"/dev/sda3\")")
    ];
    shortdesc = "create an LVM physical volume";
    longdesc = "\
This creates an LVM physical volume on the named C<device>,
where C<device> should usually be a partition name such
as C</dev/sda1>." };

  { defaults with
    name = "vgcreate";
    style = RErr, [String "volgroup"; DeviceList "physvols"], [];
    proc_nr = Some 40;
    optional = Some "lvm2";
    tests = [
      InitEmpty, Always, TestResult (
        [["part_init"; "/dev/sda"; "mbr"];
         ["part_add"; "/dev/sda"; "p"; "64"; "204799"];
         ["part_add"; "/dev/sda"; "p"; "204800"; "409599"];
         ["part_add"; "/dev/sda"; "p"; "409600"; "-64"];
         ["pvcreate"; "/dev/sda1"];
         ["pvcreate"; "/dev/sda2"];
         ["pvcreate"; "/dev/sda3"];
         ["vgcreate"; "VG1"; "/dev/sda1 /dev/sda2"];
         ["vgcreate"; "VG2"; "/dev/sda3"];
         ["vgs"]],
        "is_string_list (ret, 2, \"VG1\", \"VG2\")")
    ];
    shortdesc = "create an LVM volume group";
    longdesc = "\
This creates an LVM volume group called C<volgroup>
from the non-empty list of physical volumes C<physvols>." };

  { defaults with
    name = "lvcreate";
    style = RErr, [String "logvol"; String "volgroup"; Int "mbytes"], [];
    proc_nr = Some 41;
    optional = Some "lvm2";
    tests = [
      InitEmpty, Always, TestResult (
        [["part_init"; "/dev/sda"; "mbr"];
         ["part_add"; "/dev/sda"; "p"; "64"; "204799"];
         ["part_add"; "/dev/sda"; "p"; "204800"; "409599"];
         ["part_add"; "/dev/sda"; "p"; "409600"; "-64"];
         ["pvcreate"; "/dev/sda1"];
         ["pvcreate"; "/dev/sda2"];
         ["pvcreate"; "/dev/sda3"];
         ["vgcreate"; "VG1"; "/dev/sda1 /dev/sda2"];
         ["vgcreate"; "VG2"; "/dev/sda3"];
         ["lvcreate"; "LV1"; "VG1"; "50"];
         ["lvcreate"; "LV2"; "VG1"; "50"];
         ["lvcreate"; "LV3"; "VG2"; "50"];
         ["lvcreate"; "LV4"; "VG2"; "50"];
         ["lvcreate"; "LV5"; "VG2"; "50"];
         ["lvs"]],
        "is_string_list (ret, 5, \"/dev/VG1/LV1\", \"/dev/VG1/LV2\", \"/dev/VG2/LV3\", \"/dev/VG2/LV4\", \"/dev/VG2/LV5\")")
    ];
    shortdesc = "create an LVM logical volume";
    longdesc = "\
This creates an LVM logical volume called C<logvol>
on the volume group C<volgroup>, with C<size> megabytes." };

  { defaults with
    name = "sfdisk";
    style = RErr, [Device "device";
                   Int "cyls"; Int "heads"; Int "sectors";
                   StringList "lines"], [];
    proc_nr = Some 43;
    deprecated_by = Some "part_add";
    shortdesc = "create partitions on a block device";
    longdesc = "\
This is a direct interface to the L<sfdisk(8)> program for creating
partitions on block devices.

C<device> should be a block device, for example C</dev/sda>.

C<cyls>, C<heads> and C<sectors> are the number of cylinders, heads
and sectors on the device, which are passed directly to sfdisk as
the I<-C>, I<-H> and I<-S> parameters.  If you pass C<0> for any
of these, then the corresponding parameter is omitted.  Usually for
'large' disks, you can just pass C<0> for these, but for small
(floppy-sized) disks, sfdisk (or rather, the kernel) cannot work
out the right geometry and you will need to tell it.

C<lines> is a list of lines that we feed to C<sfdisk>.  For more
information refer to the L<sfdisk(8)> manpage.

To create a single partition occupying the whole disk, you would
pass C<lines> as a single element list, when the single element being
the string C<,> (comma).

See also: C<guestfs_sfdisk_l>, C<guestfs_sfdisk_N>,
C<guestfs_part_init>" };

  { defaults with
    name = "write_file";
    style = RErr, [Pathname "path"; String "content"; Int "size"], [];
    proc_nr = Some 44;
    protocol_limit_warning = true; deprecated_by = Some "write";
    (* Regression test for RHBZ#597135. *)
    tests = [
      InitScratchFS, Always, TestLastFail
        [["write_file"; "/write_file"; "abc"; "10000"]]
    ];
    shortdesc = "create a file";
    longdesc = "\
This call creates a file called C<path>.  The contents of the
file is the string C<content> (which can contain any 8 bit data),
with length C<size>.

As a special case, if C<size> is C<0>
then the length is calculated using C<strlen> (so in this case
the content cannot contain embedded ASCII NULs).

I<NB.> Owing to a bug, writing content containing ASCII NUL
characters does I<not> work, even if the length is specified." };

  { defaults with
    name = "umount";
    style = RErr, [Dev_or_Path "pathordevice"], [OBool "force"; OBool "lazyunmount"];
    proc_nr = Some 45;
    fish_alias = ["unmount"];
    once_had_no_optargs = true;
    tests = [
      InitEmpty, Always, TestResult (
        [["part_disk"; "/dev/sda"; "mbr"];
         ["mkfs"; "ext2"; "/dev/sda1"; ""; "NOARG"; ""; ""];
         ["mount"; "/dev/sda1"; "/"];
         ["mounts"]], "is_device_list (ret, 1, \"/dev/sda1\")");
      InitEmpty, Always, TestResult (
        [["part_disk"; "/dev/sda"; "mbr"];
         ["mkfs"; "ext2"; "/dev/sda1"; ""; "NOARG"; ""; ""];
         ["mount"; "/dev/sda1"; "/"];
         ["umount"; "/"; "false"; "false"];
         ["mounts"]], "is_string_list (ret, 0)")
    ];
    shortdesc = "unmount a filesystem";
    longdesc = "\
This unmounts the given filesystem.  The filesystem may be
specified either by its mountpoint (path) or the device which
contains the filesystem." };

  { defaults with
    name = "mounts";
    style = RStringList "devices", [], [];
    proc_nr = Some 46;
    tests = [
      InitScratchFS, Always, TestResult (
        [["mounts"]], "is_device_list (ret, 1, \"/dev/sdb1\")")
    ];
    shortdesc = "show mounted filesystems";
    longdesc = "\
This returns the list of currently mounted filesystems.  It returns
the list of devices (eg. C</dev/sda1>, C</dev/VG/LV>).

Some internal mounts are not shown.

See also: C<guestfs_mountpoints>" };

  { defaults with
    name = "umount_all";
    style = RErr, [], [];
    proc_nr = Some 47;
    fish_alias = ["unmount-all"];
    tests = [
      InitScratchFS, Always, TestResult (
        [["umount_all"];
         ["mounts"]], "is_string_list (ret, 0)");
      (* check that umount_all can unmount nested mounts correctly: *)
      InitEmpty, Always, TestResult (
        [["part_init"; "/dev/sda"; "mbr"];
         ["part_add"; "/dev/sda"; "p"; "64"; "204799"];
         ["part_add"; "/dev/sda"; "p"; "204800"; "409599"];
         ["part_add"; "/dev/sda"; "p"; "409600"; "-64"];
         ["mkfs"; "ext2"; "/dev/sda1"; ""; "NOARG"; ""; ""];
         ["mkfs"; "ext2"; "/dev/sda2"; ""; "NOARG"; ""; ""];
         ["mkfs"; "ext2"; "/dev/sda3"; ""; "NOARG"; ""; ""];
         ["mount"; "/dev/sda1"; "/"];
         ["mkdir"; "/mp1"];
         ["mount"; "/dev/sda2"; "/mp1"];
         ["mkdir"; "/mp1/mp2"];
         ["mount"; "/dev/sda3"; "/mp1/mp2"];
         ["mkdir"; "/mp1/mp2/mp3"];
         ["umount_all"];
         ["mounts"]], "is_string_list (ret, 0)")
    ];
    shortdesc = "unmount all filesystems";
    longdesc = "\
This unmounts all mounted filesystems.

Some internal mounts are not unmounted by this call." };

  { defaults with
    name = "lvm_remove_all";
    style = RErr, [], [];
    proc_nr = Some 48;
    optional = Some "lvm2";
    shortdesc = "remove all LVM LVs, VGs and PVs";
    longdesc = "\
This command removes all LVM logical volumes, volume groups
and physical volumes." };

  { defaults with
    name = "file";
    style = RString "description", [Dev_or_Path "path"], [];
    proc_nr = Some 49;
    tests = [
      InitISOFS, Always, TestResultString (
        [["file"; "/empty"]], "empty");
      InitISOFS, Always, TestResultString (
        [["file"; "/known-1"]], "ASCII text");
      InitISOFS, Always, TestLastFail (
        [["file"; "/notexists"]]);
      InitISOFS, Always, TestResultString (
        [["file"; "/abssymlink"]], "symbolic link");
      InitISOFS, Always, TestResultString (
        [["file"; "/directory"]], "directory")
    ];
    shortdesc = "determine file type";
    longdesc = "\
This call uses the standard L<file(1)> command to determine
the type or contents of the file.

This call will also transparently look inside various types
of compressed file.

The exact command which runs is C<file -zb path>.  Note in
particular that the filename is not prepended to the output
(the I<-b> option).

The output depends on the output of the underlying L<file(1)>
command and it can change in future in ways beyond our control.
In other words, the output is not guaranteed by the ABI.

See also: L<file(1)>, C<guestfs_vfs_type>, C<guestfs_lstat>,
C<guestfs_is_file>, C<guestfs_is_blockdev> (etc), C<guestfs_is_zero>." };

  { defaults with
    name = "command";
    style = RString "output", [StringList "arguments"], [];
    proc_nr = Some 50;
    protocol_limit_warning = true;
    tests = [
      InitScratchFS, Always, TestResultString (
        [["mkdir"; "/command"];
         ["upload"; "test-command"; "/command/test-command"];
         ["chmod"; "0o755"; "/command/test-command"];
         ["command"; "/command/test-command 1"]], "Result1");
      InitScratchFS, Always, TestResultString (
        [["mkdir"; "/command2"];
         ["upload"; "test-command"; "/command2/test-command"];
         ["chmod"; "0o755"; "/command2/test-command"];
         ["command"; "/command2/test-command 2"]], "Result2\n");
      InitScratchFS, Always, TestResultString (
        [["mkdir"; "/command3"];
         ["upload"; "test-command"; "/command3/test-command"];
         ["chmod"; "0o755"; "/command3/test-command"];
         ["command"; "/command3/test-command 3"]], "\nResult3");
      InitScratchFS, Always, TestResultString (
        [["mkdir"; "/command4"];
         ["upload"; "test-command"; "/command4/test-command"];
         ["chmod"; "0o755"; "/command4/test-command"];
         ["command"; "/command4/test-command 4"]], "\nResult4\n");
      InitScratchFS, Always, TestResultString (
        [["mkdir"; "/command5"];
         ["upload"; "test-command"; "/command5/test-command"];
         ["chmod"; "0o755"; "/command5/test-command"];
         ["command"; "/command5/test-command 5"]], "\nResult5\n\n");
      InitScratchFS, Always, TestResultString (
        [["mkdir"; "/command6"];
         ["upload"; "test-command"; "/command6/test-command"];
         ["chmod"; "0o755"; "/command6/test-command"];
         ["command"; "/command6/test-command 6"]], "\n\nResult6\n\n");
      InitScratchFS, Always, TestResultString (
        [["mkdir"; "/command7"];
         ["upload"; "test-command"; "/command7/test-command"];
         ["chmod"; "0o755"; "/command7/test-command"];
         ["command"; "/command7/test-command 7"]], "");
      InitScratchFS, Always, TestResultString (
        [["mkdir"; "/command8"];
         ["upload"; "test-command"; "/command8/test-command"];
         ["chmod"; "0o755"; "/command8/test-command"];
         ["command"; "/command8/test-command 8"]], "\n");
      InitScratchFS, Always, TestResultString (
        [["mkdir"; "/command9"];
         ["upload"; "test-command"; "/command9/test-command"];
         ["chmod"; "0o755"; "/command9/test-command"];
         ["command"; "/command9/test-command 9"]], "\n\n");
      InitScratchFS, Always, TestResultString (
        [["mkdir"; "/command10"];
         ["upload"; "test-command"; "/command10/test-command"];
         ["chmod"; "0o755"; "/command10/test-command"];
         ["command"; "/command10/test-command 10"]], "Result10-1\nResult10-2\n");
      InitScratchFS, Always, TestResultString (
        [["mkdir"; "/command11"];
         ["upload"; "test-command"; "/command11/test-command"];
         ["chmod"; "0o755"; "/command11/test-command"];
         ["command"; "/command11/test-command 11"]], "Result11-1\nResult11-2");
      InitScratchFS, Always, TestLastFail (
        [["mkdir"; "/command12"];
         ["upload"; "test-command"; "/command12/test-command"];
         ["chmod"; "0o755"; "/command12/test-command"];
         ["command"; "/command12/test-command"]]);
      InitScratchFS, Always, TestResultString (
        [["mkdir"; "/pwd"];
         ["upload"; "test-pwd"; "/pwd/test-pwd"];
         ["chmod"; "0o755"; "/pwd/test-pwd"];
         ["command"; "/pwd/test-pwd"]], "/");
    ];
    shortdesc = "run a command from the guest filesystem";
    longdesc = "\
This call runs a command from the guest filesystem.  The
filesystem must be mounted, and must contain a compatible
operating system (ie. something Linux, with the same
or compatible processor architecture).

The single parameter is an argv-style list of arguments.
The first element is the name of the program to run.
Subsequent elements are parameters.  The list must be
non-empty (ie. must contain a program name).  Note that
the command runs directly, and is I<not> invoked via
the shell (see C<guestfs_sh>).

The return value is anything printed to I<stdout> by
the command.

If the command returns a non-zero exit status, then
this function returns an error message.  The error message
string is the content of I<stderr> from the command.

The C<$PATH> environment variable will contain at least
C</usr/bin> and C</bin>.  If you require a program from
another location, you should provide the full path in the
first parameter.

Shared libraries and data files required by the program
must be available on filesystems which are mounted in the
correct places.  It is the caller's responsibility to ensure
all filesystems that are needed are mounted at the right
locations." };

  { defaults with
    name = "command_lines";
    style = RStringList "lines", [StringList "arguments"], [];
    proc_nr = Some 51;
    protocol_limit_warning = true;
    tests = [
      InitScratchFS, Always, TestResult (
        [["mkdir"; "/command_lines"];
         ["upload"; "test-command"; "/command_lines/test-command"];
         ["chmod"; "0o755"; "/command_lines/test-command"];
         ["command_lines"; "/command_lines/test-command 1"]],
        "is_string_list (ret, 1, \"Result1\")");
      InitScratchFS, Always, TestResult (
        [["mkdir"; "/command_lines2"];
         ["upload"; "test-command"; "/command_lines2/test-command"];
         ["chmod"; "0o755"; "/command_lines2/test-command"];
         ["command_lines"; "/command_lines2/test-command 2"]],
        "is_string_list (ret, 1, \"Result2\")");
      InitScratchFS, Always, TestResult (
        [["mkdir"; "/command_lines3"];
         ["upload"; "test-command"; "/command_lines3/test-command"];
         ["chmod"; "0o755"; "/command_lines3/test-command"];
         ["command_lines"; "/command_lines3/test-command 3"]],
        "is_string_list (ret, 2, \"\", \"Result3\")");
      InitScratchFS, Always, TestResult (
        [["mkdir"; "/command_lines4"];
         ["upload"; "test-command"; "/command_lines4/test-command"];
         ["chmod"; "0o755"; "/command_lines4/test-command"];
         ["command_lines"; "/command_lines4/test-command 4"]],
        "is_string_list (ret, 2, \"\", \"Result4\")");
      InitScratchFS, Always, TestResult (
        [["mkdir"; "/command_lines5"];
         ["upload"; "test-command"; "/command_lines5/test-command"];
         ["chmod"; "0o755"; "/command_lines5/test-command"];
         ["command_lines"; "/command_lines5/test-command 5"]],
        "is_string_list (ret, 3, \"\", \"Result5\", \"\")");
      InitScratchFS, Always, TestResult (
        [["mkdir"; "/command_lines6"];
         ["upload"; "test-command"; "/command_lines6/test-command"];
         ["chmod"; "0o755"; "/command_lines6/test-command"];
         ["command_lines"; "/command_lines6/test-command 6"]],
        "is_string_list (ret, 4, \"\", \"\", \"Result6\", \"\")");
      InitScratchFS, Always, TestResult (
        [["mkdir"; "/command_lines7"];
         ["upload"; "test-command"; "/command_lines7/test-command"];
         ["chmod"; "0o755"; "/command_lines7/test-command"];
         ["command_lines"; "/command_lines7/test-command 7"]],
        "is_string_list (ret, 0)");
      InitScratchFS, Always, TestResult (
        [["mkdir"; "/command_lines8"];
         ["upload"; "test-command"; "/command_lines8/test-command"];
         ["chmod"; "0o755"; "/command_lines8/test-command"];
         ["command_lines"; "/command_lines8/test-command 8"]],
        "is_string_list (ret, 1, \"\")");
      InitScratchFS, Always, TestResult (
        [["mkdir"; "/command_lines9"];
         ["upload"; "test-command"; "/command_lines9/test-command"];
         ["chmod"; "0o755"; "/command_lines9/test-command"];
         ["command_lines"; "/command_lines9/test-command 9"]],
        "is_string_list (ret, 2, \"\", \"\")");
      InitScratchFS, Always, TestResult (
        [["mkdir"; "/command_lines10"];
         ["upload"; "test-command"; "/command_lines10/test-command"];
         ["chmod"; "0o755"; "/command_lines10/test-command"];
         ["command_lines"; "/command_lines10/test-command 10"]],
        "is_string_list (ret, 2, \"Result10-1\", \"Result10-2\")");
      InitScratchFS, Always, TestResult (
        [["mkdir"; "/command_lines11"];
         ["upload"; "test-command"; "/command_lines11/test-command"];
         ["chmod"; "0o755"; "/command_lines11/test-command"];
         ["command_lines"; "/command_lines11/test-command 11"]],
        "is_string_list (ret, 2, \"Result11-1\", \"Result11-2\")")
    ];
    shortdesc = "run a command, returning lines";
    longdesc = "\
This is the same as C<guestfs_command>, but splits the
result into a list of lines.

See also: C<guestfs_sh_lines>" };

  { defaults with
    name = "stat";
    style = RStruct ("statbuf", "stat"), [Pathname "path"], [];
    proc_nr = Some 52;
    tests = [
      InitISOFS, Always, TestResult (
        [["stat"; "/empty"]], "ret->size == 0")
    ];
    shortdesc = "get file information";
    longdesc = "\
Returns file information for the given C<path>.

This is the same as the C<stat(2)> system call." };

  { defaults with
    name = "lstat";
    style = RStruct ("statbuf", "stat"), [Pathname "path"], [];
    proc_nr = Some 53;
    tests = [
      InitISOFS, Always, TestResult (
        [["lstat"; "/empty"]], "ret->size == 0")
    ];
    shortdesc = "get file information for a symbolic link";
    longdesc = "\
Returns file information for the given C<path>.

This is the same as C<guestfs_stat> except that if C<path>
is a symbolic link, then the link is stat-ed, not the file it
refers to.

This is the same as the C<lstat(2)> system call." };

  { defaults with
    name = "statvfs";
    style = RStruct ("statbuf", "statvfs"), [Pathname "path"], [];
    proc_nr = Some 54;
    tests = [
      InitISOFS, Always, TestResult (
        [["statvfs"; "/"]], "ret->namemax == 255")
    ];
    shortdesc = "get file system statistics";
    longdesc = "\
Returns file system statistics for any mounted file system.
C<path> should be a file or directory in the mounted file system
(typically it is the mount point itself, but it doesn't need to be).

This is the same as the C<statvfs(2)> system call." };

  { defaults with
    name = "tune2fs_l";
    style = RHashtable "superblock", [Device "device"], [];
    proc_nr = Some 55;
    tests = [
      InitScratchFS, Always, TestResult (
        [["tune2fs_l"; "/dev/sdb1"]],
        "check_hash (ret, \"Filesystem magic number\", \"0xEF53\") == 0 && "^
          "check_hash (ret, \"Filesystem OS type\", \"Linux\") == 0");
    ];
    shortdesc = "get ext2/ext3/ext4 superblock details";
    longdesc = "\
This returns the contents of the ext2, ext3 or ext4 filesystem
superblock on C<device>.

It is the same as running C<tune2fs -l device>.  See L<tune2fs(8)>
manpage for more details.  The list of fields returned isn't
clearly defined, and depends on both the version of C<tune2fs>
that libguestfs was built against, and the filesystem itself." };

  { defaults with
    name = "blockdev_setro";
    style = RErr, [Device "device"], [];
    proc_nr = Some 56;
    tests = [
      InitEmpty, Always, TestResultTrue (
        [["blockdev_setro"; "/dev/sda"];
         ["blockdev_getro"; "/dev/sda"]])
    ];
    shortdesc = "set block device to read-only";
    longdesc = "\
Sets the block device named C<device> to read-only.

This uses the L<blockdev(8)> command." };

  { defaults with
    name = "blockdev_setrw";
    style = RErr, [Device "device"], [];
    proc_nr = Some 57;
    tests = [
      InitEmpty, Always, TestResultFalse (
        [["blockdev_setrw"; "/dev/sda"];
         ["blockdev_getro"; "/dev/sda"]])
    ];
    shortdesc = "set block device to read-write";
    longdesc = "\
Sets the block device named C<device> to read-write.

This uses the L<blockdev(8)> command." };

  { defaults with
    name = "blockdev_getro";
    style = RBool "ro", [Device "device"], [];
    proc_nr = Some 58;
    tests = [
      InitEmpty, Always, TestResultTrue (
        [["blockdev_setro"; "/dev/sda"];
         ["blockdev_getro"; "/dev/sda"]])
    ];
    shortdesc = "is block device set to read-only";
    longdesc = "\
Returns a boolean indicating if the block device is read-only
(true if read-only, false if not).

This uses the L<blockdev(8)> command." };

  { defaults with
    name = "blockdev_getss";
    style = RInt "sectorsize", [Device "device"], [];
    proc_nr = Some 59;
    tests = [
      InitEmpty, Always, TestResult (
        [["blockdev_getss"; "/dev/sda"]], "ret == 512")
    ];
    shortdesc = "get sectorsize of block device";
    longdesc = "\
This returns the size of sectors on a block device.
Usually 512, but can be larger for modern devices.

(Note, this is not the size in sectors, use C<guestfs_blockdev_getsz>
for that).

This uses the L<blockdev(8)> command." };

  { defaults with
    name = "blockdev_getbsz";
    style = RInt "blocksize", [Device "device"], [];
    proc_nr = Some 60;
    (* cannot be tested because output differs depending on page size *)
    tests = [];
    shortdesc = "get blocksize of block device";
    longdesc = "\
This returns the block size of a device.

(Note this is different from both I<size in blocks> and
I<filesystem block size>).

This uses the L<blockdev(8)> command." };

  { defaults with
    name = "blockdev_setbsz";
    style = RErr, [Device "device"; Int "blocksize"], [];
    proc_nr = Some 61;
    shortdesc = "set blocksize of block device";
    longdesc = "\
This sets the block size of a device.

(Note this is different from both I<size in blocks> and
I<filesystem block size>).

This uses the L<blockdev(8)> command." };

  { defaults with
    name = "blockdev_getsz";
    style = RInt64 "sizeinsectors", [Device "device"], [];
    proc_nr = Some 62;
    tests = [
      InitEmpty, Always, TestResult (
        [["blockdev_getsz"; "/dev/sda"]], "ret == 1024000")
    ];
    shortdesc = "get total size of device in 512-byte sectors";
    longdesc = "\
This returns the size of the device in units of 512-byte sectors
(even if the sectorsize isn't 512 bytes ... weird).

See also C<guestfs_blockdev_getss> for the real sector size of
the device, and C<guestfs_blockdev_getsize64> for the more
useful I<size in bytes>.

This uses the L<blockdev(8)> command." };

  { defaults with
    name = "blockdev_getsize64";
    style = RInt64 "sizeinbytes", [Device "device"], [];
    proc_nr = Some 63;
    tests = [
      InitEmpty, Always, TestResult (
        [["blockdev_getsize64"; "/dev/sda"]], "ret == UINT64_C (524288000)")
    ];
    shortdesc = "get total size of device in bytes";
    longdesc = "\
This returns the size of the device in bytes.

See also C<guestfs_blockdev_getsz>.

This uses the L<blockdev(8)> command." };

  { defaults with
    name = "blockdev_flushbufs";
    style = RErr, [Device "device"], [];
    proc_nr = Some 64;
    tests = [
      InitEmpty, Always, TestRun
        [["blockdev_flushbufs"; "/dev/sda"]]
    ];
    shortdesc = "flush device buffers";
    longdesc = "\
This tells the kernel to flush internal buffers associated
with C<device>.

This uses the L<blockdev(8)> command." };

  { defaults with
    name = "blockdev_rereadpt";
    style = RErr, [Device "device"], [];
    proc_nr = Some 65;
    tests = [
      InitEmpty, Always, TestRun
        [["blockdev_rereadpt"; "/dev/sda"]]
    ];
    shortdesc = "reread partition table";
    longdesc = "\
Reread the partition table on C<device>.

This uses the L<blockdev(8)> command." };

  { defaults with
    name = "upload";
    style = RErr, [FileIn "filename"; Dev_or_Path "remotefilename"], [];
    proc_nr = Some 66;
    progress = true; cancellable = true;
    tests = [
      InitScratchFS, Always, TestResultString (
        (* Pick a file from cwd which isn't likely to change. *)
        [["mkdir"; "/upload"];
         ["upload"; "../../COPYING.LIB"; "/upload/COPYING.LIB"];
         ["checksum"; "md5"; "/upload/COPYING.LIB"]],
        Digest.to_hex (Digest.file "COPYING.LIB"))
    ];
    shortdesc = "upload a file from the local machine";
    longdesc = "\
Upload local file C<filename> to C<remotefilename> on the
filesystem.

C<filename> can also be a named pipe.

See also C<guestfs_download>." };

  { defaults with
    name = "download";
    style = RErr, [Dev_or_Path "remotefilename"; FileOut "filename"], [];
    proc_nr = Some 67;
    progress = true; cancellable = true;
    tests = [
      InitScratchFS, Always, TestResultString (
        (* Pick a file from cwd which isn't likely to change. *)
        [["mkdir"; "/download"];
         ["upload"; "../../COPYING.LIB"; "/download/COPYING.LIB"];
         ["download"; "/download/COPYING.LIB"; "testdownload.tmp"];
         ["upload"; "testdownload.tmp"; "/download/upload"];
         ["checksum"; "md5"; "/download/upload"]],
        Digest.to_hex (Digest.file "COPYING.LIB"))
    ];
    shortdesc = "download a file to the local machine";
    longdesc = "\
Download file C<remotefilename> and save it as C<filename>
on the local machine.

C<filename> can also be a named pipe.

See also C<guestfs_upload>, C<guestfs_cat>." };

  { defaults with
    name = "checksum";
    style = RString "checksum", [String "csumtype"; Pathname "path"], [];
    proc_nr = Some 68;
    tests = [
      InitISOFS, Always, TestResultString (
        [["checksum"; "crc"; "/known-3"]], "2891671662");
      InitISOFS, Always, TestLastFail (
        [["checksum"; "crc"; "/notexists"]]);
      InitISOFS, Always, TestResultString (
        [["checksum"; "md5"; "/known-3"]], "46d6ca27ee07cdc6fa99c2e138cc522c");
      InitISOFS, Always, TestResultString (
        [["checksum"; "sha1"; "/known-3"]], "b7ebccc3ee418311091c3eda0a45b83c0a770f15");
      InitISOFS, Always, TestResultString (
        [["checksum"; "sha224"; "/known-3"]], "d2cd1774b28f3659c14116be0a6dc2bb5c4b350ce9cd5defac707741");
      InitISOFS, Always, TestResultString (
        [["checksum"; "sha256"; "/known-3"]], "75bb71b90cd20cb13f86d2bea8dad63ac7194e7517c3b52b8d06ff52d3487d30");
      InitISOFS, Always, TestResultString (
        [["checksum"; "sha384"; "/known-3"]], "5fa7883430f357b5d7b7271d3a1d2872b51d73cba72731de6863d3dea55f30646af2799bef44d5ea776a5ec7941ac640");
      InitISOFS, Always, TestResultString (
        [["checksum"; "sha512"; "/known-3"]], "2794062c328c6b216dca90443b7f7134c5f40e56bd0ed7853123275a09982a6f992e6ca682f9d2fba34a4c5e870d8fe077694ff831e3032a004ee077e00603f6");
      (* Test for RHBZ#579608, absolute symbolic links. *)
      InitISOFS, Always, TestResultString (
        [["checksum"; "sha512"; "/abssymlink"]], "5f57d0639bc95081c53afc63a449403883818edc64da48930ad6b1a4fb49be90404686877743fbcd7c99811f3def7df7bc22635c885c6a8cf79c806b43451c1a")
    ];
    shortdesc = "compute MD5, SHAx or CRC checksum of file";
    longdesc = "\
This call computes the MD5, SHAx or CRC checksum of the
file named C<path>.

The type of checksum to compute is given by the C<csumtype>
parameter which must have one of the following values:

=over 4

=item C<crc>

Compute the cyclic redundancy check (CRC) specified by POSIX
for the C<cksum> command.

=item C<md5>

Compute the MD5 hash (using the C<md5sum> program).

=item C<sha1>

Compute the SHA1 hash (using the C<sha1sum> program).

=item C<sha224>

Compute the SHA224 hash (using the C<sha224sum> program).

=item C<sha256>

Compute the SHA256 hash (using the C<sha256sum> program).

=item C<sha384>

Compute the SHA384 hash (using the C<sha384sum> program).

=item C<sha512>

Compute the SHA512 hash (using the C<sha512sum> program).

=back

The checksum is returned as a printable string.

To get the checksum for a device, use C<guestfs_checksum_device>.

To get the checksums for many files, use C<guestfs_checksums_out>." };

  { defaults with
    name = "tar_in";
    style = RErr, [FileIn "tarfile"; Pathname "directory"], [OString "compress"];
    proc_nr = Some 69;
    once_had_no_optargs = true;
    cancellable = true;
    tests = [
      InitScratchFS, Always, TestResultString (
        [["mkdir"; "/tar_in"];
         ["tar_in"; "../data/helloworld.tar"; "/tar_in"; "NOARG"];
         ["cat"; "/tar_in/hello"]], "hello\n");
      InitScratchFS, Always, TestResultString (
        [["mkdir"; "/tar_in_gz"];
         ["tar_in"; "../data/helloworld.tar.gz"; "/tar_in_gz"; "gzip"];
         ["cat"; "/tar_in_gz/hello"]], "hello\n");
      InitScratchFS, IfAvailable "xz", TestResultString (
        [["mkdir"; "/tar_in_xz"];
         ["tar_in"; "../data/helloworld.tar.xz"; "/tar_in_xz"; "xz"];
         ["cat"; "/tar_in_xz/hello"]], "hello\n")
    ];
    shortdesc = "unpack tarfile to directory";
    longdesc = "\
This command uploads and unpacks local file C<tarfile> into C<directory>.

The optional C<compress> flag controls compression.  If not given,
then the input should be an uncompressed tar file.  Otherwise one
of the following strings may be given to select the compression
type of the input file: C<compress>, C<gzip>, C<bzip2>, C<xz>, C<lzop>.
(Note that not all builds of libguestfs will support all of these
compression types)." };

  { defaults with
    name = "tar_out";
    style = RErr, [String "directory"; FileOut "tarfile"], [OString "compress"; OBool "numericowner"; OStringList "excludes"];
    proc_nr = Some 70;
    once_had_no_optargs = true;
    cancellable = true;
    shortdesc = "pack directory into tarfile";
    longdesc = "\
This command packs the contents of C<directory> and downloads
it to local file C<tarfile>.

The optional C<compress> flag controls compression.  If not given,
then the output will be an uncompressed tar file.  Otherwise one
of the following strings may be given to select the compression
type of the output file: C<compress>, C<gzip>, C<bzip2>, C<xz>, C<lzop>.
(Note that not all builds of libguestfs will support all of these
compression types).

The other optional arguments are:

=over 4

=item C<excludes>

A list of wildcards.  Files are excluded if they match any of the
wildcards.

=item C<numericowner>

If set to true, the output tar file will contain UID/GID numbers
instead of user/group names.

=back" };

  { defaults with
    name = "tgz_in";
    style = RErr, [FileIn "tarball"; Pathname "directory"], [];
    proc_nr = Some 71;
    deprecated_by = Some "tar_in";
    cancellable = true;
    tests = [
      InitScratchFS, Always, TestResultString (
        [["mkdir"; "/tgz_in"];
         ["tgz_in"; "../data/helloworld.tar.gz"; "/tgz_in"];
         ["cat"; "/tgz_in/hello"]], "hello\n")
    ];
    shortdesc = "unpack compressed tarball to directory";
    longdesc = "\
This command uploads and unpacks local file C<tarball> (a
I<gzip compressed> tar file) into C<directory>." };

  { defaults with
    name = "tgz_out";
    style = RErr, [Pathname "directory"; FileOut "tarball"], [];
    proc_nr = Some 72;
    deprecated_by = Some "tar_out";
    cancellable = true;
    shortdesc = "pack directory into compressed tarball";
    longdesc = "\
This command packs the contents of C<directory> and downloads
it to local file C<tarball>." };

  { defaults with
    name = "mount_ro";
    style = RErr, [Mountable "mountable"; String "mountpoint"], [];
    proc_nr = Some 73;
    tests = [
      InitBasicFS, Always, TestLastFail (
        [["umount"; "/"; "false"; "false"];
         ["mount_ro"; "/dev/sda1"; "/"];
         ["touch"; "/new"]]);
      InitBasicFS, Always, TestResultString (
        [["write"; "/new"; "data"];
         ["umount"; "/"; "false"; "false"];
         ["mount_ro"; "/dev/sda1"; "/"];
         ["cat"; "/new"]], "data")
    ];
    shortdesc = "mount a guest disk, read-only";
    longdesc = "\
This is the same as the C<guestfs_mount> command, but it
mounts the filesystem with the read-only (I<-o ro>) flag." };

  { defaults with
    name = "mount_options";
    style = RErr, [String "options"; Mountable "mountable"; String "mountpoint"], [];
    proc_nr = Some 74;
    shortdesc = "mount a guest disk with mount options";
    longdesc = "\
This is the same as the C<guestfs_mount> command, but it
allows you to set the mount options as for the
L<mount(8)> I<-o> flag.

If the C<options> parameter is an empty string, then
no options are passed (all options default to whatever
the filesystem uses)." };

  { defaults with
    name = "mount_vfs";
    style = RErr, [String "options"; String "vfstype"; Mountable "mountable"; String "mountpoint"], [];
    proc_nr = Some 75;
    shortdesc = "mount a guest disk with mount options and vfstype";
    longdesc = "\
This is the same as the C<guestfs_mount> command, but it
allows you to set both the mount options and the vfstype
as for the L<mount(8)> I<-o> and I<-t> flags." };

  { defaults with
    name = "debug";
    style = RString "result", [String "subcmd"; StringList "extraargs"], [];
    proc_nr = Some 76;
    visibility = VDebug;
    shortdesc = "debugging and internals";
    longdesc = "\
The C<guestfs_debug> command exposes some internals of
C<guestfsd> (the guestfs daemon) that runs inside the
qemu subprocess.

There is no comprehensive help for this command.  You have
to look at the file C<daemon/debug.c> in the libguestfs source
to find out what you can do." };

  { defaults with
    name = "lvremove";
    style = RErr, [Device "device"], [];
    proc_nr = Some 77;
    optional = Some "lvm2";
    tests = [
      InitEmpty, Always, TestResult (
        [["part_disk"; "/dev/sda"; "mbr"];
         ["pvcreate"; "/dev/sda1"];
         ["vgcreate"; "VG"; "/dev/sda1"];
         ["lvcreate"; "LV1"; "VG"; "50"];
         ["lvcreate"; "LV2"; "VG"; "50"];
         ["lvremove"; "/dev/VG/LV1"];
         ["lvs"]],
        "is_string_list (ret, 1, \"/dev/VG/LV2\")");
      InitEmpty, Always, TestResult (
        [["part_disk"; "/dev/sda"; "mbr"];
         ["pvcreate"; "/dev/sda1"];
         ["vgcreate"; "VG"; "/dev/sda1"];
         ["lvcreate"; "LV1"; "VG"; "50"];
         ["lvcreate"; "LV2"; "VG"; "50"];
         ["lvremove"; "/dev/VG"];
         ["lvs"]],
        "is_string_list (ret, 0)");
      InitEmpty, Always, TestResult (
        [["part_disk"; "/dev/sda"; "mbr"];
         ["pvcreate"; "/dev/sda1"];
         ["vgcreate"; "VG"; "/dev/sda1"];
         ["lvcreate"; "LV1"; "VG"; "50"];
         ["lvcreate"; "LV2"; "VG"; "50"];
         ["lvremove"; "/dev/VG"];
         ["vgs"]],
        "is_string_list (ret, 1, \"VG\")")
    ];
    shortdesc = "remove an LVM logical volume";
    longdesc = "\
Remove an LVM logical volume C<device>, where C<device> is
the path to the LV, such as C</dev/VG/LV>.

You can also remove all LVs in a volume group by specifying
the VG name, C</dev/VG>." };

  { defaults with
    name = "vgremove";
    style = RErr, [String "vgname"], [];
    proc_nr = Some 78;
    optional = Some "lvm2";
    tests = [
      InitEmpty, Always, TestResult (
        [["part_disk"; "/dev/sda"; "mbr"];
         ["pvcreate"; "/dev/sda1"];
         ["vgcreate"; "VG"; "/dev/sda1"];
         ["lvcreate"; "LV1"; "VG"; "50"];
         ["lvcreate"; "LV2"; "VG"; "50"];
         ["vgremove"; "VG"];
         ["lvs"]],
        "is_string_list (ret, 0)");
      InitEmpty, Always, TestResult (
        [["part_disk"; "/dev/sda"; "mbr"];
         ["pvcreate"; "/dev/sda1"];
         ["vgcreate"; "VG"; "/dev/sda1"];
         ["lvcreate"; "LV1"; "VG"; "50"];
         ["lvcreate"; "LV2"; "VG"; "50"];
         ["vgremove"; "VG"];
         ["vgs"]],
        "is_string_list (ret, 0)")
    ];
    shortdesc = "remove an LVM volume group";
    longdesc = "\
Remove an LVM volume group C<vgname>, (for example C<VG>).

This also forcibly removes all logical volumes in the volume
group (if any)." };

  { defaults with
    name = "pvremove";
    style = RErr, [Device "device"], [];
    proc_nr = Some 79;
    optional = Some "lvm2";
    tests = [
      InitEmpty, Always, TestResult (
        [["part_disk"; "/dev/sda"; "mbr"];
         ["pvcreate"; "/dev/sda1"];
         ["vgcreate"; "VG"; "/dev/sda1"];
         ["lvcreate"; "LV1"; "VG"; "50"];
         ["lvcreate"; "LV2"; "VG"; "50"];
         ["vgremove"; "VG"];
         ["pvremove"; "/dev/sda1"];
         ["lvs"]],
        "is_string_list (ret, 0)");
      InitEmpty, Always, TestResult (
        [["part_disk"; "/dev/sda"; "mbr"];
         ["pvcreate"; "/dev/sda1"];
         ["vgcreate"; "VG"; "/dev/sda1"];
         ["lvcreate"; "LV1"; "VG"; "50"];
         ["lvcreate"; "LV2"; "VG"; "50"];
         ["vgremove"; "VG"];
         ["pvremove"; "/dev/sda1"];
         ["vgs"]],
        "is_string_list (ret, 0)");
      InitEmpty, Always, TestResult (
        [["part_disk"; "/dev/sda"; "mbr"];
         ["pvcreate"; "/dev/sda1"];
         ["vgcreate"; "VG"; "/dev/sda1"];
         ["lvcreate"; "LV1"; "VG"; "50"];
         ["lvcreate"; "LV2"; "VG"; "50"];
         ["vgremove"; "VG"];
         ["pvremove"; "/dev/sda1"];
         ["pvs"]],
        "is_string_list (ret, 0)")
    ];
    shortdesc = "remove an LVM physical volume";
    longdesc = "\
This wipes a physical volume C<device> so that LVM will no longer
recognise it.

The implementation uses the C<pvremove> command which refuses to
wipe physical volumes that contain any volume groups, so you have
to remove those first." };

  { defaults with
    name = "set_e2label";
    style = RErr, [Device "device"; String "label"], [];
    proc_nr = Some 80;
    deprecated_by = Some "set_label";
    tests = [
      InitBasicFS, Always, TestResultString (
        [["set_e2label"; "/dev/sda1"; "testlabel"];
         ["get_e2label"; "/dev/sda1"]], "testlabel")
    ];
    shortdesc = "set the ext2/3/4 filesystem label";
    longdesc = "\
This sets the ext2/3/4 filesystem label of the filesystem on
C<device> to C<label>.  Filesystem labels are limited to
16 characters.

You can use either C<guestfs_tune2fs_l> or C<guestfs_get_e2label>
to return the existing label on a filesystem." };

  { defaults with
    name = "get_e2label";
    style = RString "label", [Device "device"], [];
    proc_nr = Some 81;
    deprecated_by = Some "vfs_label";
    shortdesc = "get the ext2/3/4 filesystem label";
    longdesc = "\
This returns the ext2/3/4 filesystem label of the filesystem on
C<device>." };

  { defaults with
    name = "set_e2uuid";
    style = RErr, [Device "device"; String "uuid"], [];
    proc_nr = Some 82;
    tests =
      (let uuid = uuidgen () in [
        InitBasicFS, Always, TestResultString (
          [["set_e2uuid"; "/dev/sda1"; uuid];
           ["get_e2uuid"; "/dev/sda1"]], uuid);
        InitBasicFS, Always, TestResultString (
          [["set_e2uuid"; "/dev/sda1"; "clear"];
           ["get_e2uuid"; "/dev/sda1"]], "");
        (* We can't predict what UUIDs will be, so just check
           the commands run. *)
        InitBasicFS, Always, TestRun (
          [["set_e2uuid"; "/dev/sda1"; "random"]]);
        InitBasicFS, Always, TestRun (
          [["set_e2uuid"; "/dev/sda1"; "time"]])
      ]);
    shortdesc = "set the ext2/3/4 filesystem UUID";
    longdesc = "\
This sets the ext2/3/4 filesystem UUID of the filesystem on
C<device> to C<uuid>.  The format of the UUID and alternatives
such as C<clear>, C<random> and C<time> are described in the
L<tune2fs(8)> manpage.

You can use either C<guestfs_tune2fs_l> or C<guestfs_get_e2uuid>
to return the existing UUID of a filesystem." };

  { defaults with
    name = "get_e2uuid";
    style = RString "uuid", [Device "device"], [];
    proc_nr = Some 83;
    deprecated_by = Some "vfs_uuid";
    tests =
      (* Regression test for RHBZ#597112. *)
      (let uuid = uuidgen () in [
        InitNone, Always, TestResultString (
          [["mke2journal"; "1024"; "/dev/sdc"];
           ["set_e2uuid"; "/dev/sdc"; uuid];
           ["get_e2uuid"; "/dev/sdc"]], uuid)
      ]);
    shortdesc = "get the ext2/3/4 filesystem UUID";
    longdesc = "\
This returns the ext2/3/4 filesystem UUID of the filesystem on
C<device>." };

  { defaults with
    name = "fsck";
    style = RInt "status", [String "fstype"; Device "device"], [];
    proc_nr = Some 84;
    fish_output = Some FishOutputHexadecimal;
    tests = [
      InitBasicFS, Always, TestResult (
        [["umount"; "/dev/sda1"; "false"; "false"];
         ["fsck"; "ext2"; "/dev/sda1"]], "ret == 0");
      InitBasicFS, Always, TestResult (
        [["umount"; "/dev/sda1"; "false"; "false"];
         ["zero"; "/dev/sda1"];
         ["fsck"; "ext2"; "/dev/sda1"]], "ret == 8")
    ];
    shortdesc = "run the filesystem checker";
    longdesc = "\
This runs the filesystem checker (fsck) on C<device> which
should have filesystem type C<fstype>.

The returned integer is the status.  See L<fsck(8)> for the
list of status codes from C<fsck>.

Notes:

=over 4

=item *

Multiple status codes can be summed together.

=item *

A non-zero return code can mean \"success\", for example if
errors have been corrected on the filesystem.

=item *

Checking or repairing NTFS volumes is not supported
(by linux-ntfs).

=back

This command is entirely equivalent to running C<fsck -a -t fstype device>." };

  { defaults with
    name = "zero";
    style = RErr, [Device "device"], [];
    proc_nr = Some 85;
    progress = true;
    tests = [
      InitBasicFS, Always, TestRun (
        [["umount"; "/dev/sda1"; "false"; "false"];
         ["zero"; "/dev/sda1"]])
    ];
    shortdesc = "write zeroes to the device";
    longdesc = "\
This command writes zeroes over the first few blocks of C<device>.

How many blocks are zeroed isn't specified (but it's I<not> enough
to securely wipe the device).  It should be sufficient to remove
any partition tables, filesystem superblocks and so on.

If blocks are already zero, then this command avoids writing
zeroes.  This prevents the underlying device from becoming non-sparse
or growing unnecessarily.

See also: C<guestfs_zero_device>, C<guestfs_scrub_device>,
C<guestfs_is_zero_device>" };

  { defaults with
    name = "grub_install";
    style = RErr, [Pathname "root"; Device "device"], [];
    proc_nr = Some 86;
    optional = Some "grub";
    (* See:
     * https://bugzilla.redhat.com/show_bug.cgi?id=484986
     * https://bugzilla.redhat.com/show_bug.cgi?id=479760
     *)
    tests = [
      InitBasicFS, Always, TestResultTrue (
        [["mkdir_p"; "/boot/grub"];
         ["write"; "/boot/grub/device.map"; "(hd0) /dev/vda"];
         ["grub_install"; "/"; "/dev/vda"];
         ["is_dir"; "/boot"]])
    ];
    shortdesc = "install GRUB 1";
    longdesc = "\
This command installs GRUB 1 (the Grand Unified Bootloader) on
C<device>, with the root directory being C<root>.

Notes:

=over 4

=item *

There is currently no way in the API to install grub2, which
is used by most modern Linux guests.  It is possible to run
the grub2 command from the guest, although see the
caveats in L<guestfs(3)/RUNNING COMMANDS>.

=item *

This uses C<grub-install> from the host.  Unfortunately grub is
not always compatible with itself, so this only works in rather
narrow circumstances.  Careful testing with each guest version
is advisable.

=item *

If grub-install reports the error
\"No suitable drive was found in the generated device map.\"
it may be that you need to create a C</boot/grub/device.map>
file first that contains the mapping between grub device names
and Linux device names.  It is usually sufficient to create
a file containing:

 (hd0) /dev/vda

replacing C</dev/vda> with the name of the installation device.

=back" };

  { defaults with
    name = "cp";
    style = RErr, [Pathname "src"; Pathname "dest"], [];
    proc_nr = Some 87;
    tests = [
      InitScratchFS, Always, TestResultString (
        [["mkdir"; "/cp"];
         ["write"; "/cp/old"; "file content"];
         ["cp"; "/cp/old"; "/cp/new"];
         ["cat"; "/cp/new"]], "file content");
      InitScratchFS, Always, TestResultTrue (
        [["mkdir"; "/cp2"];
         ["write"; "/cp2/old"; "file content"];
         ["cp"; "/cp2/old"; "/cp2/new"];
         ["is_file"; "/cp2/old"]]);
      InitScratchFS, Always, TestResultString (
        [["mkdir"; "/cp3"];
         ["write"; "/cp3/old"; "file content"];
         ["mkdir"; "/cp3/dir"];
         ["cp"; "/cp3/old"; "/cp3/dir/new"];
         ["cat"; "/cp3/dir/new"]], "file content")
    ];
    shortdesc = "copy a file";
    longdesc = "\
This copies a file from C<src> to C<dest> where C<dest> is
either a destination filename or destination directory." };

  { defaults with
    name = "cp_a";
    style = RErr, [Pathname "src"; Pathname "dest"], [];
    proc_nr = Some 88;
    tests = [
      InitScratchFS, Always, TestResultString (
        [["mkdir"; "/cp_a1"];
         ["mkdir"; "/cp_a2"];
         ["write"; "/cp_a1/file"; "file content"];
         ["cp_a"; "/cp_a1"; "/cp_a2"];
         ["cat"; "/cp_a2/cp_a1/file"]], "file content")
    ];
    shortdesc = "copy a file or directory recursively";
    longdesc = "\
This copies a file or directory from C<src> to C<dest>
recursively using the C<cp -a> command." };

  { defaults with
    name = "mv";
    style = RErr, [Pathname "src"; Pathname "dest"], [];
    proc_nr = Some 89;
    tests = [
      InitScratchFS, Always, TestResultString (
        [["mkdir"; "/mv"];
         ["write"; "/mv/old"; "file content"];
         ["mv"; "/mv/old"; "/mv/new"];
         ["cat"; "/mv/new"]], "file content");
      InitScratchFS, Always, TestResultFalse (
        [["mkdir"; "/mv2"];
         ["write"; "/mv2/old"; "file content"];
         ["mv"; "/mv2/old"; "/mv2/new"];
         ["is_file"; "/mv2/old"]])
    ];
    shortdesc = "move a file";
    longdesc = "\
This moves a file from C<src> to C<dest> where C<dest> is
either a destination filename or destination directory.

See also: C<guestfs_rename>." };

  { defaults with
    name = "drop_caches";
    style = RErr, [Int "whattodrop"], [];
    proc_nr = Some 90;
    tests = [
      InitEmpty, Always, TestRun (
        [["drop_caches"; "3"]])
    ];
    shortdesc = "drop kernel page cache, dentries and inodes";
    longdesc = "\
This instructs the guest kernel to drop its page cache,
and/or dentries and inode caches.  The parameter C<whattodrop>
tells the kernel what precisely to drop, see
L<http://linux-mm.org/Drop_Caches>

Setting C<whattodrop> to 3 should drop everything.

This automatically calls L<sync(2)> before the operation,
so that the maximum guest memory is freed." };

  { defaults with
    name = "dmesg";
    style = RString "kmsgs", [], [];
    proc_nr = Some 91;
    tests = [
      InitEmpty, Always, TestRun (
        [["dmesg"]])
    ];
    shortdesc = "return kernel messages";
    longdesc = "\
This returns the kernel messages (C<dmesg> output) from
the guest kernel.  This is sometimes useful for extended
debugging of problems.

Another way to get the same information is to enable
verbose messages with C<guestfs_set_verbose> or by setting
the environment variable C<LIBGUESTFS_DEBUG=1> before
running the program." };

  { defaults with
    name = "ping_daemon";
    style = RErr, [], [];
    proc_nr = Some 92;
    tests = [
      InitEmpty, Always, TestRun (
        [["ping_daemon"]])
    ];
    shortdesc = "ping the guest daemon";
    longdesc = "\
This is a test probe into the guestfs daemon running inside
the qemu subprocess.  Calling this function checks that the
daemon responds to the ping message, without affecting the daemon
or attached block device(s) in any other way." };

  { defaults with
    name = "equal";
    style = RBool "equality", [Pathname "file1"; Pathname "file2"], [];
    proc_nr = Some 93;
    tests = [
      InitScratchFS, Always, TestResultTrue (
        [["mkdir"; "/equal"];
         ["write"; "/equal/file1"; "contents of a file"];
         ["cp"; "/equal/file1"; "/equal/file2"];
         ["equal"; "/equal/file1"; "/equal/file2"]]);
      InitScratchFS, Always, TestResultFalse (
        [["mkdir"; "/equal2"];
         ["write"; "/equal2/file1"; "contents of a file"];
         ["write"; "/equal2/file2"; "contents of another file"];
         ["equal"; "/equal2/file1"; "/equal2/file2"]]);
      InitScratchFS, Always, TestLastFail (
        [["mkdir"; "/equal3"];
         ["equal"; "/equal3/file1"; "/equal3/file2"]])
    ];
    shortdesc = "test if two files have equal contents";
    longdesc = "\
This compares the two files C<file1> and C<file2> and returns
true if their content is exactly equal, or false otherwise.

The external L<cmp(1)> program is used for the comparison." };

  { defaults with
    name = "strings";
    style = RStringList "stringsout", [Pathname "path"], [];
    proc_nr = Some 94;
    protocol_limit_warning = true;
    tests = [
      InitISOFS, Always, TestResult (
        [["strings"; "/known-5"]],
        "is_string_list (ret, 2, \"abcdefghi\", \"jklmnopqr\")");
      InitISOFS, Always, TestResult (
        [["strings"; "/empty"]],
        "is_string_list (ret, 0)");
      (* Test for RHBZ#579608, absolute symbolic links. *)
      InitISOFS, Always, TestRun (
        [["strings"; "/abssymlink"]])
    ];
    shortdesc = "print the printable strings in a file";
    longdesc = "\
This runs the L<strings(1)> command on a file and returns
the list of printable strings found." };

  { defaults with
    name = "strings_e";
    style = RStringList "stringsout", [String "encoding"; Pathname "path"], [];
    proc_nr = Some 95;
    protocol_limit_warning = true;
    tests = [
      InitISOFS, Always, TestResult (
        [["strings_e"; "b"; "/known-5"]],
        "is_string_list (ret, 0)");
      InitScratchFS, Always, TestResult (
        [["write"; "/strings_e"; "\000h\000e\000l\000l\000o\000\n\000w\000o\000r\000l\000d\000\n"];
         ["strings_e"; "b"; "/strings_e"]],
        "is_string_list (ret, 2, \"hello\", \"world\")")
    ];
    shortdesc = "print the printable strings in a file";
    longdesc = "\
This is like the C<guestfs_strings> command, but allows you to
specify the encoding of strings that are looked for in
the source file C<path>.

Allowed encodings are:

=over 4

=item s

Single 7-bit-byte characters like ASCII and the ASCII-compatible
parts of ISO-8859-X (this is what C<guestfs_strings> uses).

=item S

Single 8-bit-byte characters.

=item b

16-bit big endian strings such as those encoded in
UTF-16BE or UCS-2BE.

=item l (lower case letter L)

16-bit little endian such as UTF-16LE and UCS-2LE.
This is useful for examining binaries in Windows guests.

=item B

32-bit big endian such as UCS-4BE.

=item L

32-bit little endian such as UCS-4LE.

=back

The returned strings are transcoded to UTF-8." };

  { defaults with
    name = "hexdump";
    style = RString "dump", [Pathname "path"], [];
    proc_nr = Some 96;
    protocol_limit_warning = true;
    tests = [
      InitISOFS, Always, TestResultString (
        [["hexdump"; "/known-4"]], "00000000  61 62 63 0a 64 65 66 0a  67 68 69                 |abc.def.ghi|\n0000000b\n");
      (* Test for RHBZ#501888c2 regression which caused large hexdump
       * commands to segfault.
       *)
      InitISOFS, Always, TestRun (
        [["hexdump"; "/100krandom"]]);
      (* Test for RHBZ#579608, absolute symbolic links. *)
      InitISOFS, Always, TestRun (
        [["hexdump"; "/abssymlink"]])
    ];
    shortdesc = "dump a file in hexadecimal";
    longdesc = "\
This runs C<hexdump -C> on the given C<path>.  The result is
the human-readable, canonical hex dump of the file." };

  { defaults with
    name = "zerofree";
    style = RErr, [Device "device"], [];
    proc_nr = Some 97;
    optional = Some "zerofree";
    tests = [
      InitNone, Always, TestResultString (
        [["part_disk"; "/dev/sda"; "mbr"];
         ["mkfs"; "ext3"; "/dev/sda1"; ""; "NOARG"; ""; ""];
         ["mount"; "/dev/sda1"; "/"];
         ["write"; "/new"; "test file"];
         ["umount"; "/dev/sda1"; "false"; "false"];
         ["zerofree"; "/dev/sda1"];
         ["mount"; "/dev/sda1"; "/"];
         ["cat"; "/new"]], "test file")
    ];
    shortdesc = "zero unused inodes and disk blocks on ext2/3 filesystem";
    longdesc = "\
This runs the I<zerofree> program on C<device>.  This program
claims to zero unused inodes and disk blocks on an ext2/3
filesystem, thus making it possible to compress the filesystem
more effectively.

You should B<not> run this program if the filesystem is
mounted.

It is possible that using this program can damage the filesystem
or data on the filesystem." };

  { defaults with
    name = "pvresize";
    style = RErr, [Device "device"], [];
    proc_nr = Some 98;
    optional = Some "lvm2";
    shortdesc = "resize an LVM physical volume";
    longdesc = "\
This resizes (expands or shrinks) an existing LVM physical
volume to match the new size of the underlying device." };

  { defaults with
    name = "sfdisk_N";
    style = RErr, [Device "device"; Int "partnum";
                   Int "cyls"; Int "heads"; Int "sectors";
                   String "line"], [];
    proc_nr = Some 99;
    deprecated_by = Some "part_add";
    shortdesc = "modify a single partition on a block device";
    longdesc = "\
This runs L<sfdisk(8)> option to modify just the single
partition C<n> (note: C<n> counts from 1).

For other parameters, see C<guestfs_sfdisk>.  You should usually
pass C<0> for the cyls/heads/sectors parameters.

See also: C<guestfs_part_add>" };

  { defaults with
    name = "sfdisk_l";
    style = RString "partitions", [Device "device"], [];
    proc_nr = Some 100;
    deprecated_by = Some "part_list";
    shortdesc = "display the partition table";
    longdesc = "\
This displays the partition table on C<device>, in the
human-readable output of the L<sfdisk(8)> command.  It is
not intended to be parsed.

See also: C<guestfs_part_list>" };

  { defaults with
    name = "sfdisk_kernel_geometry";
    style = RString "partitions", [Device "device"], [];
    proc_nr = Some 101;
    shortdesc = "display the kernel geometry";
    longdesc = "\
This displays the kernel's idea of the geometry of C<device>.

The result is in human-readable format, and not designed to
be parsed." };

  { defaults with
    name = "sfdisk_disk_geometry";
    style = RString "partitions", [Device "device"], [];
    proc_nr = Some 102;
    shortdesc = "display the disk geometry from the partition table";
    longdesc = "\
This displays the disk geometry of C<device> read from the
partition table.  Especially in the case where the underlying
block device has been resized, this can be different from the
kernel's idea of the geometry (see C<guestfs_sfdisk_kernel_geometry>).

The result is in human-readable format, and not designed to
be parsed." };

  { defaults with
    name = "vg_activate_all";
    style = RErr, [Bool "activate"], [];
    proc_nr = Some 103;
    optional = Some "lvm2";
    shortdesc = "activate or deactivate all volume groups";
    longdesc = "\
This command activates or (if C<activate> is false) deactivates
all logical volumes in all volume groups.

This command is the same as running C<vgchange -a y|n>" };

  { defaults with
    name = "vg_activate";
    style = RErr, [Bool "activate"; StringList "volgroups"], [];
    proc_nr = Some 104;
    optional = Some "lvm2";
    shortdesc = "activate or deactivate some volume groups";
    longdesc = "\
This command activates or (if C<activate> is false) deactivates
all logical volumes in the listed volume groups C<volgroups>.

This command is the same as running C<vgchange -a y|n volgroups...>

Note that if C<volgroups> is an empty list then B<all> volume groups
are activated or deactivated." };

  { defaults with
    name = "lvresize";
    style = RErr, [Device "device"; Int "mbytes"], [];
    proc_nr = Some 105;
    optional = Some "lvm2";
    tests = [
      InitNone, Always, TestResultString (
        [["part_disk"; "/dev/sda"; "mbr"];
         ["pvcreate"; "/dev/sda1"];
         ["vgcreate"; "VG"; "/dev/sda1"];
         ["lvcreate"; "LV"; "VG"; "10"];
         ["mkfs"; "ext2"; "/dev/VG/LV"; ""; "NOARG"; ""; ""];
         ["mount"; "/dev/VG/LV"; "/"];
         ["write"; "/new"; "test content"];
         ["umount"; "/"; "false"; "false"];
         ["lvresize"; "/dev/VG/LV"; "20"];
         ["e2fsck_f"; "/dev/VG/LV"];
         ["e2fsck"; "/dev/VG/LV"; "true"; "false"];
         ["e2fsck"; "/dev/VG/LV"; "false"; "true"];
         ["resize2fs"; "/dev/VG/LV"];
         ["mount"; "/dev/VG/LV"; "/"];
         ["cat"; "/new"]], "test content");
      InitNone, Always, TestRun (
        (* Make an LV smaller to test RHBZ#587484. *)
        [["part_disk"; "/dev/sda"; "mbr"];
         ["pvcreate"; "/dev/sda1"];
         ["vgcreate"; "VG"; "/dev/sda1"];
         ["lvcreate"; "LV"; "VG"; "20"];
         ["lvresize"; "/dev/VG/LV"; "10"]])
    ];
    shortdesc = "resize an LVM logical volume";
    longdesc = "\
This resizes (expands or shrinks) an existing LVM logical
volume to C<mbytes>.  When reducing, data in the reduced part
is lost." };

  { defaults with
    name = "resize2fs";
    style = RErr, [Device "device"], [];
    proc_nr = Some 106;
    shortdesc = "resize an ext2, ext3 or ext4 filesystem";
    longdesc = "\
This resizes an ext2, ext3 or ext4 filesystem to match the size of
the underlying device.

See also L<guestfs(3)/RESIZE2FS ERRORS>." };

  { defaults with
    name = "e2fsck_f";
    style = RErr, [Device "device"], [];
    proc_nr = Some 108;
    deprecated_by = Some "e2fsck";
    shortdesc = "check an ext2/ext3 filesystem";
    longdesc = "\
This runs C<e2fsck -p -f device>, ie. runs the ext2/ext3
filesystem checker on C<device>, noninteractively (I<-p>),
even if the filesystem appears to be clean (I<-f>)." };

  { defaults with
    name = "sleep";
    style = RErr, [Int "secs"], [];
    proc_nr = Some 109;
    tests = [
      InitNone, Always, TestRun (
        [["sleep"; "1"]])
    ];
    shortdesc = "sleep for some seconds";
    longdesc = "\
Sleep for C<secs> seconds." };

  { defaults with
    name = "ntfs_3g_probe";
    style = RInt "status", [Bool "rw"; Device "device"], [];
    proc_nr = Some 110;
    optional = Some "ntfs3g";
    tests = [
      InitNone, Always, TestResult (
        [["part_disk"; "/dev/sda"; "mbr"];
         ["mkfs"; "ntfs"; "/dev/sda1"; ""; "NOARG"; ""; ""];
         ["ntfs_3g_probe"; "true"; "/dev/sda1"]], "ret == 0");
      InitNone, Always, TestResult (
        [["part_disk"; "/dev/sda"; "mbr"];
         ["mkfs"; "ext2"; "/dev/sda1"; ""; "NOARG"; ""; ""];
         ["ntfs_3g_probe"; "true"; "/dev/sda1"]], "ret == 12")
    ];
    shortdesc = "probe NTFS volume";
    longdesc = "\
This command runs the L<ntfs-3g.probe(8)> command which probes
an NTFS C<device> for mountability.  (Not all NTFS volumes can
be mounted read-write, and some cannot be mounted at all).

C<rw> is a boolean flag.  Set it to true if you want to test
if the volume can be mounted read-write.  Set it to false if
you want to test if the volume can be mounted read-only.

The return value is an integer which C<0> if the operation
would succeed, or some non-zero value documented in the
L<ntfs-3g.probe(8)> manual page." };

  { defaults with
    name = "sh";
    style = RString "output", [String "command"], [];
    proc_nr = Some 111;
    tests = [] (* XXX needs tests *);
    shortdesc = "run a command via the shell";
    longdesc = "\
This call runs a command from the guest filesystem via the
guest's C</bin/sh>.

This is like C<guestfs_command>, but passes the command to:

 /bin/sh -c \"command\"

Depending on the guest's shell, this usually results in
wildcards being expanded, shell expressions being interpolated
and so on.

All the provisos about C<guestfs_command> apply to this call." };

  { defaults with
    name = "sh_lines";
    style = RStringList "lines", [String "command"], [];
    proc_nr = Some 112;
    tests = [] (* XXX needs tests *);
    shortdesc = "run a command via the shell returning lines";
    longdesc = "\
This is the same as C<guestfs_sh>, but splits the result
into a list of lines.

See also: C<guestfs_command_lines>" };

  { defaults with
    name = "glob_expand";
    (* Use Pathname here, and hence ABS_PATH (pattern,...) in
     * generated code in stubs.c, since all valid glob patterns must
     * start with "/".  There is no concept of "cwd" in libguestfs,
     * hence no "."-relative names.
     *)
    style = RStringList "paths", [Pathname "pattern"], [];
    proc_nr = Some 113;
    tests = [
      InitScratchFS, Always, TestResult (
        [["mkdir_p"; "/glob_expand/b/c"];
         ["touch"; "/glob_expand/b/c/d"];
         ["touch"; "/glob_expand/b/c/e"];
         ["glob_expand"; "/glob_expand/b/c/*"]],
        "is_string_list (ret, 2, \"/glob_expand/b/c/d\", \"/glob_expand/b/c/e\")");
      InitScratchFS, Always, TestResult (
        [["mkdir_p"; "/glob_expand2/b/c"];
         ["touch"; "/glob_expand2/b/c/d"];
         ["touch"; "/glob_expand2/b/c/e"];
         ["glob_expand"; "/glob_expand2/*/c/*"]],
        "is_string_list (ret, 2, \"/glob_expand2/b/c/d\", \"/glob_expand2/b/c/e\")");
      InitScratchFS, Always, TestResult (
        [["mkdir_p"; "/glob_expand3/b/c"];
         ["touch"; "/glob_expand3/b/c/d"];
         ["touch"; "/glob_expand3/b/c/e"];
         ["glob_expand"; "/glob_expand3/*/x/*"]],
        "is_string_list (ret, 0)")
    ];
    shortdesc = "expand a wildcard path";
    longdesc = "\
This command searches for all the pathnames matching
C<pattern> according to the wildcard expansion rules
used by the shell.

If no paths match, then this returns an empty list
(note: not an error).

It is just a wrapper around the C L<glob(3)> function
with flags C<GLOB_MARK|GLOB_BRACE>.
See that manual page for more details.

Notice that there is no equivalent command for expanding a device
name (eg. C</dev/sd*>).  Use C<guestfs_list_devices>,
C<guestfs_list_partitions> etc functions instead." };

  { defaults with
    name = "scrub_device";
    style = RErr, [Device "device"], [];
    proc_nr = Some 114;
    optional = Some "scrub";
    tests = [
      InitNone, Always, TestRun (	(* use /dev/sdc because it's smaller *)
        [["scrub_device"; "/dev/sdc"]])
    ];
    shortdesc = "scrub (securely wipe) a device";
    longdesc = "\
This command writes patterns over C<device> to make data retrieval
more difficult.

It is an interface to the L<scrub(1)> program.  See that
manual page for more details." };

  { defaults with
    name = "scrub_file";
    style = RErr, [Pathname "file"], [];
    proc_nr = Some 115;
    optional = Some "scrub";
    tests = [
      InitScratchFS, Always, TestRun (
        [["write"; "/scrub_file"; "content"];
         ["scrub_file"; "/scrub_file"]])
    ];
    shortdesc = "scrub (securely wipe) a file";
    longdesc = "\
This command writes patterns over a file to make data retrieval
more difficult.

The file is I<removed> after scrubbing.

It is an interface to the L<scrub(1)> program.  See that
manual page for more details." };

  { defaults with
    name = "scrub_freespace";
    style = RErr, [Pathname "dir"], [];
    proc_nr = Some 116;
    optional = Some "scrub";
    tests = [] (* XXX needs testing *);
    shortdesc = "scrub (securely wipe) free space";
    longdesc = "\
This command creates the directory C<dir> and then fills it
with files until the filesystem is full, and scrubs the files
as for C<guestfs_scrub_file>, and deletes them.
The intention is to scrub any free space on the partition
containing C<dir>.

It is an interface to the L<scrub(1)> program.  See that
manual page for more details." };

  { defaults with
    name = "mkdtemp";
    style = RString "dir", [Pathname "tmpl"], [];
    proc_nr = Some 117;
    tests = [
      InitScratchFS, Always, TestRun (
        [["mkdir"; "/mkdtemp"];
         ["mkdtemp"; "/mkdtemp/tmpXXXXXX"]])
    ];
    shortdesc = "create a temporary directory";
    longdesc = "\
This command creates a temporary directory.  The
C<tmpl> parameter should be a full pathname for the
temporary directory name with the final six characters being
\"XXXXXX\".

For example: \"/tmp/myprogXXXXXX\" or \"/Temp/myprogXXXXXX\",
the second one being suitable for Windows filesystems.

The name of the temporary directory that was created
is returned.

The temporary directory is created with mode 0700
and is owned by root.

The caller is responsible for deleting the temporary
directory and its contents after use.

See also: L<mkdtemp(3)>" };

  { defaults with
    name = "wc_l";
    style = RInt "lines", [Pathname "path"], [];
    proc_nr = Some 118;
    tests = [
      InitISOFS, Always, TestResult (
        [["wc_l"; "/10klines"]], "ret == 10000");
      (* Test for RHBZ#579608, absolute symbolic links. *)
      InitISOFS, Always, TestResult (
        [["wc_l"; "/abssymlink"]], "ret == 10000")
    ];
    shortdesc = "count lines in a file";
    longdesc = "\
This command counts the lines in a file, using the
C<wc -l> external command." };

  { defaults with
    name = "wc_w";
    style = RInt "words", [Pathname "path"], [];
    proc_nr = Some 119;
    tests = [
      InitISOFS, Always, TestResult (
        [["wc_w"; "/10klines"]], "ret == 10000")
    ];
    shortdesc = "count words in a file";
    longdesc = "\
This command counts the words in a file, using the
C<wc -w> external command." };

  { defaults with
    name = "wc_c";
    style = RInt "chars", [Pathname "path"], [];
    proc_nr = Some 120;
    tests = [
      InitISOFS, Always, TestResult (
        [["wc_c"; "/100kallspaces"]], "ret == 102400")
    ];
    shortdesc = "count characters in a file";
    longdesc = "\
This command counts the characters in a file, using the
C<wc -c> external command." };

  { defaults with
    name = "head";
    style = RStringList "lines", [Pathname "path"], [];
    proc_nr = Some 121;
    protocol_limit_warning = true;
    tests = [
      InitISOFS, Always, TestResult (
        [["head"; "/10klines"]],
        "is_string_list (ret, 10, \"0abcdefghijklmnopqrstuvwxyz\", \"1abcdefghijklmnopqrstuvwxyz\", \"2abcdefghijklmnopqrstuvwxyz\", \"3abcdefghijklmnopqrstuvwxyz\", \"4abcdefghijklmnopqrstuvwxyz\", \"5abcdefghijklmnopqrstuvwxyz\", \"6abcdefghijklmnopqrstuvwxyz\", \"7abcdefghijklmnopqrstuvwxyz\", \"8abcdefghijklmnopqrstuvwxyz\", \"9abcdefghijklmnopqrstuvwxyz\")");
      (* Test for RHBZ#579608, absolute symbolic links. *)
      InitISOFS, Always, TestResult (
        [["head"; "/abssymlink"]],
        "is_string_list (ret, 10, \"0abcdefghijklmnopqrstuvwxyz\", \"1abcdefghijklmnopqrstuvwxyz\", \"2abcdefghijklmnopqrstuvwxyz\", \"3abcdefghijklmnopqrstuvwxyz\", \"4abcdefghijklmnopqrstuvwxyz\", \"5abcdefghijklmnopqrstuvwxyz\", \"6abcdefghijklmnopqrstuvwxyz\", \"7abcdefghijklmnopqrstuvwxyz\", \"8abcdefghijklmnopqrstuvwxyz\", \"9abcdefghijklmnopqrstuvwxyz\")")
    ];
    shortdesc = "return first 10 lines of a file";
    longdesc = "\
This command returns up to the first 10 lines of a file as
a list of strings." };

  { defaults with
    name = "head_n";
    style = RStringList "lines", [Int "nrlines"; Pathname "path"], [];
    proc_nr = Some 122;
    protocol_limit_warning = true;
    tests = [
      InitISOFS, Always, TestResult (
        [["head_n"; "3"; "/10klines"]],
        "is_string_list (ret, 3, \"0abcdefghijklmnopqrstuvwxyz\", \"1abcdefghijklmnopqrstuvwxyz\", \"2abcdefghijklmnopqrstuvwxyz\")");
      InitISOFS, Always, TestResult (
        [["head_n"; "-9997"; "/10klines"]],
        "is_string_list (ret, 3, \"0abcdefghijklmnopqrstuvwxyz\", \"1abcdefghijklmnopqrstuvwxyz\", \"2abcdefghijklmnopqrstuvwxyz\")");
      InitISOFS, Always, TestResult (
        [["head_n"; "0"; "/10klines"]],
        "is_string_list (ret, 0)")
    ];
    shortdesc = "return first N lines of a file";
    longdesc = "\
If the parameter C<nrlines> is a positive number, this returns the first
C<nrlines> lines of the file C<path>.

If the parameter C<nrlines> is a negative number, this returns lines
from the file C<path>, excluding the last C<nrlines> lines.

If the parameter C<nrlines> is zero, this returns an empty list." };

  { defaults with
    name = "tail";
    style = RStringList "lines", [Pathname "path"], [];
    proc_nr = Some 123;
    protocol_limit_warning = true;
    tests = [
      InitISOFS, Always, TestResult (
        [["tail"; "/10klines"]],
        "is_string_list (ret, 10, \"9990abcdefghijklmnopqrstuvwxyz\", \"9991abcdefghijklmnopqrstuvwxyz\", \"9992abcdefghijklmnopqrstuvwxyz\", \"9993abcdefghijklmnopqrstuvwxyz\", \"9994abcdefghijklmnopqrstuvwxyz\", \"9995abcdefghijklmnopqrstuvwxyz\", \"9996abcdefghijklmnopqrstuvwxyz\", \"9997abcdefghijklmnopqrstuvwxyz\", \"9998abcdefghijklmnopqrstuvwxyz\", \"9999abcdefghijklmnopqrstuvwxyz\")")
    ];
    shortdesc = "return last 10 lines of a file";
    longdesc = "\
This command returns up to the last 10 lines of a file as
a list of strings." };

  { defaults with
    name = "tail_n";
    style = RStringList "lines", [Int "nrlines"; Pathname "path"], [];
    proc_nr = Some 124;
    protocol_limit_warning = true;
    tests = [
      InitISOFS, Always, TestResult (
        [["tail_n"; "3"; "/10klines"]],
        "is_string_list (ret, 3, \"9997abcdefghijklmnopqrstuvwxyz\", \"9998abcdefghijklmnopqrstuvwxyz\", \"9999abcdefghijklmnopqrstuvwxyz\")");
      InitISOFS, Always, TestResult (
        [["tail_n"; "-9998"; "/10klines"]],
        "is_string_list (ret, 3, \"9997abcdefghijklmnopqrstuvwxyz\", \"9998abcdefghijklmnopqrstuvwxyz\", \"9999abcdefghijklmnopqrstuvwxyz\")");
      InitISOFS, Always, TestResult (
        [["tail_n"; "0"; "/10klines"]],
        "is_string_list (ret, 0)")
    ];
    shortdesc = "return last N lines of a file";
    longdesc = "\
If the parameter C<nrlines> is a positive number, this returns the last
C<nrlines> lines of the file C<path>.

If the parameter C<nrlines> is a negative number, this returns lines
from the file C<path>, starting with the C<-nrlines>th line.

If the parameter C<nrlines> is zero, this returns an empty list." };

  { defaults with
    name = "df";
    style = RString "output", [], [];
    proc_nr = Some 125;
    tests = [] (* XXX Tricky to test because it depends on the exact format
                * of the 'df' command and other imponderables.
                *);
    shortdesc = "report file system disk space usage";
    longdesc = "\
This command runs the C<df> command to report disk space used.

This command is mostly useful for interactive sessions.  It
is I<not> intended that you try to parse the output string.
Use C<guestfs_statvfs> from programs." };

  { defaults with
    name = "df_h";
    style = RString "output", [], [];
    proc_nr = Some 126;
    tests = [] (* XXX Tricky to test because it depends on the exact format
                * of the 'df' command and other imponderables.
                *);
    shortdesc = "report file system disk space usage (human readable)";
    longdesc = "\
This command runs the C<df -h> command to report disk space used
in human-readable format.

This command is mostly useful for interactive sessions.  It
is I<not> intended that you try to parse the output string.
Use C<guestfs_statvfs> from programs." };

  { defaults with
    name = "du";
    style = RInt64 "sizekb", [Pathname "path"], [];
    proc_nr = Some 127;
    progress = true;
    tests = [
      InitISOFS, Always, TestResult (
        [["du"; "/directory"]], "ret == 2" (* ISO fs blocksize is 2K *))
    ];
    shortdesc = "estimate file space usage";
    longdesc = "\
This command runs the C<du -s> command to estimate file space
usage for C<path>.

C<path> can be a file or a directory.  If C<path> is a directory
then the estimate includes the contents of the directory and all
subdirectories (recursively).

The result is the estimated size in I<kilobytes>
(ie. units of 1024 bytes)." };

  { defaults with
    name = "initrd_list";
    style = RStringList "filenames", [Pathname "path"], [];
    proc_nr = Some 128;
    tests = [
      InitISOFS, Always, TestResult (
        [["initrd_list"; "/initrd"]],
        "is_string_list (ret, 6, \"empty\", \"known-1\", \"known-2\", \"known-3\", \"known-4\", \"known-5\")")
    ];
    shortdesc = "list files in an initrd";
    longdesc = "\
This command lists out files contained in an initrd.

The files are listed without any initial C</> character.  The
files are listed in the order they appear (not necessarily
alphabetical).  Directory names are listed as separate items.

Old Linux kernels (2.4 and earlier) used a compressed ext2
filesystem as initrd.  We I<only> support the newer initramfs
format (compressed cpio files)." };

  { defaults with
    name = "mount_loop";
    style = RErr, [Pathname "file"; Pathname "mountpoint"], [];
    proc_nr = Some 129;
    shortdesc = "mount a file using the loop device";
    longdesc = "\
This command lets you mount C<file> (a filesystem image
in a file) on a mount point.  It is entirely equivalent to
the command C<mount -o loop file mountpoint>." };

  { defaults with
    name = "mkswap";
    style = RErr, [Device "device"], [OString "label"; OString "uuid"];
    proc_nr = Some 130;
    once_had_no_optargs = true;
    tests = (let uuid = uuidgen () in [
      InitEmpty, Always, TestRun (
        [["part_disk"; "/dev/sda"; "mbr"];
         ["mkswap"; "/dev/sda1"; "NOARG"; "NOARG"]]);
      InitEmpty, Always, TestRun (
        [["part_disk"; "/dev/sda"; "mbr"];
         ["mkswap"; "/dev/sda1"; "hello"; "NOARG"]]);
      InitEmpty, IfAvailable "linuxfsuuid", TestRun (
        [["part_disk"; "/dev/sda"; "mbr"];
         ["mkswap"; "/dev/sda1"; "NOARG"; uuid]]);
      InitEmpty, IfAvailable "linuxfsuuid", TestRun (
        [["part_disk"; "/dev/sda"; "mbr"];
         ["mkswap"; "/dev/sda1"; "hello"; uuid]])
    ]);
    shortdesc = "create a swap partition";
    longdesc = "\
Create a Linux swap partition on C<device>.

The option arguments C<label> and C<uuid> allow you to set the
label and/or UUID of the new swap partition." };

  { defaults with
    name = "mkswap_L";
    style = RErr, [String "label"; Device "device"], [];
    proc_nr = Some 131;
    deprecated_by = Some "mkswap";
    tests = [
      InitEmpty, Always, TestRun (
        [["part_disk"; "/dev/sda"; "mbr"];
         ["mkswap_L"; "hello"; "/dev/sda1"]])
    ];
    shortdesc = "create a swap partition with a label";
    longdesc = "\
Create a swap partition on C<device> with label C<label>.

Note that you cannot attach a swap label to a block device
(eg. C</dev/sda>), just to a partition.  This appears to be
a limitation of the kernel or swap tools." };

  { defaults with
    name = "mkswap_U";
    style = RErr, [String "uuid"; Device "device"], [];
    proc_nr = Some 132;
    deprecated_by = Some "mkswap";
    optional = Some "linuxfsuuid";
    tests =
      (let uuid = uuidgen () in [
        InitEmpty, Always, TestRun (
          [["part_disk"; "/dev/sda"; "mbr"];
           ["mkswap_U"; uuid; "/dev/sda1"]])
      ]);
    shortdesc = "create a swap partition with an explicit UUID";
    longdesc = "\
Create a swap partition on C<device> with UUID C<uuid>." };

  { defaults with
    name = "mknod";
    style = RErr, [Int "mode"; Int "devmajor"; Int "devminor"; Pathname "path"], [];
    proc_nr = Some 133;
    optional = Some "mknod";
    tests = [
      InitScratchFS, Always, TestResult (
        [["mknod"; "0o10777"; "0"; "0"; "/mknod"];
         (* NB: default umask 022 means 0777 -> 0755 in these tests *)
         ["stat"; "/mknod"]],
        "S_ISFIFO (ret->mode) && (ret->mode & 0777) == 0755");
      InitScratchFS, Always, TestResult (
        [["mknod"; "0o60777"; "66"; "99"; "/mknod2"];
         ["stat"; "/mknod2"]],
        "S_ISBLK (ret->mode) && (ret->mode & 0777) == 0755")
    ];
    shortdesc = "make block, character or FIFO devices";
    longdesc = "\
This call creates block or character special devices, or
named pipes (FIFOs).

The C<mode> parameter should be the mode, using the standard
constants.  C<devmajor> and C<devminor> are the
device major and minor numbers, only used when creating block
and character special devices.

Note that, just like L<mknod(2)>, the mode must be bitwise
OR'd with S_IFBLK, S_IFCHR, S_IFIFO or S_IFSOCK (otherwise this call
just creates a regular file).  These constants are
available in the standard Linux header files, or you can use
C<guestfs_mknod_b>, C<guestfs_mknod_c> or C<guestfs_mkfifo>
which are wrappers around this command which bitwise OR
in the appropriate constant for you.

The mode actually set is affected by the umask." };

  { defaults with
    name = "mkfifo";
    style = RErr, [Int "mode"; Pathname "path"], [];
    proc_nr = Some 134;
    optional = Some "mknod";
    tests = [
      InitScratchFS, Always, TestResult (
        [["mkfifo"; "0o777"; "/mkfifo"];
         ["stat"; "/mkfifo"]],
        "S_ISFIFO (ret->mode) && (ret->mode & 0777) == 0755")
    ];
    shortdesc = "make FIFO (named pipe)";
    longdesc = "\
This call creates a FIFO (named pipe) called C<path> with
mode C<mode>.  It is just a convenient wrapper around
C<guestfs_mknod>.

The mode actually set is affected by the umask." };

  { defaults with
    name = "mknod_b";
    style = RErr, [Int "mode"; Int "devmajor"; Int "devminor"; Pathname "path"], [];
    proc_nr = Some 135;
    optional = Some "mknod";
    tests = [
      InitScratchFS, Always, TestResult (
        [["mknod_b"; "0o777"; "99"; "66"; "/mknod_b"];
         ["stat"; "/mknod_b"]],
        "S_ISBLK (ret->mode) && (ret->mode & 0777) == 0755")
    ];
    shortdesc = "make block device node";
    longdesc = "\
This call creates a block device node called C<path> with
mode C<mode> and device major/minor C<devmajor> and C<devminor>.
It is just a convenient wrapper around C<guestfs_mknod>.

The mode actually set is affected by the umask." };

  { defaults with
    name = "mknod_c";
    style = RErr, [Int "mode"; Int "devmajor"; Int "devminor"; Pathname "path"], [];
    proc_nr = Some 136;
    optional = Some "mknod";
    tests = [
      InitScratchFS, Always, TestResult (
        [["mknod_c"; "0o777"; "99"; "66"; "/mknod_c"];
         ["stat"; "/mknod_c"]],
        "S_ISCHR (ret->mode) && (ret->mode & 0777) == 0755")
    ];
    shortdesc = "make char device node";
    longdesc = "\
This call creates a char device node called C<path> with
mode C<mode> and device major/minor C<devmajor> and C<devminor>.
It is just a convenient wrapper around C<guestfs_mknod>.

The mode actually set is affected by the umask." };

  { defaults with
    name = "umask";
    style = RInt "oldmask", [Int "mask"], [];
    proc_nr = Some 137;
    fish_output = Some FishOutputOctal;
    tests = [
      InitEmpty, Always, TestResult (
        [["umask"; "0o22"]], "ret == 022")
    ];
    shortdesc = "set file mode creation mask (umask)";
    longdesc = "\
This function sets the mask used for creating new files and
device nodes to C<mask & 0777>.

Typical umask values would be C<022> which creates new files
with permissions like \"-rw-r--r--\" or \"-rwxr-xr-x\", and
C<002> which creates new files with permissions like
\"-rw-rw-r--\" or \"-rwxrwxr-x\".

The default umask is C<022>.  This is important because it
means that directories and device nodes will be created with
C<0644> or C<0755> mode even if you specify C<0777>.

See also C<guestfs_get_umask>,
L<umask(2)>, C<guestfs_mknod>, C<guestfs_mkdir>.

This call returns the previous umask." };

  { defaults with
    name = "readdir";
    style = RStructList ("entries", "dirent"), [Pathname "dir"], [];
    proc_nr = Some 138;
    protocol_limit_warning = true;
    shortdesc = "read directories entries";
    longdesc = "\
This returns the list of directory entries in directory C<dir>.

All entries in the directory are returned, including C<.> and
C<..>.  The entries are I<not> sorted, but returned in the same
order as the underlying filesystem.

Also this call returns basic file type information about each
file.  The C<ftyp> field will contain one of the following characters:

=over 4

=item 'b'

Block special

=item 'c'

Char special

=item 'd'

Directory

=item 'f'

FIFO (named pipe)

=item 'l'

Symbolic link

=item 'r'

Regular file

=item 's'

Socket

=item 'u'

Unknown file type

=item '?'

The L<readdir(3)> call returned a C<d_type> field with an
unexpected value

=back

This function is primarily intended for use by programs.  To
get a simple list of names, use C<guestfs_ls>.  To get a printable
directory for human consumption, use C<guestfs_ll>." };

  { defaults with
    name = "sfdiskM";
    style = RErr, [Device "device"; StringList "lines"], [];
    proc_nr = Some 139;
    deprecated_by = Some "part_add";
    shortdesc = "create partitions on a block device";
    longdesc = "\
This is a simplified interface to the C<guestfs_sfdisk>
command, where partition sizes are specified in megabytes
only (rounded to the nearest cylinder) and you don't need
to specify the cyls, heads and sectors parameters which
were rarely if ever used anyway.

See also: C<guestfs_sfdisk>, the L<sfdisk(8)> manpage
and C<guestfs_part_disk>" };

  { defaults with
    name = "zfile";
    style = RString "description", [String "meth"; Pathname "path"], [];
    proc_nr = Some 140;
    deprecated_by = Some "file";
    shortdesc = "determine file type inside a compressed file";
    longdesc = "\
This command runs C<file> after first decompressing C<path>
using C<method>.

C<method> must be one of C<gzip>, C<compress> or C<bzip2>.

Since 1.0.63, use C<guestfs_file> instead which can now
process compressed files." };

  { defaults with
    name = "getxattrs";
    style = RStructList ("xattrs", "xattr"), [Pathname "path"], [];
    proc_nr = Some 141;
    optional = Some "linuxxattrs";
    shortdesc = "list extended attributes of a file or directory";
    longdesc = "\
This call lists the extended attributes of the file or directory
C<path>.

At the system call level, this is a combination of the
L<listxattr(2)> and L<getxattr(2)> calls.

See also: C<guestfs_lgetxattrs>, L<attr(5)>." };

  { defaults with
    name = "lgetxattrs";
    style = RStructList ("xattrs", "xattr"), [Pathname "path"], [];
    proc_nr = Some 142;
    optional = Some "linuxxattrs";
    shortdesc = "list extended attributes of a file or directory";
    longdesc = "\
This is the same as C<guestfs_getxattrs>, but if C<path>
is a symbolic link, then it returns the extended attributes
of the link itself." };

  { defaults with
    name = "setxattr";
    style = RErr, [String "xattr";
                   String "val"; Int "vallen"; (* will be BufferIn *)
                   Pathname "path"], [];
    proc_nr = Some 143;
    optional = Some "linuxxattrs";
    shortdesc = "set extended attribute of a file or directory";
    longdesc = "\
This call sets the extended attribute named C<xattr>
of the file C<path> to the value C<val> (of length C<vallen>).
The value is arbitrary 8 bit data.

See also: C<guestfs_lsetxattr>, L<attr(5)>." };

  { defaults with
    name = "lsetxattr";
    style = RErr, [String "xattr";
                   String "val"; Int "vallen"; (* will be BufferIn *)
                   Pathname "path"], [];
    proc_nr = Some 144;
    optional = Some "linuxxattrs";
    shortdesc = "set extended attribute of a file or directory";
    longdesc = "\
This is the same as C<guestfs_setxattr>, but if C<path>
is a symbolic link, then it sets an extended attribute
of the link itself." };

  { defaults with
    name = "removexattr";
    style = RErr, [String "xattr"; Pathname "path"], [];
    proc_nr = Some 145;
    optional = Some "linuxxattrs";
    shortdesc = "remove extended attribute of a file or directory";
    longdesc = "\
This call removes the extended attribute named C<xattr>
of the file C<path>.

See also: C<guestfs_lremovexattr>, L<attr(5)>." };

  { defaults with
    name = "lremovexattr";
    style = RErr, [String "xattr"; Pathname "path"], [];
    proc_nr = Some 146;
    optional = Some "linuxxattrs";
    shortdesc = "remove extended attribute of a file or directory";
    longdesc = "\
This is the same as C<guestfs_removexattr>, but if C<path>
is a symbolic link, then it removes an extended attribute
of the link itself." };

  { defaults with
    name = "mountpoints";
    style = RHashtable "mps", [], [];
    proc_nr = Some 147;
    shortdesc = "show mountpoints";
    longdesc = "\
This call is similar to C<guestfs_mounts>.  That call returns
a list of devices.  This one returns a hash table (map) of
device name to directory where the device is mounted." };

  { defaults with
    name = "mkmountpoint";
    (* This is a special case: while you would expect a parameter
     * of type "Pathname", that doesn't work, because it implies
     * NEED_ROOT in the generated calling code in stubs.c, and
     * this function cannot use NEED_ROOT.
     *)
    style = RErr, [String "exemptpath"], [];
    proc_nr = Some 148;
    shortdesc = "create a mountpoint";
    longdesc = "\
C<guestfs_mkmountpoint> and C<guestfs_rmmountpoint> are
specialized calls that can be used to create extra mountpoints
before mounting the first filesystem.

These calls are I<only> necessary in some very limited circumstances,
mainly the case where you want to mount a mix of unrelated and/or
read-only filesystems together.

For example, live CDs often contain a \"Russian doll\" nest of
filesystems, an ISO outer layer, with a squashfs image inside, with
an ext2/3 image inside that.  You can unpack this as follows
in guestfish:

 add-ro Fedora-11-i686-Live.iso
 run
 mkmountpoint /cd
 mkmountpoint /sqsh
 mkmountpoint /ext3fs
 mount /dev/sda /cd
 mount-loop /cd/LiveOS/squashfs.img /sqsh
 mount-loop /sqsh/LiveOS/ext3fs.img /ext3fs

The inner filesystem is now unpacked under the /ext3fs mountpoint.

C<guestfs_mkmountpoint> is not compatible with C<guestfs_umount_all>.
You may get unexpected errors if you try to mix these calls.  It is
safest to manually unmount filesystems and remove mountpoints after use.

C<guestfs_umount_all> unmounts filesystems by sorting the paths
longest first, so for this to work for manual mountpoints, you
must ensure that the innermost mountpoints have the longest
pathnames, as in the example code above.

For more details see L<https://bugzilla.redhat.com/show_bug.cgi?id=599503>

Autosync [see C<guestfs_set_autosync>, this is set by default on
handles] can cause C<guestfs_umount_all> to be called when the handle
is closed which can also trigger these issues." };

  { defaults with
    name = "rmmountpoint";
    style = RErr, [String "exemptpath"], [];
    proc_nr = Some 149;
    shortdesc = "remove a mountpoint";
    longdesc = "\
This calls removes a mountpoint that was previously created
with C<guestfs_mkmountpoint>.  See C<guestfs_mkmountpoint>
for full details." };

  { defaults with
    name = "grep";
    style = RStringList "lines", [String "regex"; Pathname "path"], [OBool "extended"; OBool "fixed"; OBool "insensitive"; OBool "compressed"];
    proc_nr = Some 151;
    protocol_limit_warning = true; once_had_no_optargs = true;
    tests = [
      InitISOFS, Always, TestResult (
        [["grep"; "abc"; "/test-grep.txt"; ""; ""; ""; ""]],
        "is_string_list (ret, 2, \"abc\", \"abc123\")");
      InitISOFS, Always, TestResult (
        [["grep"; "nomatch"; "/test-grep.txt"; ""; ""; ""; ""]],
        "is_string_list (ret, 0)");
      (* Test for RHBZ#579608, absolute symbolic links. *)
      InitISOFS, Always, TestResult (
        [["grep"; "nomatch"; "/abssymlink"; ""; ""; ""; ""]],
        "is_string_list (ret, 0)");
      InitISOFS, Always, TestResult (
        [["grep"; "abc"; "/test-grep.txt"; "true"; ""; ""; ""]],
        "is_string_list (ret, 2, \"abc\", \"abc123\")");
      InitISOFS, Always, TestResult (
        [["grep"; "abc"; "/test-grep.txt"; ""; "true"; ""; ""]],
        "is_string_list (ret, 2, \"abc\", \"abc123\")");
      InitISOFS, Always, TestResult (
        [["grep"; "abc"; "/test-grep.txt"; ""; ""; "true"; ""]],
        "is_string_list (ret, 3, \"abc\", \"abc123\", \"ABC\")");
      InitISOFS, Always, TestResult (
        [["grep"; "abc"; "/test-grep.txt"; "true"; ""; "true"; ""]],
        "is_string_list (ret, 3, \"abc\", \"abc123\", \"ABC\")");
      InitISOFS, Always, TestResult (
        [["grep"; "abc"; "/test-grep.txt"; ""; "true"; "true"; ""]],
        "is_string_list (ret, 3, \"abc\", \"abc123\", \"ABC\")");
      InitISOFS, Always, TestResult (
        [["grep"; "abc"; "/test-grep.txt.gz"; ""; ""; ""; "true"]],
        "is_string_list (ret, 2, \"abc\", \"abc123\")");
      InitISOFS, Always, TestResult (
        [["grep"; "abc"; "/test-grep.txt.gz"; "true"; ""; ""; "true"]],
        "is_string_list (ret, 2, \"abc\", \"abc123\")");
      InitISOFS, Always, TestResult (
        [["grep"; "abc"; "/test-grep.txt.gz"; ""; "true"; ""; "true"]],
        "is_string_list (ret, 2, \"abc\", \"abc123\")");
      InitISOFS, Always, TestResult (
        [["grep"; "abc"; "/test-grep.txt.gz"; ""; ""; "true"; "true"]],
        "is_string_list (ret, 3, \"abc\", \"abc123\", \"ABC\")");
      InitISOFS, Always, TestResult (
        [["grep"; "abc"; "/test-grep.txt.gz"; "true"; ""; "true"; "true"]],
        "is_string_list (ret, 3, \"abc\", \"abc123\", \"ABC\")");
      InitISOFS, Always, TestResult (
        [["grep"; "abc"; "/test-grep.txt.gz"; ""; "true"; "true"; "true"]],
        "is_string_list (ret, 3, \"abc\", \"abc123\", \"ABC\")")
    ];
    shortdesc = "return lines matching a pattern";
    longdesc = "\
This calls the external C<grep> program and returns the
matching lines.

The optional flags are:

=over 4

=item C<extended>

Use extended regular expressions.
This is the same as using the I<-E> flag.

=item C<fixed>

Match fixed (don't use regular expressions).
This is the same as using the I<-F> flag.

=item C<insensitive>

Match case-insensitive.  This is the same as using the I<-i> flag.

=item C<compressed>

Use C<zgrep> instead of C<grep>.  This allows the input to be
compress- or gzip-compressed.

=back" };

  { defaults with
    name = "egrep";
    style = RStringList "lines", [String "regex"; Pathname "path"], [];
    proc_nr = Some 152;
    protocol_limit_warning = true;
    deprecated_by = Some "grep";
    tests = [
      InitISOFS, Always, TestResult (
        [["egrep"; "abc"; "/test-grep.txt"]],
        "is_string_list (ret, 2, \"abc\", \"abc123\")")
    ];
    shortdesc = "return lines matching a pattern";
    longdesc = "\
This calls the external C<egrep> program and returns the
matching lines." };

  { defaults with
    name = "fgrep";
    style = RStringList "lines", [String "pattern"; Pathname "path"], [];
    proc_nr = Some 153;
    protocol_limit_warning = true;
    deprecated_by = Some "grep";
    tests = [
      InitISOFS, Always, TestResult (
        [["fgrep"; "abc"; "/test-grep.txt"]],
        "is_string_list (ret, 2, \"abc\", \"abc123\")")
    ];
    shortdesc = "return lines matching a pattern";
    longdesc = "\
This calls the external C<fgrep> program and returns the
matching lines." };

  { defaults with
    name = "grepi";
    style = RStringList "lines", [String "regex"; Pathname "path"], [];
    proc_nr = Some 154;
    protocol_limit_warning = true;
    deprecated_by = Some "grep";
    tests = [
      InitISOFS, Always, TestResult (
        [["grepi"; "abc"; "/test-grep.txt"]],
        "is_string_list (ret, 3, \"abc\", \"abc123\", \"ABC\")")
    ];
    shortdesc = "return lines matching a pattern";
    longdesc = "\
This calls the external C<grep -i> program and returns the
matching lines." };

  { defaults with
    name = "egrepi";
    style = RStringList "lines", [String "regex"; Pathname "path"], [];
    proc_nr = Some 155;
    protocol_limit_warning = true;
    deprecated_by = Some "grep";
    tests = [
      InitISOFS, Always, TestResult (
        [["egrepi"; "abc"; "/test-grep.txt"]],
        "is_string_list (ret, 3, \"abc\", \"abc123\", \"ABC\")")
    ];
    shortdesc = "return lines matching a pattern";
    longdesc = "\
This calls the external C<egrep -i> program and returns the
matching lines." };

  { defaults with
    name = "fgrepi";
    style = RStringList "lines", [String "pattern"; Pathname "path"], [];
    proc_nr = Some 156;
    protocol_limit_warning = true;
    deprecated_by = Some "grep";
    tests = [
      InitISOFS, Always, TestResult (
        [["fgrepi"; "abc"; "/test-grep.txt"]],
        "is_string_list (ret, 3, \"abc\", \"abc123\", \"ABC\")")
    ];
    shortdesc = "return lines matching a pattern";
    longdesc = "\
This calls the external C<fgrep -i> program and returns the
matching lines." };

  { defaults with
    name = "zgrep";
    style = RStringList "lines", [String "regex"; Pathname "path"], [];
    proc_nr = Some 157;
    protocol_limit_warning = true;
    deprecated_by = Some "grep";
    tests = [
      InitISOFS, Always, TestResult (
        [["zgrep"; "abc"; "/test-grep.txt.gz"]],
        "is_string_list (ret, 2, \"abc\", \"abc123\")")
    ];
    shortdesc = "return lines matching a pattern";
    longdesc = "\
This calls the external C<zgrep> program and returns the
matching lines." };

  { defaults with
    name = "zegrep";
    style = RStringList "lines", [String "regex"; Pathname "path"], [];
    proc_nr = Some 158;
    protocol_limit_warning = true;
    deprecated_by = Some "grep";
    tests = [
      InitISOFS, Always, TestResult (
        [["zegrep"; "abc"; "/test-grep.txt.gz"]],
        "is_string_list (ret, 2, \"abc\", \"abc123\")")
    ];
    shortdesc = "return lines matching a pattern";
    longdesc = "\
This calls the external C<zegrep> program and returns the
matching lines." };

  { defaults with
    name = "zfgrep";
    style = RStringList "lines", [String "pattern"; Pathname "path"], [];
    proc_nr = Some 159;
    protocol_limit_warning = true;
    deprecated_by = Some "grep";
    tests = [
      InitISOFS, Always, TestResult (
        [["zfgrep"; "abc"; "/test-grep.txt.gz"]],
        "is_string_list (ret, 2, \"abc\", \"abc123\")")
    ];
    shortdesc = "return lines matching a pattern";
    longdesc = "\
This calls the external C<zfgrep> program and returns the
matching lines." };

  { defaults with
    name = "zgrepi";
    style = RStringList "lines", [String "regex"; Pathname "path"], [];
    proc_nr = Some 160;
    protocol_limit_warning = true;
    deprecated_by = Some "grep";
    tests = [
      InitISOFS, Always, TestResult (
        [["zgrepi"; "abc"; "/test-grep.txt.gz"]],
        "is_string_list (ret, 3, \"abc\", \"abc123\", \"ABC\")")
    ];
    shortdesc = "return lines matching a pattern";
    longdesc = "\
This calls the external C<zgrep -i> program and returns the
matching lines." };

  { defaults with
    name = "zegrepi";
    style = RStringList "lines", [String "regex"; Pathname "path"], [];
    proc_nr = Some 161;
    protocol_limit_warning = true;
    deprecated_by = Some "grep";
    tests = [
      InitISOFS, Always, TestResult (
        [["zegrepi"; "abc"; "/test-grep.txt.gz"]],
        "is_string_list (ret, 3, \"abc\", \"abc123\", \"ABC\")")
    ];
    shortdesc = "return lines matching a pattern";
    longdesc = "\
This calls the external C<zegrep -i> program and returns the
matching lines." };

  { defaults with
    name = "zfgrepi";
    style = RStringList "lines", [String "pattern"; Pathname "path"], [];
    proc_nr = Some 162;
    protocol_limit_warning = true;
    deprecated_by = Some "grep";
    tests = [
      InitISOFS, Always, TestResult (
        [["zfgrepi"; "abc"; "/test-grep.txt.gz"]],
        "is_string_list (ret, 3, \"abc\", \"abc123\", \"ABC\")")
    ];
    shortdesc = "return lines matching a pattern";
    longdesc = "\
This calls the external C<zfgrep -i> program and returns the
matching lines." };

  { defaults with
    name = "realpath";
    style = RString "rpath", [Pathname "path"], [];
    proc_nr = Some 163;
    optional = Some "realpath";
    tests = [
      InitISOFS, Always, TestResultString (
        [["realpath"; "/../directory"]], "/directory")
    ];
    shortdesc = "canonicalized absolute pathname";
    longdesc = "\
Return the canonicalized absolute pathname of C<path>.  The
returned path has no C<.>, C<..> or symbolic link path elements." };

  { defaults with
    name = "ln";
    style = RErr, [String "target"; Pathname "linkname"], [];
    proc_nr = Some 164;
    tests = [
      InitScratchFS, Always, TestResult (
        [["mkdir"; "/ln"];
         ["touch"; "/ln/a"];
         ["ln"; "/ln/a"; "/ln/b"];
         ["stat"; "/ln/b"]], "ret->nlink == 2")
    ];
    shortdesc = "create a hard link";
    longdesc = "\
This command creates a hard link using the C<ln> command." };

  { defaults with
    name = "ln_f";
    style = RErr, [String "target"; Pathname "linkname"], [];
    proc_nr = Some 165;
    tests = [
      InitScratchFS, Always, TestResult (
        [["mkdir"; "/ln_f"];
         ["touch"; "/ln_f/a"];
         ["touch"; "/ln_f/b"];
         ["ln_f"; "/ln_f/a"; "/ln_f/b"];
         ["stat"; "/ln_f/b"]], "ret->nlink == 2")
    ];
    shortdesc = "create a hard link";
    longdesc = "\
This command creates a hard link using the C<ln -f> command.
The I<-f> option removes the link (C<linkname>) if it exists already." };

  { defaults with
    name = "ln_s";
    style = RErr, [String "target"; Pathname "linkname"], [];
    proc_nr = Some 166;
    tests = [
      InitScratchFS, Always, TestResult (
        [["mkdir"; "/ln_s"];
         ["touch"; "/ln_s/a"];
         ["ln_s"; "a"; "/ln_s/b"];
         ["lstat"; "/ln_s/b"]],
        "S_ISLNK (ret->mode) && (ret->mode & 0777) == 0777")
    ];
    shortdesc = "create a symbolic link";
    longdesc = "\
This command creates a symbolic link using the C<ln -s> command." };

  { defaults with
    name = "ln_sf";
    style = RErr, [String "target"; Pathname "linkname"], [];
    proc_nr = Some 167;
    tests = [
      InitScratchFS, Always, TestResultString (
        [["mkdir_p"; "/ln_sf/b"];
         ["touch"; "/ln_sf/b/c"];
         ["ln_sf"; "../d"; "/ln_sf/b/c"];
         ["readlink"; "/ln_sf/b/c"]], "../d")
    ];
    shortdesc = "create a symbolic link";
    longdesc = "\
This command creates a symbolic link using the C<ln -sf> command,
The I<-f> option removes the link (C<linkname>) if it exists already." };

  { defaults with
    name = "readlink";
    style = RString "link", [Pathname "path"], [];
    proc_nr = Some 168;
    shortdesc = "read the target of a symbolic link";
    longdesc = "\
This command reads the target of a symbolic link." };

  { defaults with
    name = "fallocate";
    style = RErr, [Pathname "path"; Int "len"], [];
    proc_nr = Some 169;
    deprecated_by = Some "fallocate64";
    tests = [
      InitScratchFS, Always, TestResult (
        [["fallocate"; "/fallocate"; "1000000"];
         ["stat"; "/fallocate"]], "ret->size == 1000000")
    ];
    shortdesc = "preallocate a file in the guest filesystem";
    longdesc = "\
This command preallocates a file (containing zero bytes) named
C<path> of size C<len> bytes.  If the file exists already, it
is overwritten.

Do not confuse this with the guestfish-specific
C<alloc> command which allocates a file in the host and
attaches it as a device." };

  { defaults with
    name = "swapon_device";
    style = RErr, [Device "device"], [];
    proc_nr = Some 170;
    tests = [
      InitPartition, Always, TestRun (
        [["mkswap"; "/dev/sda1"; "NOARG"; "NOARG"];
         ["swapon_device"; "/dev/sda1"];
         ["swapoff_device"; "/dev/sda1"]])
    ];
    shortdesc = "enable swap on device";
    longdesc = "\
This command enables the libguestfs appliance to use the
swap device or partition named C<device>.  The increased
memory is made available for all commands, for example
those run using C<guestfs_command> or C<guestfs_sh>.

Note that you should not swap to existing guest swap
partitions unless you know what you are doing.  They may
contain hibernation information, or other information that
the guest doesn't want you to trash.  You also risk leaking
information about the host to the guest this way.  Instead,
attach a new host device to the guest and swap on that." };

  { defaults with
    name = "swapoff_device";
    style = RErr, [Device "device"], [];
    proc_nr = Some 171;
    shortdesc = "disable swap on device";
    longdesc = "\
This command disables the libguestfs appliance swap
device or partition named C<device>.
See C<guestfs_swapon_device>." };

  { defaults with
    name = "swapon_file";
    style = RErr, [Pathname "file"], [];
    proc_nr = Some 172;
    tests = [
      InitScratchFS, Always, TestRun (
        [["fallocate"; "/swapon_file"; "8388608"];
         ["mkswap_file"; "/swapon_file"];
         ["swapon_file"; "/swapon_file"];
         ["swapoff_file"; "/swapon_file"];
         ["rm"; "/swapon_file"]])
    ];
    shortdesc = "enable swap on file";
    longdesc = "\
This command enables swap to a file.
See C<guestfs_swapon_device> for other notes." };

  { defaults with
    name = "swapoff_file";
    style = RErr, [Pathname "file"], [];
    proc_nr = Some 173;
    shortdesc = "disable swap on file";
    longdesc = "\
This command disables the libguestfs appliance swap on file." };

  { defaults with
    name = "swapon_label";
    style = RErr, [String "label"], [];
    proc_nr = Some 174;
    tests = [
      InitEmpty, Always, TestRun (
        [["part_disk"; "/dev/sda"; "mbr"];
         ["mkswap"; "/dev/sda1"; "swapit"; "NOARG"];
         ["swapon_label"; "swapit"];
         ["swapoff_label"; "swapit"];
         ["zero"; "/dev/sda"];
         ["blockdev_rereadpt"; "/dev/sda"]])
    ];
    shortdesc = "enable swap on labeled swap partition";
    longdesc = "\
This command enables swap to a labeled swap partition.
See C<guestfs_swapon_device> for other notes." };

  { defaults with
    name = "swapoff_label";
    style = RErr, [String "label"], [];
    proc_nr = Some 175;
    shortdesc = "disable swap on labeled swap partition";
    longdesc = "\
This command disables the libguestfs appliance swap on
labeled swap partition." };

  { defaults with
    name = "swapon_uuid";
    style = RErr, [String "uuid"], [];
    proc_nr = Some 176;
    optional = Some "linuxfsuuid";
    tests =
      (let uuid = uuidgen () in [
        InitEmpty, Always, TestRun (
          [["mkswap"; "/dev/sdc"; "NOARG"; uuid];
           ["swapon_uuid"; uuid];
           ["swapoff_uuid"; uuid]])
      ]);
    shortdesc = "enable swap on swap partition by UUID";
    longdesc = "\
This command enables swap to a swap partition with the given UUID.
See C<guestfs_swapon_device> for other notes." };

  { defaults with
    name = "swapoff_uuid";
    style = RErr, [String "uuid"], [];
    proc_nr = Some 177;
    optional = Some "linuxfsuuid";
    shortdesc = "disable swap on swap partition by UUID";
    longdesc = "\
This command disables the libguestfs appliance swap partition
with the given UUID." };

  { defaults with
    name = "mkswap_file";
    style = RErr, [Pathname "path"], [];
    proc_nr = Some 178;
    tests = [
      InitScratchFS, Always, TestRun (
        [["fallocate"; "/mkswap_file"; "8388608"];
         ["mkswap_file"; "/mkswap_file"];
         ["rm"; "/mkswap_file"]])
    ];
    shortdesc = "create a swap file";
    longdesc = "\
Create a swap file.

This command just writes a swap file signature to an existing
file.  To create the file itself, use something like C<guestfs_fallocate>." };

  { defaults with
    name = "inotify_init";
    style = RErr, [Int "maxevents"], [];
    proc_nr = Some 179;
    optional = Some "inotify";
    tests = [
      InitISOFS, Always, TestRun (
        [["inotify_init"; "0"]])
    ];
    shortdesc = "create an inotify handle";
    longdesc = "\
This command creates a new inotify handle.
The inotify subsystem can be used to notify events which happen to
objects in the guest filesystem.

C<maxevents> is the maximum number of events which will be
queued up between calls to C<guestfs_inotify_read> or
C<guestfs_inotify_files>.
If this is passed as C<0>, then the kernel (or previously set)
default is used.  For Linux 2.6.29 the default was 16384 events.
Beyond this limit, the kernel throws away events, but records
the fact that it threw them away by setting a flag
C<IN_Q_OVERFLOW> in the returned structure list (see
C<guestfs_inotify_read>).

Before any events are generated, you have to add some
watches to the internal watch list.  See: C<guestfs_inotify_add_watch> and
C<guestfs_inotify_rm_watch>.

Queued up events should be read periodically by calling
C<guestfs_inotify_read>
(or C<guestfs_inotify_files> which is just a helpful
wrapper around C<guestfs_inotify_read>).  If you don't
read the events out often enough then you risk the internal
queue overflowing.

The handle should be closed after use by calling
C<guestfs_inotify_close>.  This also removes any
watches automatically.

See also L<inotify(7)> for an overview of the inotify interface
as exposed by the Linux kernel, which is roughly what we expose
via libguestfs.  Note that there is one global inotify handle
per libguestfs instance." };

  { defaults with
    name = "inotify_add_watch";
    style = RInt64 "wd", [Pathname "path"; Int "mask"], [];
    proc_nr = Some 180;
    optional = Some "inotify";
    tests = [
      InitScratchFS, Always, TestResult (
        [["mkdir"; "/inotify_add_watch"];
         ["inotify_init"; "0"];
         ["inotify_add_watch"; "/inotify_add_watch"; "1073741823"];
         ["touch"; "/inotify_add_watch/a"];
         ["touch"; "/inotify_add_watch/b"];
         ["inotify_files"]],
        "is_string_list (ret, 2, \"a\", \"b\")")
    ];
    shortdesc = "add an inotify watch";
    longdesc = "\
Watch C<path> for the events listed in C<mask>.

Note that if C<path> is a directory then events within that
directory are watched, but this does I<not> happen recursively
(in subdirectories).

Note for non-C or non-Linux callers: the inotify events are
defined by the Linux kernel ABI and are listed in
C</usr/include/sys/inotify.h>." };

  { defaults with
    name = "inotify_rm_watch";
    style = RErr, [Int(*XXX64*) "wd"], [];
    proc_nr = Some 181;
    optional = Some "inotify";
    shortdesc = "remove an inotify watch";
    longdesc = "\
Remove a previously defined inotify watch.
See C<guestfs_inotify_add_watch>." };

  { defaults with
    name = "inotify_read";
    style = RStructList ("events", "inotify_event"), [], [];
    proc_nr = Some 182;
    optional = Some "inotify";
    shortdesc = "return list of inotify events";
    longdesc = "\
Return the complete queue of events that have happened
since the previous read call.

If no events have happened, this returns an empty list.

I<Note>: In order to make sure that all events have been
read, you must call this function repeatedly until it
returns an empty list.  The reason is that the call will
read events up to the maximum appliance-to-host message
size and leave remaining events in the queue." };

  { defaults with
    name = "inotify_files";
    style = RStringList "paths", [], [];
    proc_nr = Some 183;
    optional = Some "inotify";
    shortdesc = "return list of watched files that had events";
    longdesc = "\
This function is a helpful wrapper around C<guestfs_inotify_read>
which just returns a list of pathnames of objects that were
touched.  The returned pathnames are sorted and deduplicated." };

  { defaults with
    name = "inotify_close";
    style = RErr, [], [];
    proc_nr = Some 184;
    optional = Some "inotify";
    shortdesc = "close the inotify handle";
    longdesc = "\
This closes the inotify handle which was previously
opened by inotify_init.  It removes all watches, throws
away any pending events, and deallocates all resources." };

  { defaults with
    name = "setcon";
    style = RErr, [String "context"], [];
    proc_nr = Some 185;
    optional = Some "selinux";
    shortdesc = "set SELinux security context";
    longdesc = "\
This sets the SELinux security context of the daemon
to the string C<context>.

See the documentation about SELINUX in L<guestfs(3)>." };

  { defaults with
    name = "getcon";
    style = RString "context", [], [];
    proc_nr = Some 186;
    optional = Some "selinux";
    shortdesc = "get SELinux security context";
    longdesc = "\
This gets the SELinux security context of the daemon.

See the documentation about SELINUX in L<guestfs(3)>,
and C<guestfs_setcon>" };

  { defaults with
    name = "mkfs_b";
    style = RErr, [String "fstype"; Int "blocksize"; Device "device"], [];
    proc_nr = Some 187;
    deprecated_by = Some "mkfs";
    tests = [
      InitEmpty, Always, TestResultString (
        [["part_disk"; "/dev/sda"; "mbr"];
         ["mkfs_b"; "ext2"; "4096"; "/dev/sda1"];
         ["mount"; "/dev/sda1"; "/"];
         ["write"; "/new"; "new file contents"];
         ["cat"; "/new"]], "new file contents");
      InitEmpty, Always, TestRun (
        [["part_disk"; "/dev/sda"; "mbr"];
         ["mkfs_b"; "vfat"; "32768"; "/dev/sda1"]]);
      InitEmpty, Always, TestLastFail (
        [["part_disk"; "/dev/sda"; "mbr"];
         ["mkfs_b"; "vfat"; "32769"; "/dev/sda1"]]);
      InitEmpty, Always, TestLastFail (
        [["part_disk"; "/dev/sda"; "mbr"];
         ["mkfs_b"; "vfat"; "33280"; "/dev/sda1"]]);
      InitEmpty, IfAvailable "ntfsprogs", TestRun (
        [["part_disk"; "/dev/sda"; "mbr"];
         ["mkfs_b"; "ntfs"; "32768"; "/dev/sda1"]])
    ];
    shortdesc = "make a filesystem with block size";
    longdesc = "\
This call is similar to C<guestfs_mkfs>, but it allows you to
control the block size of the resulting filesystem.  Supported
block sizes depend on the filesystem type, but typically they
are C<1024>, C<2048> or C<4096> only.

For VFAT and NTFS the C<blocksize> parameter is treated as
the requested cluster size." };

  { defaults with
    name = "mke2journal";
    style = RErr, [Int "blocksize"; Device "device"], [];
    proc_nr = Some 188;
    deprecated_by = Some "mke2fs";
    tests = [
      InitEmpty, Always, TestResultString (
        [["part_init"; "/dev/sda"; "mbr"];
         ["part_add"; "/dev/sda"; "p"; "64"; "204799"];
         ["part_add"; "/dev/sda"; "p"; "204800"; "-64"];
         ["mke2journal"; "4096"; "/dev/sda1"];
         ["mke2fs_J"; "ext2"; "4096"; "/dev/sda2"; "/dev/sda1"];
         ["mount"; "/dev/sda2"; "/"];
         ["write"; "/new"; "new file contents"];
         ["cat"; "/new"]], "new file contents")
    ];
    shortdesc = "make ext2/3/4 external journal";
    longdesc = "\
This creates an ext2 external journal on C<device>.  It is equivalent
to the command:

 mke2fs -O journal_dev -b blocksize device" };

  { defaults with
    name = "mke2journal_L";
    style = RErr, [Int "blocksize"; String "label"; Device "device"], [];
    proc_nr = Some 189;
    deprecated_by = Some "mke2fs";
    tests = [
      InitEmpty, Always, TestResultString (
        [["part_init"; "/dev/sda"; "mbr"];
         ["part_add"; "/dev/sda"; "p"; "64"; "204799"];
         ["part_add"; "/dev/sda"; "p"; "204800"; "-64"];
         ["mke2journal_L"; "4096"; "JOURNAL"; "/dev/sda1"];
         ["mke2fs_JL"; "ext2"; "4096"; "/dev/sda2"; "JOURNAL"];
         ["mount"; "/dev/sda2"; "/"];
         ["write"; "/new"; "new file contents"];
         ["cat"; "/new"]], "new file contents")
    ];
    shortdesc = "make ext2/3/4 external journal with label";
    longdesc = "\
This creates an ext2 external journal on C<device> with label C<label>." };

  { defaults with
    name = "mke2journal_U";
    style = RErr, [Int "blocksize"; String "uuid"; Device "device"], [];
    proc_nr = Some 190;
    deprecated_by = Some "mke2fs";
    optional = Some "linuxfsuuid";
    tests =
      (let uuid = uuidgen () in [
        InitEmpty, Always, TestResultString (
          [["part_init"; "/dev/sda"; "mbr"];
           ["part_add"; "/dev/sda"; "p"; "64"; "204799"];
           ["part_add"; "/dev/sda"; "p"; "204800"; "-64"];
           ["mke2journal_U"; "4096"; uuid; "/dev/sda1"];
           ["mke2fs_JU"; "ext2"; "4096"; "/dev/sda2"; uuid];
           ["mount"; "/dev/sda2"; "/"];
           ["write"; "/new"; "new file contents"];
           ["cat"; "/new"]], "new file contents")
      ]);
    shortdesc = "make ext2/3/4 external journal with UUID";
    longdesc = "\
This creates an ext2 external journal on C<device> with UUID C<uuid>." };

  { defaults with
    name = "mke2fs_J";
    style = RErr, [String "fstype"; Int "blocksize"; Device "device"; Device "journal"], [];
    proc_nr = Some 191;
    deprecated_by = Some "mke2fs";
    shortdesc = "make ext2/3/4 filesystem with external journal";
    longdesc = "\
This creates an ext2/3/4 filesystem on C<device> with
an external journal on C<journal>.  It is equivalent
to the command:

 mke2fs -t fstype -b blocksize -J device=<journal> <device>

See also C<guestfs_mke2journal>." };

  { defaults with
    name = "mke2fs_JL";
    style = RErr, [String "fstype"; Int "blocksize"; Device "device"; String "label"], [];
    proc_nr = Some 192;
    deprecated_by = Some "mke2fs";
    shortdesc = "make ext2/3/4 filesystem with external journal";
    longdesc = "\
This creates an ext2/3/4 filesystem on C<device> with
an external journal on the journal labeled C<label>.

See also C<guestfs_mke2journal_L>." };

  { defaults with
    name = "mke2fs_JU";
    style = RErr, [String "fstype"; Int "blocksize"; Device "device"; String "uuid"], [];
    proc_nr = Some 193;
    deprecated_by = Some "mke2fs";
    optional = Some "linuxfsuuid";
    shortdesc = "make ext2/3/4 filesystem with external journal";
    longdesc = "\
This creates an ext2/3/4 filesystem on C<device> with
an external journal on the journal with UUID C<uuid>.

See also C<guestfs_mke2journal_U>." };

  { defaults with
    name = "modprobe";
    style = RErr, [String "modulename"], [];
    proc_nr = Some 194;
    optional = Some "linuxmodules";
    tests = [
      InitNone, Always, TestRun [["modprobe"; "fat"]]
    ];
    shortdesc = "load a kernel module";
    longdesc = "\
This loads a kernel module in the appliance.

The kernel module must have been whitelisted when libguestfs
was built (see C<appliance/kmod.whitelist.in> in the source)." };

  { defaults with
    name = "echo_daemon";
    style = RString "output", [StringList "words"], [];
    proc_nr = Some 195;
    tests = [
      InitNone, Always, TestResultString (
        [["echo_daemon"; "This is a test"]], "This is a test"
      )
    ];
    shortdesc = "echo arguments back to the client";
    longdesc = "\
This command concatenates the list of C<words> passed with single spaces
between them and returns the resulting string.

You can use this command to test the connection through to the daemon.

See also C<guestfs_ping_daemon>." };

  { defaults with
    name = "find0";
    style = RErr, [Pathname "directory"; FileOut "files"], [];
    proc_nr = Some 196;
    cancellable = true;
    tests = [] (* There is a regression test for this. *);
    shortdesc = "find all files and directories, returning NUL-separated list";
    longdesc = "\
This command lists out all files and directories, recursively,
starting at C<directory>, placing the resulting list in the
external file called C<files>.

This command works the same way as C<guestfs_find> with the
following exceptions:

=over 4

=item *

The resulting list is written to an external file.

=item *

Items (filenames) in the result are separated
by C<\\0> characters.  See L<find(1)> option I<-print0>.

=item *

The result list is not sorted.

=back" };

  { defaults with
    name = "case_sensitive_path";
    style = RString "rpath", [Pathname "path"], [];
    proc_nr = Some 197;
    tests = [
      InitISOFS, Always, TestResultString (
        [["case_sensitive_path"; "/DIRECTORY"]], "/directory");
      InitISOFS, Always, TestResultString (
        [["case_sensitive_path"; "/DIRECTORY/"]], "/directory");
      InitISOFS, Always, TestResultString (
        [["case_sensitive_path"; "/Known-1"]], "/known-1");
      InitISOFS, Always, TestLastFail (
        [["case_sensitive_path"; "/Known-1/"]]);
      InitScratchFS, Always, TestResultString (
        [["mkdir"; "/case_sensitive_path"];
         ["mkdir"; "/case_sensitive_path/bbb"];
         ["touch"; "/case_sensitive_path/bbb/c"];
         ["case_sensitive_path"; "/CASE_SENSITIVE_path/bbB/C"]], "/case_sensitive_path/bbb/c");
      InitScratchFS, Always, TestResultString (
        [["mkdir"; "/case_sensitive_path2"];
         ["mkdir"; "/case_sensitive_path2/bbb"];
         ["touch"; "/case_sensitive_path2/bbb/c"];
         ["case_sensitive_path"; "/case_sensitive_PATH2////bbB/C"]], "/case_sensitive_path2/bbb/c");
      InitScratchFS, Always, TestLastFail (
        [["mkdir"; "/case_sensitive_path3"];
         ["mkdir"; "/case_sensitive_path3/bbb"];
         ["touch"; "/case_sensitive_path3/bbb/c"];
         ["case_sensitive_path"; "/case_SENSITIVE_path3/bbb/../bbb/C"]]);
      InitScratchFS, Always, TestResultString (
        [["mkdir"; "/case_sensitive_path4"];
         ["case_sensitive_path"; "/case_SENSITIVE_path4/new_file"]], "/case_sensitive_path4/new_file")
    ];
    shortdesc = "return true path on case-insensitive filesystem";
    longdesc = "\
This can be used to resolve case insensitive paths on
a filesystem which is case sensitive.  The use case is
to resolve paths which you have read from Windows configuration
files or the Windows Registry, to the true path.

The command handles a peculiarity of the Linux ntfs-3g
filesystem driver (and probably others), which is that although
the underlying filesystem is case-insensitive, the driver
exports the filesystem to Linux as case-sensitive.

One consequence of this is that special directories such
as C<c:\\windows> may appear as C</WINDOWS> or C</windows>
(or other things) depending on the precise details of how
they were created.  In Windows itself this would not be
a problem.

Bug or feature?  You decide:
L<http://www.tuxera.com/community/ntfs-3g-faq/#posixfilenames1>

This function resolves the true case of each element in the
path and returns the case-sensitive path.

Thus C<guestfs_case_sensitive_path> (\"/Windows/System32\")
might return C<\"/WINDOWS/system32\"> (the exact return value
would depend on details of how the directories were originally
created under Windows).

I<Note>:
This function does not handle drive names, backslashes etc.

See also C<guestfs_realpath>." };

  { defaults with
    name = "vfs_type";
    style = RString "fstype", [Mountable "mountable"], [];
    proc_nr = Some 198;
    tests = [
      InitScratchFS, Always, TestResultString (
        [["vfs_type"; "/dev/sdb1"]], "ext2")
    ];
    shortdesc = "get the Linux VFS type corresponding to a mounted device";
    longdesc = "\
This command gets the filesystem type corresponding to
the filesystem on C<mountable>.

For most filesystems, the result is the name of the Linux
VFS module which would be used to mount this filesystem
if you mounted it without specifying the filesystem type.
For example a string such as C<ext3> or C<ntfs>." };

  { defaults with
    name = "truncate";
    style = RErr, [Pathname "path"], [];
    proc_nr = Some 199;
    tests = [
      InitScratchFS, Always, TestResult (
        [["write"; "/truncate"; "some stuff so size is not zero"];
         ["truncate"; "/truncate"];
         ["stat"; "/truncate"]], "ret->size == 0")
    ];
    shortdesc = "truncate a file to zero size";
    longdesc = "\
This command truncates C<path> to a zero-length file.  The
file must exist already." };

  { defaults with
    name = "truncate_size";
    style = RErr, [Pathname "path"; Int64 "size"], [];
    proc_nr = Some 200;
    tests = [
      InitScratchFS, Always, TestResult (
        [["touch"; "/truncate_size"];
         ["truncate_size"; "/truncate_size"; "1000"];
         ["stat"; "/truncate_size"]], "ret->size == 1000")
    ];
    shortdesc = "truncate a file to a particular size";
    longdesc = "\
This command truncates C<path> to size C<size> bytes.  The file
must exist already.

If the current file size is less than C<size> then
the file is extended to the required size with zero bytes.
This creates a sparse file (ie. disk blocks are not allocated
for the file until you write to it).  To create a non-sparse
file of zeroes, use C<guestfs_fallocate64> instead." };

  { defaults with
    name = "utimens";
    style = RErr, [Pathname "path"; Int64 "atsecs"; Int64 "atnsecs"; Int64 "mtsecs"; Int64 "mtnsecs"], [];
    proc_nr = Some 201;
    (* Test directories, named pipes etc (RHBZ#761451, RHBZ#761460) *)
    tests = [
      InitScratchFS, Always, TestResult (
        [["touch"; "/utimens-file"];
         ["utimens"; "/utimens-file"; "12345"; "67890"; "9876"; "5432"];
         ["stat"; "/utimens-file"]], "ret->mtime == 9876");
      InitScratchFS, Always, TestResult (
        [["mkdir"; "/utimens-dir"];
         ["utimens"; "/utimens-dir"; "12345"; "67890"; "9876"; "5432"];
         ["stat"; "/utimens-dir"]], "ret->mtime == 9876");
      InitScratchFS, Always, TestResult (
        [["mkfifo"; "0o644"; "/utimens-fifo"];
         ["utimens"; "/utimens-fifo"; "12345"; "67890"; "9876"; "5432"];
         ["stat"; "/utimens-fifo"]], "ret->mtime == 9876");
      InitScratchFS, Always, TestResult (
        [["ln_sf"; "/utimens-file"; "/utimens-link"];
         ["utimens"; "/utimens-link"; "12345"; "67890"; "9876"; "5432"];
         ["stat"; "/utimens-link"]], "ret->mtime == 9876");
      InitScratchFS, Always, TestResult (
        [["mknod_b"; "0o644"; "8"; "0"; "/utimens-block"];
         ["utimens"; "/utimens-block"; "12345"; "67890"; "9876"; "5432"];
         ["stat"; "/utimens-block"]], "ret->mtime == 9876");
      InitScratchFS, Always, TestResult (
        [["mknod_c"; "0o644"; "1"; "3"; "/utimens-char"];
         ["utimens"; "/utimens-char"; "12345"; "67890"; "9876"; "5432"];
         ["stat"; "/utimens-char"]], "ret->mtime == 9876")
    ];
    shortdesc = "set timestamp of a file with nanosecond precision";
    longdesc = "\
This command sets the timestamps of a file with nanosecond
precision.

C<atsecs, atnsecs> are the last access time (atime) in secs and
nanoseconds from the epoch.

C<mtsecs, mtnsecs> are the last modification time (mtime) in
secs and nanoseconds from the epoch.

If the C<*nsecs> field contains the special value C<-1> then
the corresponding timestamp is set to the current time.  (The
C<*secs> field is ignored in this case).

If the C<*nsecs> field contains the special value C<-2> then
the corresponding timestamp is left unchanged.  (The
C<*secs> field is ignored in this case)." };

  { defaults with
    name = "mkdir_mode";
    style = RErr, [Pathname "path"; Int "mode"], [];
    proc_nr = Some 202;
    tests = [
      InitScratchFS, Always, TestResult (
        [["mkdir_mode"; "/mkdir_mode"; "0o111"];
         ["stat"; "/mkdir_mode"]],
        "S_ISDIR (ret->mode) && (ret->mode & 0777) == 0111")
    ];
    shortdesc = "create a directory with a particular mode";
    longdesc = "\
This command creates a directory, setting the initial permissions
of the directory to C<mode>.

For common Linux filesystems, the actual mode which is set will
be C<mode & ~umask & 01777>.  Non-native-Linux filesystems may
interpret the mode in other ways.

See also C<guestfs_mkdir>, C<guestfs_umask>" };

  { defaults with
    name = "lchown";
    style = RErr, [Int "owner"; Int "group"; Pathname "path"], [];
    proc_nr = Some 203;
    shortdesc = "change file owner and group";
    longdesc = "\
Change the file owner to C<owner> and group to C<group>.
This is like C<guestfs_chown> but if C<path> is a symlink then
the link itself is changed, not the target.

Only numeric uid and gid are supported.  If you want to use
names, you will need to locate and parse the password file
yourself (Augeas support makes this relatively easy)." };

  { defaults with
    name = "internal_lstatlist";
    style = RStructList ("statbufs", "stat"), [Pathname "path"; StringList "names"], [];
    proc_nr = Some 204;
    visibility = VInternal;
    shortdesc = "lstat on multiple files";
    longdesc = "\
This call allows you to perform the C<guestfs_lstat> operation
on multiple files, where all files are in the directory C<path>.
C<names> is the list of files from this directory.

On return you get a list of stat structs, with a one-to-one
correspondence to the C<names> list.  If any name did not exist
or could not be lstat'd, then the C<ino> field of that structure
is set to C<-1>.

This call is intended for programs that want to efficiently
list a directory contents without making many round-trips.
See also C<guestfs_lxattrlist> for a similarly efficient call
for getting extended attributes.  Very long directory listings
might cause the protocol message size to be exceeded, causing
this call to fail.  The caller must split up such requests
into smaller groups of names." };

  { defaults with
    name = "internal_lxattrlist";
    style = RStructList ("xattrs", "xattr"), [Pathname "path"; StringList "names"], [];
    proc_nr = Some 205;
    visibility = VInternal;
    optional = Some "linuxxattrs";
    shortdesc = "lgetxattr on multiple files";
    longdesc = "\
This call allows you to get the extended attributes
of multiple files, where all files are in the directory C<path>.
C<names> is the list of files from this directory.

On return you get a flat list of xattr structs which must be
interpreted sequentially.  The first xattr struct always has a zero-length
C<attrname>.  C<attrval> in this struct is zero-length
to indicate there was an error doing C<lgetxattr> for this
file, I<or> is a C string which is a decimal number
(the number of following attributes for this file, which could
be C<\"0\">).  Then after the first xattr struct are the
zero or more attributes for the first named file.
This repeats for the second and subsequent files.

This call is intended for programs that want to efficiently
list a directory contents without making many round-trips.
See also C<guestfs_lstatlist> for a similarly efficient call
for getting standard stats.  Very long directory listings
might cause the protocol message size to be exceeded, causing
this call to fail.  The caller must split up such requests
into smaller groups of names." };

  { defaults with
    name = "internal_readlinklist";
    style = RStringList "links", [Pathname "path"; StringList "names"], [];
    proc_nr = Some 206;
    visibility = VInternal;
    shortdesc = "readlink on multiple files";
    longdesc = "\
This call allows you to do a C<readlink> operation
on multiple files, where all files are in the directory C<path>.
C<names> is the list of files from this directory.

On return you get a list of strings, with a one-to-one
correspondence to the C<names> list.  Each string is the
value of the symbolic link.

If the C<readlink(2)> operation fails on any name, then
the corresponding result string is the empty string C<\"\">.
However the whole operation is completed even if there
were C<readlink(2)> errors, and so you can call this
function with names where you don't know if they are
symbolic links already (albeit slightly less efficient).

This call is intended for programs that want to efficiently
list a directory contents without making many round-trips.
Very long directory listings might cause the protocol
message size to be exceeded, causing
this call to fail.  The caller must split up such requests
into smaller groups of names." };

  { defaults with
    name = "pread";
    style = RBufferOut "content", [Pathname "path"; Int "count"; Int64 "offset"], [];
    proc_nr = Some 207;
    protocol_limit_warning = true;
    tests = [
      InitISOFS, Always, TestResult (
        [["pread"; "/known-4"; "1"; "3"]],
        "compare_buffers (ret, size, \"\\n\", 1) == 0");
      InitISOFS, Always, TestResult (
        [["pread"; "/empty"; "0"; "100"]],
        "compare_buffers (ret, size, NULL, 0) == 0")
    ];
    shortdesc = "read part of a file";
    longdesc = "\
This command lets you read part of a file.  It reads C<count>
bytes of the file, starting at C<offset>, from file C<path>.

This may read fewer bytes than requested.  For further details
see the L<pread(2)> system call.

See also C<guestfs_pwrite>, C<guestfs_pread_device>." };

  { defaults with
    name = "part_init";
    style = RErr, [Device "device"; String "parttype"], [];
    proc_nr = Some 208;
    tests = [
      InitEmpty, Always, TestRun (
        [["part_init"; "/dev/sda"; "gpt"]])
    ];
    shortdesc = "create an empty partition table";
    longdesc = "\
This creates an empty partition table on C<device> of one of the
partition types listed below.  Usually C<parttype> should be
either C<msdos> or C<gpt> (for large disks).

Initially there are no partitions.  Following this, you should
call C<guestfs_part_add> for each partition required.

Possible values for C<parttype> are:

=over 4

=item B<efi>

=item B<gpt>

Intel EFI / GPT partition table.

This is recommended for >= 2 TB partitions that will be accessed
from Linux and Intel-based Mac OS X.  It also has limited backwards
compatibility with the C<mbr> format.

=item B<mbr>

=item B<msdos>

The standard PC \"Master Boot Record\" (MBR) format used
by MS-DOS and Windows.  This partition type will B<only> work
for device sizes up to 2 TB.  For large disks we recommend
using C<gpt>.

=back

Other partition table types that may work but are not
supported include:

=over 4

=item B<aix>

AIX disk labels.

=item B<amiga>

=item B<rdb>

Amiga \"Rigid Disk Block\" format.

=item B<bsd>

BSD disk labels.

=item B<dasd>

DASD, used on IBM mainframes.

=item B<dvh>

MIPS/SGI volumes.

=item B<mac>

Old Mac partition format.  Modern Macs use C<gpt>.

=item B<pc98>

NEC PC-98 format, common in Japan apparently.

=item B<sun>

Sun disk labels.

=back" };

  { defaults with
    name = "part_add";
    style = RErr, [Device "device"; String "prlogex"; Int64 "startsect"; Int64 "endsect"], [];
    proc_nr = Some 209;
    tests = [
      InitEmpty, Always, TestRun (
        [["part_init"; "/dev/sda"; "mbr"];
         ["part_add"; "/dev/sda"; "primary"; "1"; "-1"]]);
      InitEmpty, Always, TestRun (
        [["part_init"; "/dev/sda"; "gpt"];
         ["part_add"; "/dev/sda"; "primary"; "34"; "127"];
         ["part_add"; "/dev/sda"; "primary"; "128"; "-34"]]);
      InitEmpty, Always, TestRun (
        [["part_init"; "/dev/sda"; "mbr"];
         ["part_add"; "/dev/sda"; "primary"; "32"; "127"];
         ["part_add"; "/dev/sda"; "primary"; "128"; "255"];
         ["part_add"; "/dev/sda"; "primary"; "256"; "511"];
         ["part_add"; "/dev/sda"; "primary"; "512"; "-1"]])
    ];
    shortdesc = "add a partition to the device";
    longdesc = "\
This command adds a partition to C<device>.  If there is no partition
table on the device, call C<guestfs_part_init> first.

The C<prlogex> parameter is the type of partition.  Normally you
should pass C<p> or C<primary> here, but MBR partition tables also
support C<l> (or C<logical>) and C<e> (or C<extended>) partition
types.

C<startsect> and C<endsect> are the start and end of the partition
in I<sectors>.  C<endsect> may be negative, which means it counts
backwards from the end of the disk (C<-1> is the last sector).

Creating a partition which covers the whole disk is not so easy.
Use C<guestfs_part_disk> to do that." };

  { defaults with
    name = "part_disk";
    style = RErr, [Device "device"; String "parttype"], [];
    proc_nr = Some 210;
    tests = [
      InitEmpty, Always, TestRun (
        [["part_disk"; "/dev/sda"; "mbr"]]);
      InitEmpty, Always, TestRun (
        [["part_disk"; "/dev/sda"; "gpt"]])
    ];
    shortdesc = "partition whole disk with a single primary partition";
    longdesc = "\
This command is simply a combination of C<guestfs_part_init>
followed by C<guestfs_part_add> to create a single primary partition
covering the whole disk.

C<parttype> is the partition table type, usually C<mbr> or C<gpt>,
but other possible values are described in C<guestfs_part_init>." };

  { defaults with
    name = "part_set_bootable";
    style = RErr, [Device "device"; Int "partnum"; Bool "bootable"], [];
    proc_nr = Some 211;
    tests = [
      InitEmpty, Always, TestRun (
        [["part_disk"; "/dev/sda"; "mbr"];
         ["part_set_bootable"; "/dev/sda"; "1"; "true"]])
    ];
    shortdesc = "make a partition bootable";
    longdesc = "\
This sets the bootable flag on partition numbered C<partnum> on
device C<device>.  Note that partitions are numbered from 1.

The bootable flag is used by some operating systems (notably
Windows) to determine which partition to boot from.  It is by
no means universally recognized." };

  { defaults with
    name = "part_set_name";
    style = RErr, [Device "device"; Int "partnum"; String "name"], [];
    proc_nr = Some 212;
    tests = [
      InitEmpty, Always, TestRun (
        [["part_disk"; "/dev/sda"; "gpt"];
         ["part_set_name"; "/dev/sda"; "1"; "thepartname"]])
    ];
    shortdesc = "set partition name";
    longdesc = "\
This sets the partition name on partition numbered C<partnum> on
device C<device>.  Note that partitions are numbered from 1.

The partition name can only be set on certain types of partition
table.  This works on C<gpt> but not on C<mbr> partitions." };

  { defaults with
    name = "part_list";
    style = RStructList ("partitions", "partition"), [Device "device"], [];
    proc_nr = Some 213;
    tests = [] (* XXX Add a regression test for this. *);
    shortdesc = "list partitions on a device";
    longdesc = "\
This command parses the partition table on C<device> and
returns the list of partitions found.

The fields in the returned structure are:

=over 4

=item B<part_num>

Partition number, counting from 1.

=item B<part_start>

Start of the partition I<in bytes>.  To get sectors you have to
divide by the device's sector size, see C<guestfs_blockdev_getss>.

=item B<part_end>

End of the partition in bytes.

=item B<part_size>

Size of the partition in bytes.

=back" };

  { defaults with
    name = "part_get_parttype";
    style = RString "parttype", [Device "device"], [];
    proc_nr = Some 214;
    tests = [
      InitEmpty, Always, TestResultString (
        [["part_disk"; "/dev/sda"; "gpt"];
         ["part_get_parttype"; "/dev/sda"]], "gpt")
    ];
    shortdesc = "get the partition table type";
    longdesc = "\
This command examines the partition table on C<device> and
returns the partition table type (format) being used.

Common return values include: C<msdos> (a DOS/Windows style MBR
partition table), C<gpt> (a GPT/EFI-style partition table).  Other
values are possible, although unusual.  See C<guestfs_part_init>
for a full list." };

  { defaults with
    name = "fill";
    style = RErr, [Int "c"; Int "len"; Pathname "path"], [];
    proc_nr = Some 215;
    progress = true;
    tests = [
      InitScratchFS, Always, TestResult (
        [["fill"; "0x63"; "10"; "/fill"];
         ["read_file"; "/fill"]],
        "compare_buffers (ret, size, \"cccccccccc\", 10) == 0")
    ];
    shortdesc = "fill a file with octets";
    longdesc = "\
This command creates a new file called C<path>.  The initial
content of the file is C<len> octets of C<c>, where C<c>
must be a number in the range C<[0..255]>.

To fill a file with zero bytes (sparsely), it is
much more efficient to use C<guestfs_truncate_size>.
To create a file with a pattern of repeating bytes
use C<guestfs_fill_pattern>." };

  { defaults with
    name = "available";
    style = RErr, [StringList "groups"], [];
    proc_nr = Some 216;
    tests = [
      InitNone, Always, TestRun [["available"; ""]]
    ];
    shortdesc = "test availability of some parts of the API";
    longdesc = "\
This command is used to check the availability of some
groups of functionality in the appliance, which not all builds of
the libguestfs appliance will be able to provide.

The libguestfs groups, and the functions that those
groups correspond to, are listed in L<guestfs(3)/AVAILABILITY>.
You can also fetch this list at runtime by calling
C<guestfs_available_all_groups>.

The argument C<groups> is a list of group names, eg:
C<[\"inotify\", \"augeas\"]> would check for the availability of
the Linux inotify functions and Augeas (configuration file
editing) functions.

The command returns no error if I<all> requested groups are available.

It fails with an error if one or more of the requested
groups is unavailable in the appliance.

If an unknown group name is included in the
list of groups then an error is always returned.

I<Notes:>

=over 4

=item *

C<guestfs_feature_available> is the same as this call, but
with a slightly simpler to use API: that call returns a boolean
true/false instead of throwing an error.

=item *

You must call C<guestfs_launch> before calling this function.

The reason is because we don't know what groups are
supported by the appliance/daemon until it is running and can
be queried.

=item *

If a group of functions is available, this does not necessarily
mean that they will work.  You still have to check for errors
when calling individual API functions even if they are
available.

=item *

It is usually the job of distro packagers to build
complete functionality into the libguestfs appliance.
Upstream libguestfs, if built from source with all
requirements satisfied, will support everything.

=item *

This call was added in version C<1.0.80>.  In previous
versions of libguestfs all you could do would be to speculatively
execute a command to find out if the daemon implemented it.
See also C<guestfs_version>.

=back

See also C<guestfs_filesystem_available>." };

  { defaults with
    name = "dd";
    style = RErr, [Dev_or_Path "src"; Dev_or_Path "dest"], [];
    proc_nr = Some 217;
    deprecated_by = Some "copy_device_to_device";
    tests = [
      InitScratchFS, Always, TestResult (
        [["mkdir"; "/dd"];
         ["write"; "/dd/src"; "hello, world"];
         ["dd"; "/dd/src"; "/dd/dest"];
         ["read_file"; "/dd/dest"]],
        "compare_buffers (ret, size, \"hello, world\", 12) == 0")
    ];
    shortdesc = "copy from source to destination using dd";
    longdesc = "\
This command copies from one source device or file C<src>
to another destination device or file C<dest>.  Normally you
would use this to copy to or from a device or partition, for
example to duplicate a filesystem.

If the destination is a device, it must be as large or larger
than the source file or device, otherwise the copy will fail.
This command cannot do partial copies
(see C<guestfs_copy_device_to_device>)." };

  { defaults with
    name = "filesize";
    style = RInt64 "size", [Pathname "file"], [];
    proc_nr = Some 218;
    tests = [
      InitScratchFS, Always, TestResult (
        [["write"; "/filesize"; "hello, world"];
         ["filesize"; "/filesize"]], "ret == 12")
    ];
    shortdesc = "return the size of the file in bytes";
    longdesc = "\
This command returns the size of C<file> in bytes.

To get other stats about a file, use C<guestfs_stat>, C<guestfs_lstat>,
C<guestfs_is_dir>, C<guestfs_is_file> etc.
To get the size of block devices, use C<guestfs_blockdev_getsize64>." };

  { defaults with
    name = "lvrename";
    style = RErr, [String "logvol"; String "newlogvol"], [];
    proc_nr = Some 219;
    tests = [
      InitBasicFSonLVM, Always, TestResult (
        [["lvrename"; "/dev/VG/LV"; "/dev/VG/LV2"];
         ["lvs"]],
        "is_string_list (ret, 1, \"/dev/VG/LV2\")")
    ];
    shortdesc = "rename an LVM logical volume";
    longdesc = "\
Rename a logical volume C<logvol> with the new name C<newlogvol>." };

  { defaults with
    name = "vgrename";
    style = RErr, [String "volgroup"; String "newvolgroup"], [];
    proc_nr = Some 220;
    tests = [
      InitBasicFSonLVM, Always, TestResult (
        [["umount"; "/"; "false"; "false"];
         ["vg_activate"; "false"; "VG"];
         ["vgrename"; "VG"; "VG2"];
         ["vg_activate"; "true"; "VG2"];
         ["mount"; "/dev/VG2/LV"; "/"];
         ["vgs"]],
        "is_string_list (ret, 1, \"VG2\")")
    ];
    shortdesc = "rename an LVM volume group";
    longdesc = "\
Rename a volume group C<volgroup> with the new name C<newvolgroup>." };

  { defaults with
    name = "initrd_cat";
    style = RBufferOut "content", [Pathname "initrdpath"; String "filename"], [];
    proc_nr = Some 221;
    protocol_limit_warning = true;
    tests = [
      InitISOFS, Always, TestResult (
        [["initrd_cat"; "/initrd"; "known-4"]],
        "compare_buffers (ret, size, \"abc\\ndef\\nghi\", 11) == 0")
    ];
    shortdesc = "list the contents of a single file in an initrd";
    longdesc = "\
This command unpacks the file C<filename> from the initrd file
called C<initrdpath>.  The filename must be given I<without> the
initial C</> character.

For example, in guestfish you could use the following command
to examine the boot script (usually called C</init>)
contained in a Linux initrd or initramfs image:

 initrd-cat /boot/initrd-<version>.img init

See also C<guestfs_initrd_list>." };

  { defaults with
    name = "pvuuid";
    style = RString "uuid", [Device "device"], [];
    proc_nr = Some 222;
    shortdesc = "get the UUID of a physical volume";
    longdesc = "\
This command returns the UUID of the LVM PV C<device>." };

  { defaults with
    name = "vguuid";
    style = RString "uuid", [String "vgname"], [];
    proc_nr = Some 223;
    shortdesc = "get the UUID of a volume group";
    longdesc = "\
This command returns the UUID of the LVM VG named C<vgname>." };

  { defaults with
    name = "lvuuid";
    style = RString "uuid", [Device "device"], [];
    proc_nr = Some 224;
    shortdesc = "get the UUID of a logical volume";
    longdesc = "\
This command returns the UUID of the LVM LV C<device>." };

  { defaults with
    name = "vgpvuuids";
    style = RStringList "uuids", [String "vgname"], [];
    proc_nr = Some 225;
    shortdesc = "get the PV UUIDs containing the volume group";
    longdesc = "\
Given a VG called C<vgname>, this returns the UUIDs of all
the physical volumes that this volume group resides on.

You can use this along with C<guestfs_pvs> and C<guestfs_pvuuid>
calls to associate physical volumes and volume groups.

See also C<guestfs_vglvuuids>." };

  { defaults with
    name = "vglvuuids";
    style = RStringList "uuids", [String "vgname"], [];
    proc_nr = Some 226;
    shortdesc = "get the LV UUIDs of all LVs in the volume group";
    longdesc = "\
Given a VG called C<vgname>, this returns the UUIDs of all
the logical volumes created in this volume group.

You can use this along with C<guestfs_lvs> and C<guestfs_lvuuid>
calls to associate logical volumes and volume groups.

See also C<guestfs_vgpvuuids>." };

  { defaults with
    name = "copy_size";
    style = RErr, [Dev_or_Path "src"; Dev_or_Path "dest"; Int64 "size"], [];
    proc_nr = Some 227;
    progress = true; deprecated_by = Some "copy_device_to_device";
    tests = [
      InitScratchFS, Always, TestResult (
        [["mkdir"; "/copy_size"];
         ["write"; "/copy_size/src"; "hello, world"];
         ["copy_size"; "/copy_size/src"; "/copy_size/dest"; "5"];
         ["read_file"; "/copy_size/dest"]],
        "compare_buffers (ret, size, \"hello\", 5) == 0")
    ];
    shortdesc = "copy size bytes from source to destination using dd";
    longdesc = "\
This command copies exactly C<size> bytes from one source device
or file C<src> to another destination device or file C<dest>.

Note this will fail if the source is too short or if the destination
is not large enough." };

  { defaults with
    name = "zero_device";
    style = RErr, [Device "device"], [];
    proc_nr = Some 228;
    progress = true;
    tests = [
      InitBasicFSonLVM, Always, TestRun (
        [["zero_device"; "/dev/VG/LV"]])
    ];
    shortdesc = "write zeroes to an entire device";
    longdesc = "\
This command writes zeroes over the entire C<device>.  Compare
with C<guestfs_zero> which just zeroes the first few blocks of
a device.

If blocks are already zero, then this command avoids writing
zeroes.  This prevents the underlying device from becoming non-sparse
or growing unnecessarily." };

  { defaults with
    name = "txz_in";
    style = RErr, [FileIn "tarball"; Pathname "directory"], [];
    proc_nr = Some 229;
    deprecated_by = Some "tar_in";
    optional = Some "xz"; cancellable = true;
    tests = [
      InitScratchFS, Always, TestResultString (
        [["mkdir"; "/txz_in"];
         ["txz_in"; "../data/helloworld.tar.xz"; "/txz_in"];
         ["cat"; "/txz_in/hello"]], "hello\n")
    ];
    shortdesc = "unpack compressed tarball to directory";
    longdesc = "\
This command uploads and unpacks local file C<tarball> (an
I<xz compressed> tar file) into C<directory>." };

  { defaults with
    name = "txz_out";
    style = RErr, [Pathname "directory"; FileOut "tarball"], [];
    proc_nr = Some 230;
    deprecated_by = Some "tar_out";
    optional = Some "xz"; cancellable = true;
    shortdesc = "pack directory into compressed tarball";
    longdesc = "\
This command packs the contents of C<directory> and downloads
it to local file C<tarball> (as an xz compressed tar archive)." };

  { defaults with
    name = "vgscan";
    style = RErr, [], [];
    proc_nr = Some 232;
    tests = [
      InitEmpty, Always, TestRun (
        [["vgscan"]])
    ];
    shortdesc = "rescan for LVM physical volumes, volume groups and logical volumes";
    longdesc = "\
This rescans all block devices and rebuilds the list of LVM
physical volumes, volume groups and logical volumes." };

  { defaults with
    name = "part_del";
    style = RErr, [Device "device"; Int "partnum"], [];
    proc_nr = Some 233;
    tests = [
      InitEmpty, Always, TestRun (
        [["part_init"; "/dev/sda"; "mbr"];
         ["part_add"; "/dev/sda"; "primary"; "1"; "-1"];
         ["part_del"; "/dev/sda"; "1"]])
    ];
    shortdesc = "delete a partition";
    longdesc = "\
This command deletes the partition numbered C<partnum> on C<device>.

Note that in the case of MBR partitioning, deleting an
extended partition also deletes any logical partitions
it contains." };

  { defaults with
    name = "part_get_bootable";
    style = RBool "bootable", [Device "device"; Int "partnum"], [];
    proc_nr = Some 234;
    tests = [
      InitEmpty, Always, TestResultTrue (
        [["part_init"; "/dev/sda"; "mbr"];
         ["part_add"; "/dev/sda"; "primary"; "1"; "-1"];
         ["part_set_bootable"; "/dev/sda"; "1"; "true"];
         ["part_get_bootable"; "/dev/sda"; "1"]])
    ];
    shortdesc = "return true if a partition is bootable";
    longdesc = "\
This command returns true if the partition C<partnum> on
C<device> has the bootable flag set.

See also C<guestfs_part_set_bootable>." };

  { defaults with
    name = "part_get_mbr_id";
    style = RInt "idbyte", [Device "device"; Int "partnum"], [];
    proc_nr = Some 235;
    fish_output = Some FishOutputHexadecimal;
    tests = [
      InitEmpty, Always, TestResult (
        [["part_init"; "/dev/sda"; "mbr"];
         ["part_add"; "/dev/sda"; "primary"; "1"; "-1"];
         ["part_set_mbr_id"; "/dev/sda"; "1"; "0x7f"];
         ["part_get_mbr_id"; "/dev/sda"; "1"]], "ret == 0x7f")
    ];
    shortdesc = "get the MBR type byte (ID byte) from a partition";
    longdesc = "\
Returns the MBR type byte (also known as the ID byte) from
the numbered partition C<partnum>.

Note that only MBR (old DOS-style) partitions have type bytes.
You will get undefined results for other partition table
types (see C<guestfs_part_get_parttype>)." };

  { defaults with
    name = "part_set_mbr_id";
    style = RErr, [Device "device"; Int "partnum"; Int "idbyte"], [];
    proc_nr = Some 236;
    shortdesc = "set the MBR type byte (ID byte) of a partition";
    longdesc = "\
Sets the MBR type byte (also known as the ID byte) of
the numbered partition C<partnum> to C<idbyte>.  Note
that the type bytes quoted in most documentation are
in fact hexadecimal numbers, but usually documented
without any leading \"0x\" which might be confusing.

Note that only MBR (old DOS-style) partitions have type bytes.
You will get undefined results for other partition table
types (see C<guestfs_part_get_parttype>)." };

  { defaults with
    name = "checksum_device";
    style = RString "checksum", [String "csumtype"; Device "device"], [];
    proc_nr = Some 237;
    tests = [
      InitISOFS, Always, TestResult (
        [["checksum_device"; "md5"; "/dev/sdd"]],
        "check_file_md5 (ret, \"../data/test.iso\") == 0")
    ];
    shortdesc = "compute MD5, SHAx or CRC checksum of the contents of a device";
    longdesc = "\
This call computes the MD5, SHAx or CRC checksum of the
contents of the device named C<device>.  For the types of
checksums supported see the C<guestfs_checksum> command." };

  { defaults with
    name = "lvresize_free";
    style = RErr, [Device "lv"; Int "percent"], [];
    proc_nr = Some 238;
    optional = Some "lvm2";
    tests = [
      InitNone, Always, TestRun (
        [["part_disk"; "/dev/sda"; "mbr"];
         ["pvcreate"; "/dev/sda1"];
         ["vgcreate"; "VG"; "/dev/sda1"];
         ["lvcreate"; "LV"; "VG"; "10"];
         ["lvresize_free"; "/dev/VG/LV"; "100"]])
    ];
    shortdesc = "expand an LV to fill free space";
    longdesc = "\
This expands an existing logical volume C<lv> so that it fills
C<pc>% of the remaining free space in the volume group.  Commonly
you would call this with pc = 100 which expands the logical volume
as much as possible, using all remaining free space in the volume
group." };

  { defaults with
    name = "aug_clear";
    style = RErr, [String "augpath"], [];
    proc_nr = Some 239;
    optional = Some "augeas";
    shortdesc = "clear Augeas path";
    longdesc = "\
Set the value associated with C<path> to C<NULL>.  This
is the same as the L<augtool(1)> C<clear> command." };

  { defaults with
    name = "get_umask";
    style = RInt "mask", [], [];
    proc_nr = Some 240;
    fish_output = Some FishOutputOctal;
    tests = [
      InitEmpty, Always, TestResult (
        [["get_umask"]], "ret == 022")
    ];
    shortdesc = "get the current umask";
    longdesc = "\
Return the current umask.  By default the umask is C<022>
unless it has been set by calling C<guestfs_umask>." };

  { defaults with
    name = "debug_upload";
    style = RErr, [FileIn "filename"; String "tmpname"; Int "mode"], [];
    proc_nr = Some 241;
    visibility = VDebug;
    cancellable = true;
    shortdesc = "upload a file to the appliance (internal use only)";
    longdesc = "\
The C<guestfs_debug_upload> command uploads a file to
the libguestfs appliance.

There is no comprehensive help for this command.  You have
to look at the file C<daemon/debug.c> in the libguestfs source
to find out what it is for." };

  { defaults with
    name = "base64_in";
    style = RErr, [FileIn "base64file"; Pathname "filename"], [];
    proc_nr = Some 242;
    cancellable = true;
    tests = [
      InitScratchFS, Always, TestResultString (
        [["base64_in"; "../data/hello.b64"; "/base64_in"];
         ["cat"; "/base64_in"]], "hello\n")
    ];
    shortdesc = "upload base64-encoded data to file";
    longdesc = "\
This command uploads base64-encoded data from C<base64file>
to C<filename>." };

  { defaults with
    name = "base64_out";
    style = RErr, [Pathname "filename"; FileOut "base64file"], [];
    proc_nr = Some 243;
    cancellable = true;
    shortdesc = "download file and encode as base64";
    longdesc = "\
This command downloads the contents of C<filename>, writing
it out to local file C<base64file> encoded as base64." };

  { defaults with
    name = "checksums_out";
    style = RErr, [String "csumtype"; Pathname "directory"; FileOut "sumsfile"], [];
    proc_nr = Some 244;
    cancellable = true;
    shortdesc = "compute MD5, SHAx or CRC checksum of files in a directory";
    longdesc = "\
This command computes the checksums of all regular files in
C<directory> and then emits a list of those checksums to
the local output file C<sumsfile>.

This can be used for verifying the integrity of a virtual
machine.  However to be properly secure you should pay
attention to the output of the checksum command (it uses
the ones from GNU coreutils).  In particular when the
filename is not printable, coreutils uses a special
backslash syntax.  For more information, see the GNU
coreutils info file." };

  { defaults with
    name = "fill_pattern";
    style = RErr, [String "pattern"; Int "len"; Pathname "path"], [];
    proc_nr = Some 245;
    progress = true;
    tests = [
      InitScratchFS, Always, TestResult (
        [["fill_pattern"; "abcdefghijklmnopqrstuvwxyz"; "28"; "/fill_pattern"];
         ["read_file"; "/fill_pattern"]],
        "compare_buffers (ret, size, \"abcdefghijklmnopqrstuvwxyzab\", 28) == 0")
    ];
    shortdesc = "fill a file with a repeating pattern of bytes";
    longdesc = "\
This function is like C<guestfs_fill> except that it creates
a new file of length C<len> containing the repeating pattern
of bytes in C<pattern>.  The pattern is truncated if necessary
to ensure the length of the file is exactly C<len> bytes." };

  { defaults with
    name = "internal_write";
    style = RErr, [Pathname "path"; BufferIn "content"], [];
    proc_nr = Some 246;
    visibility = VInternal;
    protocol_limit_warning = true;
    tests = [
      InitScratchFS, Always, TestResultString (
        [["internal_write"; "/internal_write"; "new file contents"];
         ["cat"; "/internal_write"]], "new file contents");
      InitScratchFS, Always, TestResultString (
        [["internal_write"; "/internal_write2"; "\nnew file contents\n"];
         ["cat"; "/internal_write2"]], "\nnew file contents\n");
      InitScratchFS, Always, TestResultString (
        [["internal_write"; "/internal_write3"; "\n\n"];
         ["cat"; "/internal_write3"]], "\n\n");
      InitScratchFS, Always, TestResultString (
        [["internal_write"; "/internal_write4"; ""];
         ["cat"; "/internal_write4"]], "");
      InitScratchFS, Always, TestResultString (
        [["internal_write"; "/internal_write5"; "\n\n\n"];
         ["cat"; "/internal_write5"]], "\n\n\n");
      InitScratchFS, Always, TestResultString (
        [["internal_write"; "/internal_write6"; "\n"];
         ["cat"; "/internal_write6"]], "\n")
    ];
    shortdesc = "create a new file";
    longdesc = "\
This call creates a file called C<path>.  The content of the
file is the string C<content> (which can contain any 8 bit data).

See also C<guestfs_write_append>." };

  { defaults with
    name = "pwrite";
    style = RInt "nbytes", [Pathname "path"; BufferIn "content"; Int64 "offset"], [];
    proc_nr = Some 247;
    protocol_limit_warning = true;
    tests = [
      InitScratchFS, Always, TestResultString (
        [["write"; "/pwrite"; "new file contents"];
         ["pwrite"; "/pwrite"; "data"; "4"];
         ["cat"; "/pwrite"]], "new data contents");
      InitScratchFS, Always, TestResultString (
        [["write"; "/pwrite2"; "new file contents"];
         ["pwrite"; "/pwrite2"; "is extended"; "9"];
         ["cat"; "/pwrite2"]], "new file is extended");
      InitScratchFS, Always, TestResultString (
        [["write"; "/pwrite3"; "new file contents"];
         ["pwrite"; "/pwrite3"; ""; "4"];
         ["cat"; "/pwrite3"]], "new file contents")
    ];
    shortdesc = "write to part of a file";
    longdesc = "\
This command writes to part of a file.  It writes the data
buffer C<content> to the file C<path> starting at offset C<offset>.

This command implements the L<pwrite(2)> system call, and like
that system call it may not write the full data requested.  The
return value is the number of bytes that were actually written
to the file.  This could even be 0, although short writes are
unlikely for regular files in ordinary circumstances.

See also C<guestfs_pread>, C<guestfs_pwrite_device>." };

  { defaults with
    name = "resize2fs_size";
    style = RErr, [Device "device"; Int64 "size"], [];
    proc_nr = Some 248;
    shortdesc = "resize an ext2, ext3 or ext4 filesystem (with size)";
    longdesc = "\
This command is the same as C<guestfs_resize2fs> except that it
allows you to specify the new size (in bytes) explicitly.

See also L<guestfs(3)/RESIZE2FS ERRORS>." };

  { defaults with
    name = "pvresize_size";
    style = RErr, [Device "device"; Int64 "size"], [];
    proc_nr = Some 249;
    optional = Some "lvm2";
    shortdesc = "resize an LVM physical volume (with size)";
    longdesc = "\
This command is the same as C<guestfs_pvresize> except that it
allows you to specify the new size (in bytes) explicitly." };

  { defaults with
    name = "ntfsresize_size";
    style = RErr, [Device "device"; Int64 "size"], [];
    proc_nr = Some 250;
    optional = Some "ntfsprogs"; deprecated_by = Some "ntfsresize";
    shortdesc = "resize an NTFS filesystem (with size)";
    longdesc = "\
This command is the same as C<guestfs_ntfsresize> except that it
allows you to specify the new size (in bytes) explicitly." };

  { defaults with
    name = "available_all_groups";
    style = RStringList "groups", [], [];
    proc_nr = Some 251;
    tests = [
      InitNone, Always, TestRun [["available_all_groups"]]
    ];
    shortdesc = "return a list of all optional groups";
    longdesc = "\
This command returns a list of all optional groups that this
daemon knows about.  Note this returns both supported and unsupported
groups.  To find out which ones the daemon can actually support
you have to call C<guestfs_available> / C<guestfs_feature_available>
on each member of the returned list.

See also C<guestfs_available>, C<guestfs_feature_available>
and L<guestfs(3)/AVAILABILITY>." };

  { defaults with
    name = "fallocate64";
    style = RErr, [Pathname "path"; Int64 "len"], [];
    proc_nr = Some 252;
    tests = [
      InitScratchFS, Always, TestResult (
        [["fallocate64"; "/fallocate64"; "1000000"];
         ["stat"; "/fallocate64"]], "ret->size == 1000000")
    ];
    shortdesc = "preallocate a file in the guest filesystem";
    longdesc = "\
This command preallocates a file (containing zero bytes) named
C<path> of size C<len> bytes.  If the file exists already, it
is overwritten.

Note that this call allocates disk blocks for the file.
To create a sparse file use C<guestfs_truncate_size> instead.

The deprecated call C<guestfs_fallocate> does the same,
but owing to an oversight it only allowed 30 bit lengths
to be specified, effectively limiting the maximum size
of files created through that call to 1GB.

Do not confuse this with the guestfish-specific
C<alloc> and C<sparse> commands which create
a file in the host and attach it as a device." };

  { defaults with
    name = "vfs_label";
    style = RString "label", [Mountable "mountable"], [];
    proc_nr = Some 253;
    tests = [
      InitBasicFS, Always, TestResultString (
        [["set_label"; "/dev/sda1"; "LTEST"];
         ["vfs_label"; "/dev/sda1"]], "LTEST")
    ];
    shortdesc = "get the filesystem label";
    longdesc = "\
This returns the label of the filesystem on C<mountable>.

If the filesystem is unlabeled, this returns the empty string.

To find a filesystem from the label, use C<guestfs_findfs_label>." };

  { defaults with
    name = "vfs_uuid";
    style = RString "uuid", [Mountable "mountable"], [];
    proc_nr = Some 254;
    tests =
      (let uuid = uuidgen () in [
        InitBasicFS, Always, TestResultString (
          [["set_e2uuid"; "/dev/sda1"; uuid];
           ["vfs_uuid"; "/dev/sda1"]], uuid)
      ]);
    shortdesc = "get the filesystem UUID";
    longdesc = "\
This returns the filesystem UUID of the filesystem on C<mountable>.

If the filesystem does not have a UUID, this returns the empty string.

To find a filesystem from the UUID, use C<guestfs_findfs_uuid>." };

  { defaults with
    name = "lvm_set_filter";
    style = RErr, [DeviceList "devices"], [];
    proc_nr = Some 255;
    optional = Some "lvm2";
    (* Can't be tested with the current framework because
     * the VG is being used by the mounted filesystem, so
     * the vgchange -an command we do first will fail.
     *)
    tests = [];
    shortdesc = "set LVM device filter";
    longdesc = "\
This sets the LVM device filter so that LVM will only be
able to \"see\" the block devices in the list C<devices>,
and will ignore all other attached block devices.

Where disk image(s) contain duplicate PVs or VGs, this
command is useful to get LVM to ignore the duplicates, otherwise
LVM can get confused.  Note also there are two types
of duplication possible: either cloned PVs/VGs which have
identical UUIDs; or VGs that are not cloned but just happen
to have the same name.  In normal operation you cannot
create this situation, but you can do it outside LVM, eg.
by cloning disk images or by bit twiddling inside the LVM
metadata.

This command also clears the LVM cache and performs a volume
group scan.

You can filter whole block devices or individual partitions.

You cannot use this if any VG is currently in use (eg.
contains a mounted filesystem), even if you are not
filtering out that VG." };

  { defaults with
    name = "lvm_clear_filter";
    style = RErr, [], [];
    proc_nr = Some 256;
    tests = [] (* see note on lvm_set_filter *);
    shortdesc = "clear LVM device filter";
    longdesc = "\
This undoes the effect of C<guestfs_lvm_set_filter>.  LVM
will be able to see every block device.

This command also clears the LVM cache and performs a volume
group scan." };

  { defaults with
    name = "luks_open";
    style = RErr, [Device "device"; Key "key"; String "mapname"], [];
    proc_nr = Some 257;
    optional = Some "luks";
    shortdesc = "open a LUKS-encrypted block device";
    longdesc = "\
This command opens a block device which has been encrypted
according to the Linux Unified Key Setup (LUKS) standard.

C<device> is the encrypted block device or partition.

The caller must supply one of the keys associated with the
LUKS block device, in the C<key> parameter.

This creates a new block device called C</dev/mapper/mapname>.
Reads and writes to this block device are decrypted from and
encrypted to the underlying C<device> respectively.

If this block device contains LVM volume groups, then
calling C<guestfs_vgscan> followed by C<guestfs_vg_activate_all>
will make them visible.

Use C<guestfs_list_dm_devices> to list all device mapper
devices." };

  { defaults with
    name = "luks_open_ro";
    style = RErr, [Device "device"; Key "key"; String "mapname"], [];
    proc_nr = Some 258;
    optional = Some "luks";
    shortdesc = "open a LUKS-encrypted block device read-only";
    longdesc = "\
This is the same as C<guestfs_luks_open> except that a read-only
mapping is created." };

  { defaults with
    name = "luks_close";
    style = RErr, [Device "device"], [];
    proc_nr = Some 259;
    optional = Some "luks";
    shortdesc = "close a LUKS device";
    longdesc = "\
This closes a LUKS device that was created earlier by
C<guestfs_luks_open> or C<guestfs_luks_open_ro>.  The
C<device> parameter must be the name of the LUKS mapping
device (ie. C</dev/mapper/mapname>) and I<not> the name
of the underlying block device." };

  { defaults with
    name = "luks_format";
    style = RErr, [Device "device"; Key "key"; Int "keyslot"], [];
    proc_nr = Some 260;
    optional = Some "luks";
    shortdesc = "format a block device as a LUKS encrypted device";
    longdesc = "\
This command erases existing data on C<device> and formats
the device as a LUKS encrypted device.  C<key> is the
initial key, which is added to key slot C<slot>.  (LUKS
supports 8 key slots, numbered 0-7)." };

  { defaults with
    name = "luks_format_cipher";
    style = RErr, [Device "device"; Key "key"; Int "keyslot"; String "cipher"], [];
    proc_nr = Some 261;
    optional = Some "luks";
    shortdesc = "format a block device as a LUKS encrypted device";
    longdesc = "\
This command is the same as C<guestfs_luks_format> but
it also allows you to set the C<cipher> used." };

  { defaults with
    name = "luks_add_key";
    style = RErr, [Device "device"; Key "key"; Key "newkey"; Int "keyslot"], [];
    proc_nr = Some 262;
    optional = Some "luks";
    shortdesc = "add a key on a LUKS encrypted device";
    longdesc = "\
This command adds a new key on LUKS device C<device>.
C<key> is any existing key, and is used to access the device.
C<newkey> is the new key to add.  C<keyslot> is the key slot
that will be replaced.

Note that if C<keyslot> already contains a key, then this
command will fail.  You have to use C<guestfs_luks_kill_slot>
first to remove that key." };

  { defaults with
    name = "luks_kill_slot";
    style = RErr, [Device "device"; Key "key"; Int "keyslot"], [];
    proc_nr = Some 263;
    optional = Some "luks";
    shortdesc = "remove a key from a LUKS encrypted device";
    longdesc = "\
This command deletes the key in key slot C<keyslot> from the
encrypted LUKS device C<device>.  C<key> must be one of the
I<other> keys." };

  { defaults with
    name = "is_lv";
    style = RBool "lvflag", [Device "device"], [];
    proc_nr = Some 264;
    tests = [
      InitBasicFSonLVM, Always, TestResultTrue (
        [["is_lv"; "/dev/VG/LV"]]);
      InitBasicFSonLVM, Always, TestResultFalse (
        [["is_lv"; "/dev/sda1"]])
    ];
    shortdesc = "test if device is a logical volume";
    longdesc = "\
This command tests whether C<device> is a logical volume, and
returns true iff this is the case." };

  { defaults with
    name = "findfs_uuid";
    style = RString "device", [String "uuid"], [];
    proc_nr = Some 265;
    shortdesc = "find a filesystem by UUID";
    longdesc = "\
This command searches the filesystems and returns the one
which has the given UUID.  An error is returned if no such
filesystem can be found.

To find the UUID of a filesystem, use C<guestfs_vfs_uuid>." };

  { defaults with
    name = "findfs_label";
    style = RString "device", [String "label"], [];
    proc_nr = Some 266;
    shortdesc = "find a filesystem by label";
    longdesc = "\
This command searches the filesystems and returns the one
which has the given label.  An error is returned if no such
filesystem can be found.

To find the label of a filesystem, use C<guestfs_vfs_label>." };

  { defaults with
    name = "is_chardev";
    style = RBool "flag", [Pathname "path"], [];
    proc_nr = Some 267;
    tests = [
      InitISOFS, Always, TestResultFalse (
        [["is_chardev"; "/directory"]]);
      InitScratchFS, Always, TestResultTrue (
        [["mknod_c"; "0o777"; "99"; "66"; "/is_chardev"];
         ["is_chardev"; "/is_chardev"]])
    ];
    shortdesc = "test if character device";
    longdesc = "\
This returns C<true> if and only if there is a character device
with the given C<path> name.

See also C<guestfs_stat>." };

  { defaults with
    name = "is_blockdev";
    style = RBool "flag", [Pathname "path"], [];
    proc_nr = Some 268;
    tests = [
      InitISOFS, Always, TestResultFalse (
        [["is_blockdev"; "/directory"]]);
      InitScratchFS, Always, TestResultTrue (
        [["mknod_b"; "0o777"; "99"; "66"; "/is_blockdev"];
         ["is_blockdev"; "/is_blockdev"]])
    ];
    shortdesc = "test if block device";
    longdesc = "\
This returns C<true> if and only if there is a block device
with the given C<path> name.

See also C<guestfs_stat>." };

  { defaults with
    name = "is_fifo";
    style = RBool "flag", [Pathname "path"], [];
    proc_nr = Some 269;
    tests = [
      InitISOFS, Always, TestResultFalse (
        [["is_fifo"; "/directory"]]);
      InitScratchFS, Always, TestResultTrue (
        [["mkfifo"; "0o777"; "/is_fifo"];
         ["is_fifo"; "/is_fifo"]])
    ];
    shortdesc = "test if FIFO (named pipe)";
    longdesc = "\
This returns C<true> if and only if there is a FIFO (named pipe)
with the given C<path> name.

See also C<guestfs_stat>." };

  { defaults with
    name = "is_symlink";
    style = RBool "flag", [Pathname "path"], [];
    proc_nr = Some 270;
    tests = [
      InitISOFS, Always, TestResultFalse (
        [["is_symlink"; "/directory"]]);
      InitISOFS, Always, TestResultTrue (
        [["is_symlink"; "/abssymlink"]])
    ];
    shortdesc = "test if symbolic link";
    longdesc = "\
This returns C<true> if and only if there is a symbolic link
with the given C<path> name.

See also C<guestfs_stat>." };

  { defaults with
    name = "is_socket";
    style = RBool "flag", [Pathname "path"], [];
    proc_nr = Some 271;
    (* XXX Need a positive test for sockets. *)
    tests = [
      InitISOFS, Always, TestResultFalse (
        [["is_socket"; "/directory"]])
    ];
    shortdesc = "test if socket";
    longdesc = "\
This returns C<true> if and only if there is a Unix domain socket
with the given C<path> name.

See also C<guestfs_stat>." };

  { defaults with
    name = "part_to_dev";
    style = RString "device", [Device "partition"], [];
    proc_nr = Some 272;
    tests = [
      InitPartition, Always, TestResultDevice (
        [["part_to_dev"; "/dev/sda1"]], "/dev/sda");
      InitEmpty, Always, TestLastFail (
        [["part_to_dev"; "/dev/sda"]])
    ];
    shortdesc = "convert partition name to device name";
    longdesc = "\
This function takes a partition name (eg. \"/dev/sdb1\") and
removes the partition number, returning the device name
(eg. \"/dev/sdb\").

The named partition must exist, for example as a string returned
from C<guestfs_list_partitions>.

See also C<guestfs_part_to_partnum>, C<guestfs_device_index>." };

  { defaults with
    name = "upload_offset";
    style = RErr, [FileIn "filename"; Dev_or_Path "remotefilename"; Int64 "offset"], [];
    proc_nr = Some 273;
    progress = true; cancellable = true;
    tests =
      (let md5 = Digest.to_hex (Digest.file "COPYING.LIB") in [
        InitScratchFS, Always, TestResultString (
          [["upload_offset"; "../../COPYING.LIB"; "/upload_offset"; "0"];
           ["checksum"; "md5"; "/upload_offset"]], md5)
      ]);
    shortdesc = "upload a file from the local machine with offset";
    longdesc = "\
Upload local file C<filename> to C<remotefilename> on the
filesystem.

C<remotefilename> is overwritten starting at the byte C<offset>
specified.  The intention is to overwrite parts of existing
files or devices, although if a non-existant file is specified
then it is created with a \"hole\" before C<offset>.  The
size of the data written is implicit in the size of the
source C<filename>.

Note that there is no limit on the amount of data that
can be uploaded with this call, unlike with C<guestfs_pwrite>,
and this call always writes the full amount unless an
error occurs.

See also C<guestfs_upload>, C<guestfs_pwrite>." };

  { defaults with
    name = "download_offset";
    style = RErr, [Dev_or_Path "remotefilename"; FileOut "filename"; Int64 "offset"; Int64 "size"], [];
    proc_nr = Some 274;
    progress = true; cancellable = true;
    tests =
      (let md5 = Digest.to_hex (Digest.file "COPYING.LIB") in
       let offset = string_of_int 100 in
       let size = string_of_int ((Unix.stat "COPYING.LIB").Unix.st_size - 100) in
       [
<<<<<<< HEAD
         InitScratchFS, Always, TestOutput (
=======
         InitScratchFS, Always, TestResultString (
>>>>>>> 919110f7
           (* Pick a file from cwd which isn't likely to change. *)
           [["mkdir"; "/download_offset"];
            ["upload"; "../../COPYING.LIB"; "/download_offset/COPYING.LIB"];
            ["download_offset"; "/download_offset/COPYING.LIB"; "testdownload.tmp"; offset; size];
            ["upload_offset"; "testdownload.tmp"; "/download_offset/COPYING.LIB"; offset];
            ["checksum"; "md5"; "/download_offset/COPYING.LIB"]], md5)
       ]);
    shortdesc = "download a file to the local machine with offset and size";
    longdesc = "\
Download file C<remotefilename> and save it as C<filename>
on the local machine.

C<remotefilename> is read for C<size> bytes starting at C<offset>
(this region must be within the file or device).

Note that there is no limit on the amount of data that
can be downloaded with this call, unlike with C<guestfs_pread>,
and this call always reads the full amount unless an
error occurs.

See also C<guestfs_download>, C<guestfs_pread>." };

  { defaults with
    name = "pwrite_device";
    style = RInt "nbytes", [Device "device"; BufferIn "content"; Int64 "offset"], [];
    proc_nr = Some 275;
    protocol_limit_warning = true;
    tests = [
      InitPartition, Always, TestResult (
        [["pwrite_device"; "/dev/sda"; "\000\000\000\000\000\000\000\000\000\000\000\000\000\000\000\000\000\000\000\000\000\000\000\000\000\000\000\000\000\000\000\000\000\000\000\000\000\000\000\000\000\000\000\000\000\000\000\000\000\000\000\000\000\000\000\000\000\000\000\000\000\000\000\000\000\000"; "446"];
         ["blockdev_rereadpt"; "/dev/sda"];
         ["list_partitions"]],
        "is_device_list (ret, 1, \"/dev/sdb1\")")
    ];
    shortdesc = "write to part of a device";
    longdesc = "\
This command writes to part of a device.  It writes the data
buffer C<content> to C<device> starting at offset C<offset>.

This command implements the L<pwrite(2)> system call, and like
that system call it may not write the full data requested
(although short writes to disk devices and partitions are
probably impossible with standard Linux kernels).

See also C<guestfs_pwrite>." };

  { defaults with
    name = "pread_device";
    style = RBufferOut "content", [Device "device"; Int "count"; Int64 "offset"], [];
    proc_nr = Some 276;
    protocol_limit_warning = true;
    tests = [
      InitEmpty, Always, TestResult (
        [["pread_device"; "/dev/sdd"; "8"; "32768"]],
        "compare_buffers (ret, size, \"\\1CD001\\1\\0\", 8) == 0")
    ];
    shortdesc = "read part of a device";
    longdesc = "\
This command lets you read part of a block device.  It reads C<count>
bytes of C<device>, starting at C<offset>.

This may read fewer bytes than requested.  For further details
see the L<pread(2)> system call.

See also C<guestfs_pread>." };

  { defaults with
    name = "lvm_canonical_lv_name";
    style = RString "lv", [Device "lvname"], [];
    proc_nr = Some 277;
    tests = [
      InitBasicFSonLVM, IfAvailable "lvm2", TestResultString (
        [["lvm_canonical_lv_name"; "/dev/mapper/VG-LV"]], "/dev/VG/LV");
      InitBasicFSonLVM, IfAvailable "lvm2", TestResultString (
        [["lvm_canonical_lv_name"; "/dev/VG/LV"]], "/dev/VG/LV")
    ];
    shortdesc = "get canonical name of an LV";
    longdesc = "\
This converts alternative naming schemes for LVs that you
might find to the canonical name.  For example, C</dev/mapper/VG-LV>
is converted to C</dev/VG/LV>.

This command returns an error if the C<lvname> parameter does
not refer to a logical volume.

See also C<guestfs_is_lv>, C<guestfs_canonical_device_name>." };

  { defaults with
    name = "mkfs";
    style = RErr, [String "fstype"; Device "device"], [OInt "blocksize"; OString "features"; OInt "inode"; OInt "sectorsize"];
    proc_nr = Some 278;
    once_had_no_optargs = true;
    tests = [
      InitEmpty, Always, TestResultString (
        [["part_disk"; "/dev/sda"; "mbr"];
         ["mkfs"; "ext2"; "/dev/sda1"; ""; "NOARG"; ""; ""];
         ["mount"; "/dev/sda1"; "/"];
         ["write"; "/new"; "new file contents"];
         ["cat"; "/new"]], "new file contents")
    ];
    shortdesc = "make a filesystem";
    longdesc = "\
This function creates a filesystem on C<device>.  The filesystem
type is C<fstype>, for example C<ext3>.

The optional arguments are:

=over 4

=item C<blocksize>

The filesystem block size.  Supported block sizes depend on the
filesystem type, but typically they are C<1024>, C<2048> or C<4096>
for Linux ext2/3 filesystems.

For VFAT and NTFS the C<blocksize> parameter is treated as
the requested cluster size.

For UFS block sizes, please see L<mkfs.ufs(8)>.

=item C<features>

This passes the I<-O> parameter to the external mkfs program.

For certain filesystem types, this allows extra filesystem
features to be selected.  See L<mke2fs(8)> and L<mkfs.ufs(8)>
for more details.

You cannot use this optional parameter with the C<gfs> or
C<gfs2> filesystem type.

=item C<inode>

This passes the I<-I> parameter to the external L<mke2fs(8)> program
which sets the inode size (only for ext2/3/4 filesystems at present).

=item C<sectorsize>

This passes the I<-S> parameter to external L<mkfs.ufs(8)> program,
which sets sector size for ufs filesystem.

=back" };

  { defaults with
    name = "getxattr";
    style = RBufferOut "xattr", [Pathname "path"; String "name"], [];
    proc_nr = Some 279;
    optional = Some "linuxxattrs";
    shortdesc = "get a single extended attribute";
    longdesc = "\
Get a single extended attribute from file C<path> named C<name>.
This call follows symlinks.  If you want to lookup an extended
attribute for the symlink itself, use C<guestfs_lgetxattr>.

Normally it is better to get all extended attributes from a file
in one go by calling C<guestfs_getxattrs>.  However some Linux
filesystem implementations are buggy and do not provide a way to
list out attributes.  For these filesystems (notably ntfs-3g)
you have to know the names of the extended attributes you want
in advance and call this function.

Extended attribute values are blobs of binary data.  If there
is no extended attribute named C<name>, this returns an error.

See also: C<guestfs_getxattrs>, C<guestfs_lgetxattr>, L<attr(5)>." };

  { defaults with
    name = "lgetxattr";
    style = RBufferOut "xattr", [Pathname "path"; String "name"], [];
    proc_nr = Some 280;
    optional = Some "linuxxattrs";
    shortdesc = "get a single extended attribute";
    longdesc = "\
Get a single extended attribute from file C<path> named C<name>.
If C<path> is a symlink, then this call returns an extended
attribute from the symlink.

Normally it is better to get all extended attributes from a file
in one go by calling C<guestfs_getxattrs>.  However some Linux
filesystem implementations are buggy and do not provide a way to
list out attributes.  For these filesystems (notably ntfs-3g)
you have to know the names of the extended attributes you want
in advance and call this function.

Extended attribute values are blobs of binary data.  If there
is no extended attribute named C<name>, this returns an error.

See also: C<guestfs_lgetxattrs>, C<guestfs_getxattr>, L<attr(5)>." };

  { defaults with
    name = "resize2fs_M";
    style = RErr, [Device "device"], [];
    proc_nr = Some 281;
    shortdesc = "resize an ext2, ext3 or ext4 filesystem to the minimum size";
    longdesc = "\
This command is the same as C<guestfs_resize2fs>, but the filesystem
is resized to its minimum size.  This works like the I<-M> option
to the C<resize2fs> command.

To get the resulting size of the filesystem you should call
C<guestfs_tune2fs_l> and read the C<Block size> and C<Block count>
values.  These two numbers, multiplied together, give the
resulting size of the minimal filesystem in bytes.

See also L<guestfs(3)/RESIZE2FS ERRORS>." };

  { defaults with
    name = "internal_autosync";
    style = RErr, [], [];
    proc_nr = Some 282;
    visibility = VInternal;
    shortdesc = "internal autosync operation";
    longdesc = "\
This command performs the autosync operation just before the
handle is closed.  You should not call this command directly.
Instead, use the autosync flag (C<guestfs_set_autosync>) to
control whether or not this operation is performed when the
handle is closed." };

  { defaults with
    name = "is_zero";
    style = RBool "zeroflag", [Pathname "path"], [];
    proc_nr = Some 283;
    tests = [
      InitISOFS, Always, TestResultTrue (
        [["is_zero"; "/100kallzeroes"]]);
      InitISOFS, Always, TestResultFalse (
        [["is_zero"; "/100kallspaces"]])
    ];
    shortdesc = "test if a file contains all zero bytes";
    longdesc = "\
This returns true iff the file exists and the file is empty or
it contains all zero bytes." };

  { defaults with
    name = "is_zero_device";
    style = RBool "zeroflag", [Device "device"], [];
    proc_nr = Some 284;
    tests = [
      InitBasicFS, Always, TestResultTrue (
        [["umount"; "/dev/sda1"; "false"; "false"];
         ["zero_device"; "/dev/sda1"];
         ["is_zero_device"; "/dev/sda1"]]);
      InitBasicFS, Always, TestResultFalse (
        [["is_zero_device"; "/dev/sda1"]])
    ];
    shortdesc = "test if a device contains all zero bytes";
    longdesc = "\
This returns true iff the device exists and contains all zero bytes.

Note that for large devices this can take a long time to run." };

  { defaults with
    name = "list_9p";
    style = RStringList "mounttags", [], [];
    proc_nr = Some 285;
    shortdesc = "list 9p filesystems";
    longdesc = "\
List all 9p filesystems attached to the guest.  A list of
mount tags is returned." };

  { defaults with
    name = "mount_9p";
    style = RErr, [String "mounttag"; String "mountpoint"], [OString "options"];
    proc_nr = Some 286;
    camel_name = "Mount9P";
    shortdesc = "mount 9p filesystem";
    longdesc = "\
Mount the virtio-9p filesystem with the tag C<mounttag> on the
directory C<mountpoint>.

If required, C<trans=virtio> will be automatically added to the options.
Any other options required can be passed in the optional C<options>
parameter." };

  { defaults with
    name = "list_dm_devices";
    style = RStringList "devices", [], [];
    proc_nr = Some 287;
    shortdesc = "list device mapper devices";
    longdesc = "\
List all device mapper devices.

The returned list contains C</dev/mapper/*> devices, eg. ones created
by a previous call to C<guestfs_luks_open>.

Device mapper devices which correspond to logical volumes are I<not>
returned in this list.  Call C<guestfs_lvs> if you want to list logical
volumes." };

  { defaults with
    name = "ntfsresize";
    style = RErr, [Device "device"], [OInt64 "size"; OBool "force"];
    once_had_no_optargs = true;
    proc_nr = Some 288;
    optional = Some "ntfsprogs"; camel_name = "NTFSResizeOpts";
    shortdesc = "resize an NTFS filesystem";
    longdesc = "\
This command resizes an NTFS filesystem, expanding or
shrinking it to the size of the underlying device.

The optional parameters are:

=over 4

=item C<size>

The new size (in bytes) of the filesystem.  If omitted, the filesystem
is resized to fit the container (eg. partition).

=item C<force>

If this option is true, then force the resize of the filesystem
even if the filesystem is marked as requiring a consistency check.

After the resize operation, the filesystem is always marked
as requiring a consistency check (for safety).  You have to boot
into Windows to perform this check and clear this condition.
If you I<don't> set the C<force> option then it is not
possible to call C<guestfs_ntfsresize> multiple times on a
single filesystem without booting into Windows between each resize.

=back

See also L<ntfsresize(8)>." };

  { defaults with
    name = "btrfs_filesystem_resize";
    style = RErr, [Pathname "mountpoint"], [OInt64 "size"];
    proc_nr = Some 289;
    optional = Some "btrfs"; camel_name = "BTRFSFilesystemResize";
    shortdesc = "resize a btrfs filesystem";
    longdesc = "\
This command resizes a btrfs filesystem.

Note that unlike other resize calls, the filesystem has to be
mounted and the parameter is the mountpoint not the device
(this is a requirement of btrfs itself).

The optional parameters are:

=over 4

=item C<size>

The new size (in bytes) of the filesystem.  If omitted, the filesystem
is resized to the maximum size.

=back

See also L<btrfs(8)>." };

  { defaults with
    name = "internal_write_append";
    style = RErr, [Pathname "path"; BufferIn "content"], [];
    proc_nr = Some 290;
    visibility = VInternal;
    protocol_limit_warning = true;
    tests = [
      InitScratchFS, Always, TestResultString (
        [["write"; "/internal_write_append"; "line1\n"];
         ["internal_write_append"; "/internal_write_append"; "line2\n"];
         ["internal_write_append"; "/internal_write_append"; "line3a"];
         ["internal_write_append"; "/internal_write_append"; "line3b\n"];
         ["cat"; "/internal_write_append"]], "line1\nline2\nline3aline3b\n")
    ];
    shortdesc = "append content to end of file";
    longdesc = "\
This call appends C<content> to the end of file C<path>.  If
C<path> does not exist, then a new file is created.

See also C<guestfs_write>." };

  { defaults with
    name = "compress_out";
    style = RErr, [String "ctype"; Pathname "file"; FileOut "zfile"], [OInt "level"];
    proc_nr = Some 291;
    cancellable = true;
    shortdesc = "output compressed file";
    longdesc = "\
This command compresses C<file> and writes it out to the local
file C<zfile>.

The compression program used is controlled by the C<ctype> parameter.
Currently this includes: C<compress>, C<gzip>, C<bzip2>, C<xz> or C<lzop>.
Some compression types may not be supported by particular builds of
libguestfs, in which case you will get an error containing the
substring \"not supported\".

The optional C<level> parameter controls compression level.  The
meaning and default for this parameter depends on the compression
program being used." };

  { defaults with
    name = "compress_device_out";
    style = RErr, [String "ctype"; Device "device"; FileOut "zdevice"], [OInt "level"];
    proc_nr = Some 292;
    cancellable = true;
    shortdesc = "output compressed device";
    longdesc = "\
This command compresses C<device> and writes it out to the local
file C<zdevice>.

The C<ctype> and optional C<level> parameters have the same meaning
as in C<guestfs_compress_out>." };

  { defaults with
    name = "part_to_partnum";
    style = RInt "partnum", [Device "partition"], [];
    proc_nr = Some 293;
    tests = [
      InitPartition, Always, TestResult (
        [["part_to_partnum"; "/dev/sda1"]], "ret == 1");
      InitEmpty, Always, TestLastFail (
        [["part_to_partnum"; "/dev/sda"]])
    ];
    shortdesc = "convert partition name to partition number";
    longdesc = "\
This function takes a partition name (eg. \"/dev/sdb1\") and
returns the partition number (eg. C<1>).

The named partition must exist, for example as a string returned
from C<guestfs_list_partitions>.

See also C<guestfs_part_to_dev>." };

  { defaults with
    name = "copy_device_to_device";
    style = RErr, [Device "src"; Device "dest"], [OInt64 "srcoffset"; OInt64 "destoffset"; OInt64 "size"; OBool "sparse"];
    proc_nr = Some 294;
    progress = true;
    shortdesc = "copy from source device to destination device";
    longdesc = "\
The four calls C<guestfs_copy_device_to_device>,
C<guestfs_copy_device_to_file>,
C<guestfs_copy_file_to_device>, and
C<guestfs_copy_file_to_file>
let you copy from a source (device|file) to a destination
(device|file).

Partial copies can be made since you can specify optionally
the source offset, destination offset and size to copy.  These
values are all specified in bytes.  If not given, the offsets
both default to zero, and the size defaults to copying as much
as possible until we hit the end of the source.

The source and destination may be the same object.  However
overlapping regions may not be copied correctly.

If the destination is a file, it is created if required.  If
the destination file is not large enough, it is extended.

If the C<sparse> flag is true then the call avoids writing
blocks that contain only zeroes, which can help in some situations
where the backing disk is thin-provisioned.  Note that unless
the target is already zeroed, using this option will result
in incorrect copying." };

  { defaults with
    name = "copy_device_to_file";
    style = RErr, [Device "src"; Pathname "dest"], [OInt64 "srcoffset"; OInt64 "destoffset"; OInt64 "size"; OBool "sparse"];
    proc_nr = Some 295;
    progress = true;
    shortdesc = "copy from source device to destination file";
    longdesc = "\
See C<guestfs_copy_device_to_device> for a general overview
of this call." };

  { defaults with
    name = "copy_file_to_device";
    style = RErr, [Pathname "src"; Device "dest"], [OInt64 "srcoffset"; OInt64 "destoffset"; OInt64 "size"; OBool "sparse"];
    proc_nr = Some 296;
    progress = true;
    shortdesc = "copy from source file to destination device";
    longdesc = "\
See C<guestfs_copy_device_to_device> for a general overview
of this call." };

  { defaults with
    name = "copy_file_to_file";
    style = RErr, [Pathname "src"; Pathname "dest"], [OInt64 "srcoffset"; OInt64 "destoffset"; OInt64 "size"; OBool "sparse"];
    proc_nr = Some 297;
    progress = true;
    tests = [
      InitScratchFS, Always, TestResult (
        [["mkdir"; "/copyff"];
         ["write"; "/copyff/src"; "hello, world"];
         ["copy_file_to_file"; "/copyff/src"; "/copyff/dest"; ""; ""; ""; ""];
         ["read_file"; "/copyff/dest"]],
        "compare_buffers (ret, size, \"hello, world\", 12) == 0");
      let size = 1024 * 1024 in
      InitScratchFS, Always, TestResultTrue (
        [["mkdir"; "/copyff2"];
         ["fill"; "0"; string_of_int size; "/copyff2/src"];
         ["touch"; "/copyff2/dest"];
         ["truncate_size"; "/copyff2/dest"; string_of_int size];
         ["copy_file_to_file"; "/copyff2/src"; "/copyff2/dest"; ""; ""; ""; "true"];
         ["is_zero"; "/copyff2/dest"]])
    ];
    shortdesc = "copy from source file to destination file";
    longdesc = "\
See C<guestfs_copy_device_to_device> for a general overview
of this call.

This is B<not> the function you want for copying files.  This
is for copying blocks within existing files.  See C<guestfs_cp>,
C<guestfs_cp_a> and C<guestfs_mv> for general file copying and
moving functions." };

  { defaults with
    name = "tune2fs";
    style = RErr, [Device "device"], [OBool "force"; OInt "maxmountcount"; OInt "mountcount"; OString "errorbehavior"; OInt64 "group"; OInt "intervalbetweenchecks"; OInt "reservedblockspercentage"; OString "lastmounteddirectory"; OInt64 "reservedblockscount"; OInt64 "user"];
    proc_nr = Some 298;
    camel_name = "Tune2FS";
    tests = [
      InitScratchFS, Always, TestResult (
        [["tune2fs"; "/dev/sdb1"; "false"; "0"; ""; "NOARG"; ""; "0"; ""; "NOARG"; ""; ""];
         ["tune2fs_l"; "/dev/sdb1"]],
        "check_hash (ret, \"Check interval\", \"0 (<none>)\") == 0 && "^
          "check_hash (ret, \"Maximum mount count\", \"-1\") == 0");
      InitScratchFS, Always, TestResult (
        [["tune2fs"; "/dev/sdb1"; "false"; "0"; ""; "NOARG"; ""; "86400"; ""; "NOARG"; ""; ""];
         ["tune2fs_l"; "/dev/sdb1"]],
        "check_hash (ret, \"Check interval\", \"86400 (1 day)\") == 0 && "^
          "check_hash (ret, \"Maximum mount count\", \"-1\") == 0");
      InitScratchFS, Always, TestResult (
        [["tune2fs"; "/dev/sdb1"; "false"; ""; ""; "NOARG"; "1"; ""; ""; "NOARG"; ""; "1"];
         ["tune2fs_l"; "/dev/sdb1"]],
        "match_re (get_key (ret, \"Reserved blocks uid\"), \"\\\\d+ \\\\(user \\\\S+\\\\)\") && "^
          "match_re (get_key (ret, \"Reserved blocks gid\"), \"\\\\d+ \\\\(group \\\\S+\\\\)\")");
      InitScratchFS, Always, TestResult (
        [["tune2fs"; "/dev/sdb1"; "false"; ""; ""; "NOARG"; "0"; ""; ""; "NOARG"; ""; "0"];
         ["tune2fs_l"; "/dev/sdb1"]],
        "match_re (get_key (ret, \"Reserved blocks uid\"), \"\\\\d+ \\\\(user \\\\S+\\\\)\") && "^
          "match_re (get_key (ret, \"Reserved blocks gid\"), \"\\\\d+ \\\\(group \\\\S+\\\\)\")");
    ];
    shortdesc = "adjust ext2/ext3/ext4 filesystem parameters";
    longdesc = "\
This call allows you to adjust various filesystem parameters of
an ext2/ext3/ext4 filesystem called C<device>.

The optional parameters are:

=over 4

=item C<force>

Force tune2fs to complete the operation even in the face of errors.
This is the same as the tune2fs C<-f> option.

=item C<maxmountcount>

Set the number of mounts after which the filesystem is checked
by L<e2fsck(8)>.  If this is C<0> then the number of mounts is
disregarded.  This is the same as the tune2fs C<-c> option.

=item C<mountcount>

Set the number of times the filesystem has been mounted.
This is the same as the tune2fs C<-C> option.

=item C<errorbehavior>

Change the behavior of the kernel code when errors are detected.
Possible values currently are: C<continue>, C<remount-ro>, C<panic>.
In practice these options don't really make any difference,
particularly for write errors.

This is the same as the tune2fs C<-e> option.

=item C<group>

Set the group which can use reserved filesystem blocks.
This is the same as the tune2fs C<-g> option except that it
can only be specified as a number.

=item C<intervalbetweenchecks>

Adjust the maximal time between two filesystem checks
(in seconds).  If the option is passed as C<0> then
time-dependent checking is disabled.

This is the same as the tune2fs C<-i> option.

=item C<reservedblockspercentage>

Set the percentage of the filesystem which may only be allocated
by privileged processes.
This is the same as the tune2fs C<-m> option.

=item C<lastmounteddirectory>

Set the last mounted directory.
This is the same as the tune2fs C<-M> option.

=item C<reservedblockscount>
Set the number of reserved filesystem blocks.
This is the same as the tune2fs C<-r> option.

=item C<user>

Set the user who can use the reserved filesystem blocks.
This is the same as the tune2fs C<-u> option except that it
can only be specified as a number.

=back

To get the current values of filesystem parameters, see
C<guestfs_tune2fs_l>.  For precise details of how tune2fs
works, see the L<tune2fs(8)> man page." };

  { defaults with
    name = "md_create";
    style = RErr, [String "name"; DeviceList "devices"], [OInt64 "missingbitmap"; OInt "nrdevices"; OInt "spare"; OInt64 "chunk"; OString "level"];
    proc_nr = Some 299;
    optional = Some "mdadm"; camel_name = "MDCreate";
    shortdesc = "create a Linux md (RAID) device";
    longdesc = "\
Create a Linux md (RAID) device named C<name> on the devices
in the list C<devices>.

The optional parameters are:

=over 4

=item C<missingbitmap>

A bitmap of missing devices.  If a bit is set it means that a
missing device is added to the array.  The least significant bit
corresponds to the first device in the array.

As examples:

If C<devices = [\"/dev/sda\"]> and C<missingbitmap = 0x1> then
the resulting array would be C<[E<lt>missingE<gt>, \"/dev/sda\"]>.

If C<devices = [\"/dev/sda\"]> and C<missingbitmap = 0x2> then
the resulting array would be C<[\"/dev/sda\", E<lt>missingE<gt>]>.

This defaults to C<0> (no missing devices).

The length of C<devices> + the number of bits set in
C<missingbitmap> must equal C<nrdevices> + C<spare>.

=item C<nrdevices>

The number of active RAID devices.

If not set, this defaults to the length of C<devices> plus
the number of bits set in C<missingbitmap>.

=item C<spare>

The number of spare devices.

If not set, this defaults to C<0>.

=item C<chunk>

The chunk size in bytes.

=item C<level>

The RAID level, which can be one of:
I<linear>, I<raid0>, I<0>, I<stripe>, I<raid1>, I<1>, I<mirror>,
I<raid4>, I<4>, I<raid5>, I<5>, I<raid6>, I<6>, I<raid10>, I<10>.
Some of these are synonymous, and more levels may be added in future.

If not set, this defaults to C<raid1>.

=back" };

  { defaults with
    name = "list_md_devices";
    style = RStringList "devices", [], [];
    proc_nr = Some 300;
    shortdesc = "list Linux md (RAID) devices";
    longdesc = "\
List all Linux md devices." };

  { defaults with
    name = "md_detail";
    style = RHashtable "info", [Device "md"], [];
    proc_nr = Some 301;
    optional = Some "mdadm";
    shortdesc = "obtain metadata for an MD device";
    longdesc = "\
This command exposes the output of 'mdadm -DY E<lt>mdE<gt>'.
The following fields are usually present in the returned hash.
Other fields may also be present.

=over

=item C<level>

The raid level of the MD device.

=item C<devices>

The number of underlying devices in the MD device.

=item C<metadata>

The metadata version used.

=item C<uuid>

The UUID of the MD device.

=item C<name>

The name of the MD device.

=back" };

  { defaults with
    name = "md_stop";
    style = RErr, [Device "md"], [];
    proc_nr = Some 302;
    optional = Some "mdadm";
    shortdesc = "stop a Linux md (RAID) device";
    longdesc = "\
This command deactivates the MD array named C<md>.  The
device is stopped, but it is not destroyed or zeroed." };

  { defaults with
    name = "blkid";
    style = RHashtable "info", [Device "device"], [];
    proc_nr = Some 303;
    tests = [
      InitScratchFS, Always, TestResult (
        [["blkid"; "/dev/sdb1"]],
        "check_hash (ret, \"TYPE\", \"ext2\") == 0 && "^
          "check_hash (ret, \"USAGE\", \"filesystem\") == 0 && "^
          "check_hash (ret, \"PART_ENTRY_NUMBER\", \"1\") == 0 && "^
          "check_hash (ret, \"PART_ENTRY_TYPE\", \"0x83\") == 0 && "^
          "check_hash (ret, \"PART_ENTRY_OFFSET\", \"128\") == 0 && "^
          "check_hash (ret, \"PART_ENTRY_SIZE\", \"102145\") == 0");
    ];
    shortdesc = "print block device attributes";
    longdesc = "\
This command returns block device attributes for C<device>. The following fields are
usually present in the returned hash. Other fields may also be present.

=over

=item C<UUID>

The uuid of this device.

=item C<LABEL>

The label of this device.

=item C<VERSION>

The version of blkid command.

=item C<TYPE>

The filesystem type or RAID of this device.

=item C<USAGE>

The usage of this device, for example C<filesystem> or C<raid>.

=back" };

  { defaults with
    name = "e2fsck";
    style = RErr, [Device "device"], [OBool "correct"; OBool "forceall"];
    proc_nr = Some 304;
    shortdesc = "check an ext2/ext3 filesystem";
    longdesc = "\
This runs the ext2/ext3 filesystem checker on C<device>.
It can take the following optional arguments:

=over 4

=item C<correct>

Automatically repair the file system. This option will cause e2fsck
to automatically fix any filesystem problems that can be safely
fixed without human intervention.

This option may not be specified at the same time as the C<forceall> option.

=item C<forceall>

Assume an answer of 'yes' to all questions; allows e2fsck to be used
non-interactively.

This option may not be specified at the same time as the C<correct> option.

=back" };

  { defaults with
    name = "llz";
    style = RString "listing", [Pathname "directory"], [];
    proc_nr = Some 305;
    shortdesc = "list the files in a directory (long format with SELinux contexts)";
    longdesc = "\
List the files in C<directory> in the format of 'ls -laZ'.

This command is mostly useful for interactive sessions.  It
is I<not> intended that you try to parse the output string." };

  { defaults with
    name = "wipefs";
    style = RErr, [Device "device"], [];
    proc_nr = Some 306;
    optional = Some "wipefs";
    tests = [
      InitBasicFSonLVM, Always, TestRun (
        [["umount"; "/dev/VG/LV"; ""; ""];
         ["wipefs"; "/dev/VG/LV"]])
    ];
    shortdesc = "wipe a filesystem signature from a device";
    longdesc = "\
This command erases filesystem or RAID signatures from
the specified C<device> to make the filesystem invisible to libblkid.

This does not erase the filesystem itself nor any other data from the
C<device>.

Compare with C<guestfs_zero> which zeroes the first few blocks of a
device." };

  { defaults with
    name = "ntfsfix";
    style = RErr, [Device "device"], [OBool "clearbadsectors"];
    proc_nr = Some 307;
    optional = Some "ntfs3g";
    tests = [
      InitPartition, Always, TestRun (
        [["mkfs"; "ntfs"; "/dev/sda1"; ""; "NOARG"; ""; ""];
         ["ntfsfix"; "/dev/sda1"; "false"]])
    ];
    shortdesc = "fix common errors and force Windows to check NTFS";
    longdesc = "\
This command repairs some fundamental NTFS inconsistencies,
resets the NTFS journal file, and schedules an NTFS consistency
check for the first boot into Windows.

This is I<not> an equivalent of Windows C<chkdsk>.  It does I<not>
scan the filesystem for inconsistencies.

The optional C<clearbadsectors> flag clears the list of bad sectors.
This is useful after cloning a disk with bad sectors to a new disk." };

  { defaults with
    name = "ntfsclone_out";
    style = RErr, [Device "device"; FileOut "backupfile"], [OBool "metadataonly"; OBool "rescue"; OBool "ignorefscheck"; OBool "preservetimestamps"; OBool "force"];
    proc_nr = Some 308;
    optional = Some "ntfs3g"; cancellable = true;
    tests = [] (* tested in tests/ntfsclone *);
    shortdesc = "save NTFS to backup file";
    longdesc = "\
Stream the NTFS filesystem C<device> to the local file
C<backupfile>.  The format used for the backup file is a
special format used by the L<ntfsclone(8)> tool.

If the optional C<metadataonly> flag is true, then I<only> the
metadata is saved, losing all the user data (this is useful
for diagnosing some filesystem problems).

The optional C<rescue>, C<ignorefscheck>, C<preservetimestamps>
and C<force> flags have precise meanings detailed in the
L<ntfsclone(8)> man page.

Use C<guestfs_ntfsclone_in> to restore the file back to a
libguestfs device." };

  { defaults with
    name = "ntfsclone_in";
    style = RErr, [FileIn "backupfile"; Device "device"], [];
    proc_nr = Some 309;
    optional = Some "ntfs3g"; cancellable = true;
    tests = [] (* tested in tests/ntfsclone *);
    shortdesc = "restore NTFS from backup file";
    longdesc = "\
Restore the C<backupfile> (from a previous call to
C<guestfs_ntfsclone_out>) to C<device>, overwriting
any existing contents of this device." };

  { defaults with
    name = "set_label";
    style = RErr, [Mountable "mountable"; String "label"], [];
    proc_nr = Some 310;
    tests = [
      InitBasicFS, Always, TestResultString (
        [["set_label"; "/dev/sda1"; "testlabel"];
         ["vfs_label"; "/dev/sda1"]], "testlabel");
      InitPartition, IfAvailable "ntfs3g", TestResultString (
        [["mkfs"; "ntfs"; "/dev/sda1"; ""; "NOARG"; ""; ""];
         ["set_label"; "/dev/sda1"; "testlabel2"];
         ["vfs_label"; "/dev/sda1"]], "testlabel2");
      InitPartition, Always, TestLastFail (
        [["zero"; "/dev/sda1"];
         ["set_label"; "/dev/sda1"; "testlabel2"]])
    ];
    shortdesc = "set filesystem label";
    longdesc = "\
Set the filesystem label on C<mountable> to C<label>.

Only some filesystem types support labels, and libguestfs supports
setting labels on only a subset of these.

On ext2/3/4 filesystems, labels are limited to 16 bytes.

On NTFS filesystems, labels are limited to 128 unicode characters.

Setting the label on a btrfs subvolume will set the label on its parent
filesystem.

To read the label on a filesystem, call C<guestfs_vfs_label>." };

  { defaults with
    name = "zero_free_space";
    style = RErr, [Pathname "directory"], [];
    proc_nr = Some 311;
    progress = true;
    tests = [
      InitScratchFS, Always, TestRun (
        [["zero_free_space"; "/"]])
    ];
    shortdesc = "zero free space in a filesystem";
    longdesc = "\
Zero the free space in the filesystem mounted on C<directory>.
The filesystem must be mounted read-write.

The filesystem contents are not affected, but any free space
in the filesystem is freed.

Free space is not \"trimmed\".  You may want to call
C<guestfs_fstrim> either as an alternative to this,
or after calling this, depending on your requirements." };

  { defaults with
    name = "lvcreate_free";
    style = RErr, [String "logvol"; String "volgroup"; Int "percent"], [];
    proc_nr = Some 312;
    optional = Some "lvm2";
    tests = [
      InitEmpty, Always, TestResult (
        [["part_disk"; "/dev/sda"; "mbr"];
         ["pvcreate"; "/dev/sda1"];
         ["vgcreate"; "VG"; "/dev/sda1"];
         ["lvcreate_free"; "LV1"; "VG"; "50"];
         ["lvcreate_free"; "LV2"; "VG"; "50"];
         ["lvcreate_free"; "LV3"; "VG"; "50"];
         ["lvcreate_free"; "LV4"; "VG"; "100"];
         ["lvs"]],
        "is_string_list (ret, 4, \"/dev/VG/LV1\", \"/dev/VG/LV2\", \"/dev/VG/LV3\", \"/dev/VG/LV4\")")
    ];
    shortdesc = "create an LVM logical volume in % remaining free space";
    longdesc = "\
Create an LVM logical volume called C</dev/volgroup/logvol>,
using approximately C<percent> % of the free space remaining
in the volume group.  Most usefully, when C<percent> is C<100>
this will create the largest possible LV." };

  { defaults with
    name = "isoinfo_device";
    style = RStruct ("isodata", "isoinfo"), [Device "device"], [];
    proc_nr = Some 313;
    tests = [
      InitNone, Always, TestResult (
        [["isoinfo_device"; "/dev/sdd"]],
        "STREQ (ret->iso_system_id, \"LINUX\") && "^
          "STREQ (ret->iso_volume_id, \"CDROM\") && "^
          "STREQ (ret->iso_volume_set_id, \"\") && "^
          "ret->iso_volume_set_size == 1 && "^
          "ret->iso_volume_sequence_number == 1 && "^
          "ret->iso_logical_block_size == 2048")
    ];
    shortdesc = "get ISO information from primary volume descriptor of device";
    longdesc = "\
C<device> is an ISO device.  This returns a struct of information
read from the primary volume descriptor (the ISO equivalent of the
superblock) of the device.

Usually it is more efficient to use the L<isoinfo(1)> command
with the I<-d> option on the host to analyze ISO files,
instead of going through libguestfs.

For information on the primary volume descriptor fields, see
L<http://wiki.osdev.org/ISO_9660#The_Primary_Volume_Descriptor>" };

  { defaults with
    name = "isoinfo";
    style = RStruct ("isodata", "isoinfo"), [Pathname "isofile"], [];
    proc_nr = Some 314;
    shortdesc = "get ISO information from primary volume descriptor of ISO file";
    longdesc = "\
This is the same as C<guestfs_isoinfo_device> except that it
works for an ISO file located inside some other mounted filesystem.
Note that in the common case where you have added an ISO file
as a libguestfs device, you would I<not> call this.  Instead
you would call C<guestfs_isoinfo_device>." };

  { defaults with
    name = "vgmeta";
    style = RBufferOut "metadata", [String "vgname"], [];
    proc_nr = Some 315;
    optional = Some "lvm2";
    shortdesc = "get volume group metadata";
    longdesc = "\
C<vgname> is an LVM volume group.  This command examines the
volume group and returns its metadata.

Note that the metadata is an internal structure used by LVM,
subject to change at any time, and is provided for information only." };

  { defaults with
    name = "md_stat";
    style = RStructList ("devices", "mdstat"), [Device "md"], [];
    proc_nr = Some 316;
    optional = Some "mdadm";
    shortdesc = "get underlying devices from an MD device";
    longdesc = "\
This call returns a list of the underlying devices which make
up the single software RAID array device C<md>.

To get a list of software RAID devices, call C<guestfs_list_md_devices>.

Each structure returned corresponds to one device along with
additional status information:

=over 4

=item C<mdstat_device>

The name of the underlying device.

=item C<mdstat_index>

The index of this device within the array.

=item C<mdstat_flags>

Flags associated with this device.  This is a string containing
(in no specific order) zero or more of the following flags:

=over 4

=item C<W>

write-mostly

=item C<F>

device is faulty

=item C<S>

device is a RAID spare

=item C<R>

replacement

=back

=back" };

  { defaults with
    name = "mkfs_btrfs";
    style = RErr, [DeviceList "devices"], [OInt64 "allocstart"; OInt64 "bytecount"; OString "datatype"; OInt "leafsize"; OString "label"; OString "metadata"; OInt "nodesize"; OInt "sectorsize"];
    proc_nr = Some 317;
    optional = Some "btrfs";
    tests = [
      InitEmpty, Always, TestRun (
        [["part_disk"; "/dev/sda"; "mbr"];
         ["mkfs_btrfs"; "/dev/sda1"; "0"; "268435456"; "single"; "4096"; "test"; "single"; "4096"; "512"]])
    ];
    shortdesc = "create a btrfs filesystem";
    longdesc = "\
Create a btrfs filesystem, allowing all configurables to be set.
For more information on the optional arguments, see L<mkfs.btrfs(8)>.

Since btrfs filesystems can span multiple devices, this takes a
non-empty list of devices.

To create general filesystems, use C<guestfs_mkfs>." };

  { defaults with
    name = "get_e2attrs";
    style = RString "attrs", [Pathname "file"], [];
    proc_nr = Some 318;
    tests = [
      InitScratchFS, Always, TestResultString (
        [["touch"; "/e2attrs1"];
         ["get_e2attrs"; "/e2attrs1"]], "");
      InitScratchFS, Always, TestResultString (
        [["touch"; "/e2attrs2"];
         ["set_e2attrs"; "/e2attrs2"; "is"; "false"];
         ["get_e2attrs"; "/e2attrs2"]], "is");
      InitScratchFS, Always, TestResultString (
        [["touch"; "/e2attrs3"];
         ["set_e2attrs"; "/e2attrs3"; "is"; "false"];
         ["set_e2attrs"; "/e2attrs3"; "i"; "true"];
         ["get_e2attrs"; "/e2attrs3"]], "s");
      InitScratchFS, Always, TestResultString (
        [["touch"; "/e2attrs4"];
         ["set_e2attrs"; "/e2attrs4"; "adst"; "false"];
         ["set_e2attrs"; "/e2attrs4"; "iS"; "false"];
         ["set_e2attrs"; "/e2attrs4"; "i"; "true"];
         ["set_e2attrs"; "/e2attrs4"; "ad"; "true"];
         ["set_e2attrs"; "/e2attrs4"; ""; "false"];
         ["set_e2attrs"; "/e2attrs4"; ""; "true"];
         ["get_e2attrs"; "/e2attrs4"]], "Sst");
      InitScratchFS, Always, TestLastFail (
        [["touch"; "/e2attrs5"];
         ["set_e2attrs"; "/e2attrs5"; "R"; "false"]]);
      InitScratchFS, Always, TestLastFail (
        [["touch"; "/e2attrs6"];
         ["set_e2attrs"; "/e2attrs6"; "v"; "false"]]);
      InitScratchFS, Always, TestLastFail (
        [["touch"; "/e2attrs7"];
         ["set_e2attrs"; "/e2attrs7"; "aa"; "false"]]);
      InitScratchFS, Always, TestLastFail (
        [["touch"; "/e2attrs8"];
         ["set_e2attrs"; "/e2attrs8"; "BabcdB"; "false"]])
    ];
    shortdesc = "get ext2 file attributes of a file";
    longdesc = "\
This returns the file attributes associated with C<file>.

The attributes are a set of bits associated with each
inode which affect the behaviour of the file.  The attributes
are returned as a string of letters (described below).  The
string may be empty, indicating that no file attributes are
set for this file.

These attributes are only present when the file is located on
an ext2/3/4 filesystem.  Using this call on other filesystem
types will result in an error.

The characters (file attributes) in the returned string are
currently:

=over 4

=item 'A'

When the file is accessed, its atime is not modified.

=item 'a'

The file is append-only.

=item 'c'

The file is compressed on-disk.

=item 'D'

(Directories only.)  Changes to this directory are written
synchronously to disk.

=item 'd'

The file is not a candidate for backup (see L<dump(8)>).

=item 'E'

The file has compression errors.

=item 'e'

The file is using extents.

=item 'h'

The file is storing its blocks in units of the filesystem blocksize
instead of sectors.

=item 'I'

(Directories only.)  The directory is using hashed trees.

=item 'i'

The file is immutable.  It cannot be modified, deleted or renamed.
No link can be created to this file.

=item 'j'

The file is data-journaled.

=item 's'

When the file is deleted, all its blocks will be zeroed.

=item 'S'

Changes to this file are written synchronously to disk.

=item 'T'

(Directories only.)  This is a hint to the block allocator
that subdirectories contained in this directory should be
spread across blocks.  If not present, the block allocator
will try to group subdirectories together.

=item 't'

For a file, this disables tail-merging.
(Not used by upstream implementations of ext2.)

=item 'u'

When the file is deleted, its blocks will be saved, allowing
the file to be undeleted.

=item 'X'

The raw contents of the compressed file may be accessed.

=item 'Z'

The compressed file is dirty.

=back

More file attributes may be added to this list later.  Not all
file attributes may be set for all kinds of files.  For
detailed information, consult the L<chattr(1)> man page.

See also C<guestfs_set_e2attrs>.

Don't confuse these attributes with extended attributes
(see C<guestfs_getxattr>)." };

  { defaults with
    name = "set_e2attrs";
    style = RErr, [Pathname "file"; String "attrs"], [OBool "clear"];
    proc_nr = Some 319;
    shortdesc = "set ext2 file attributes of a file";
    longdesc = "\
This sets or clears the file attributes C<attrs>
associated with the inode C<file>.

C<attrs> is a string of characters representing
file attributes.  See C<guestfs_get_e2attrs> for a list of
possible attributes.  Not all attributes can be changed.

If optional boolean C<clear> is not present or false, then
the C<attrs> listed are set in the inode.

If C<clear> is true, then the C<attrs> listed are cleared
in the inode.

In both cases, other attributes not present in the C<attrs>
string are left unchanged.

These attributes are only present when the file is located on
an ext2/3/4 filesystem.  Using this call on other filesystem
types will result in an error." };

  { defaults with
    name = "get_e2generation";
    style = RInt64 "generation", [Pathname "file"], [];
    proc_nr = Some 320;
    tests = [
      InitScratchFS, Always, TestResult (
        [["touch"; "/e2generation"];
         ["set_e2generation"; "/e2generation"; "123456"];
         ["get_e2generation"; "/e2generation"]], "ret == 123456")
    ];
    shortdesc = "get ext2 file generation of a file";
    longdesc = "\
This returns the ext2 file generation of a file.  The generation
(which used to be called the \"version\") is a number associated
with an inode.  This is most commonly used by NFS servers.

The generation is only present when the file is located on
an ext2/3/4 filesystem.  Using this call on other filesystem
types will result in an error.

See C<guestfs_set_e2generation>." };

  { defaults with
    name = "set_e2generation";
    style = RErr, [Pathname "file"; Int64 "generation"], [];
    proc_nr = Some 321;
    shortdesc = "set ext2 file generation of a file";
    longdesc = "\
This sets the ext2 file generation of a file.

See C<guestfs_get_e2generation>." };

  { defaults with
    name = "btrfs_subvolume_snapshot";
    style = RErr, [Pathname "source"; Pathname "dest"], [];
    proc_nr = Some 322;
    optional = Some "btrfs"; camel_name = "BTRFSSubvolumeSnapshot";
    tests = [
      InitPartition, Always, TestRun (
        [["mkfs_btrfs"; "/dev/sda1"; ""; ""; "NOARG"; ""; "NOARG"; "NOARG"; ""; ""];
         ["mount"; "/dev/sda1"; "/"];
         ["mkdir"; "/dir"];
         ["btrfs_subvolume_create"; "/test1"];
         ["btrfs_subvolume_create"; "/test2"];
         ["btrfs_subvolume_create"; "/dir/test3"];
         ["btrfs_subvolume_snapshot"; "/dir/test3"; "/dir/test4"]])
    ];
    shortdesc = "create a writable btrfs snapshot";
    longdesc = "\
Create a writable snapshot of the btrfs subvolume C<source>.
The C<dest> argument is the destination directory and the name
of the snapshot, in the form C</path/to/dest/name>." };

  { defaults with
    name = "btrfs_subvolume_delete";
    style = RErr, [Pathname "subvolume"], [];
    proc_nr = Some 323;
    optional = Some "btrfs"; camel_name = "BTRFSSubvolumeDelete";
    tests = [
      InitPartition, Always, TestRun (
        [["mkfs_btrfs"; "/dev/sda1"; ""; ""; "NOARG"; ""; "NOARG"; "NOARG"; ""; ""];
         ["mount"; "/dev/sda1"; "/"];
         ["btrfs_subvolume_create"; "/test1"];
         ["btrfs_subvolume_delete"; "/test1"]])
    ];
    shortdesc = "delete a btrfs snapshot";
    longdesc = "\
Delete the named btrfs subvolume." };

  { defaults with
    name = "btrfs_subvolume_create";
    style = RErr, [Pathname "dest"], [];
    proc_nr = Some 324;
    optional = Some "btrfs"; camel_name = "BTRFSSubvolumeCreate";
    shortdesc = "create a btrfs snapshot";
    longdesc = "\
Create a btrfs subvolume.  The C<dest> argument is the destination
directory and the name of the snapshot, in the form C</path/to/dest/name>." };

  { defaults with
    name = "btrfs_subvolume_list";
    style = RStructList ("subvolumes", "btrfssubvolume"), [Mountable_or_Path "fs"], [];
    proc_nr = Some 325;
    optional = Some "btrfs"; camel_name = "BTRFSSubvolumeList";
    tests = [] (* tested in tests/btrfs *);
    shortdesc = "list btrfs snapshots and subvolumes";
    longdesc = "\
List the btrfs snapshots and subvolumes of the btrfs filesystem
which is mounted at C<fs>." };

  { defaults with
    name = "btrfs_subvolume_set_default";
    style = RErr, [Int64 "id"; Pathname "fs"], [];
    proc_nr = Some 326;
    optional = Some "btrfs"; camel_name = "BTRFSSubvolumeSetDefault";
    tests = [] (* tested in tests/btrfs *);
    shortdesc = "set default btrfs subvolume";
    longdesc = "\
Set the subvolume of the btrfs filesystem C<fs> which will
be mounted by default.  See C<guestfs_btrfs_subvolume_list> to
get a list of subvolumes." };

  { defaults with
    name = "btrfs_filesystem_sync";
    style = RErr, [Pathname "fs"], [];
    proc_nr = Some 327;
    optional = Some "btrfs"; camel_name = "BTRFSFilesystemSync";
    tests = [
      InitPartition, Always, TestRun (
        [["mkfs_btrfs"; "/dev/sda1"; ""; ""; "NOARG"; ""; "NOARG"; "NOARG"; ""; ""];
         ["mount"; "/dev/sda1"; "/"];
         ["btrfs_subvolume_create"; "/test1"];
         ["btrfs_filesystem_sync"; "/test1"];
         ["btrfs_filesystem_balance"; "/test1"]])
    ];
    shortdesc = "sync a btrfs filesystem";
    longdesc = "\
Force sync on the btrfs filesystem mounted at C<fs>." };

  { defaults with
    name = "btrfs_filesystem_balance";
    style = RErr, [Pathname "fs"], [];
    proc_nr = Some 328;
    optional = Some "btrfs"; camel_name = "BTRFSFilesystemBalance";
    shortdesc = "balance a btrfs filesystem";
    longdesc = "\
Balance the chunks in the btrfs filesystem mounted at C<fs>
across the underlying devices." };

  { defaults with
    name = "btrfs_device_add";
    style = RErr, [DeviceList "devices"; Pathname "fs"], [];
    proc_nr = Some 329;
    optional = Some "btrfs"; camel_name = "BTRFSDeviceAdd";
    tests = [] (* test disk isn't large enough to test this
                  thoroughly, so there is an external test in
                  'tests/btrfs' directory. *);
    shortdesc = "add devices to a btrfs filesystem";
    longdesc = "\
Add the list of device(s) in C<devices> to the btrfs filesystem
mounted at C<fs>.  If C<devices> is an empty list, this does nothing." };

  { defaults with
    name = "btrfs_device_delete";
    style = RErr, [DeviceList "devices"; Pathname "fs"], [];
    proc_nr = Some 330;
    optional = Some "btrfs"; camel_name = "BTRFSDeviceDelete";
    tests = [] (* test disk isn't large enough to test this
                  thoroughly, so there is an external test in
                  'tests/btrfs' directory.  *);
    shortdesc = "remove devices from a btrfs filesystem";
    longdesc = "\
Remove the C<devices> from the btrfs filesystem mounted at C<fs>.
If C<devices> is an empty list, this does nothing." };

  { defaults with
    name = "btrfs_set_seeding";
    style = RErr, [Device "device"; Bool "seeding"], [];
    proc_nr = Some 331;
    optional = Some "btrfs";
    tests = [
      InitPartition, Always, TestRun (
        [["mkfs_btrfs"; "/dev/sda1"; ""; ""; "NOARG"; ""; "NOARG"; "NOARG"; ""; ""];
         ["btrfs_set_seeding"; "/dev/sda1"; "true"];
         ["btrfs_set_seeding"; "/dev/sda1"; "false"]])
    ];
    shortdesc = "enable or disable the seeding feature of device";
    longdesc = "\
Enable or disable the seeding feature of a device that contains
a btrfs filesystem." };

  { defaults with
    name = "btrfs_fsck";
    style = RErr, [Device "device"], [OInt64 "superblock"; OBool "repair"];
    proc_nr = Some 332;
    optional = Some "btrfs";
    tests = [
      InitPartition, Always, TestRun (
        [["mkfs_btrfs"; "/dev/sda1"; ""; ""; "NOARG"; ""; "NOARG"; "NOARG"; ""; ""];
         ["btrfs_fsck"; "/dev/sda1"; ""; ""]])
    ];
    shortdesc = "check a btrfs filesystem";
    longdesc = "\
Used to check a btrfs filesystem, C<device> is the device file where the
filesystem is stored." };

  { defaults with
    name = "filesystem_available";
    style = RBool "fsavail", [String "filesystem"], [];
    proc_nr = Some 333;
    shortdesc = "check if filesystem is available";
    longdesc = "\
Check whether libguestfs supports the named filesystem.
The argument C<filesystem> is a filesystem name, such as
C<ext3>.

You must call C<guestfs_launch> before using this command.

This is mainly useful as a negative test.  If this returns true,
it doesn't mean that a particular filesystem can be mounted,
since filesystems can fail for other reasons such as it being
a later version of the filesystem, or having incompatible features.

See also C<guestfs_available>, C<guestfs_feature_available>,
L<guestfs(3)/AVAILABILITY>." };

  { defaults with
    name = "fstrim";
    style = RErr, [Pathname "mountpoint"], [OInt64 "offset"; OInt64 "length"; OInt64 "minimumfreeextent"];
    proc_nr = Some 334;
    optional = Some "fstrim";
    shortdesc = "trim free space in a filesystem";
    longdesc = "\
Trim the free space in the filesystem mounted on C<mountpoint>.
The filesystem must be mounted read-write.

The filesystem contents are not affected, but any free space
in the filesystem is \"trimmed\", that is, given back to the host
device, thus making disk images more sparse, allowing unused space
in qcow2 files to be reused, etc.

This operation requires support in libguestfs, the mounted
filesystem, the host filesystem, qemu and the host kernel.
If this support isn't present it may give an error or even
appear to run but do nothing.

See also C<guestfs_zero_free_space>.  That is a slightly
different operation that turns free space in the filesystem
into zeroes.  It is valid to call C<guestfs_fstrim> either
instead of, or after calling C<guestfs_zero_free_space>." };

  { defaults with
    name = "device_index";
    style = RInt "index", [Device "device"], [];
    proc_nr = Some 335;
    tests = [
      InitEmpty, Always, TestResult (
        [["device_index"; "/dev/sda"]], "ret == 0")
    ];
    shortdesc = "convert device to index";
    longdesc = "\
This function takes a device name (eg. \"/dev/sdb\") and
returns the index of the device in the list of devices.

Index numbers start from 0.  The named device must exist,
for example as a string returned from C<guestfs_list_devices>.

See also C<guestfs_list_devices>, C<guestfs_part_to_dev>." };

  { defaults with
    name = "nr_devices";
    style = RInt "nrdisks", [], [];
    proc_nr = Some 336;
    tests = [
      InitEmpty, Always, TestResult (
        [["nr_devices"]], "ret == 4")
    ];
    shortdesc = "return number of whole block devices (disks) added";
    longdesc = "\
This returns the number of whole block devices that were
added.  This is the same as the number of devices that would
be returned if you called C<guestfs_list_devices>.

To find out the maximum number of devices that could be added,
call C<guestfs_max_disks>." };

  { defaults with
    name = "xfs_info";
    style = RStruct ("info", "xfsinfo"), [Dev_or_Path "pathordevice"], [];
    proc_nr = Some 337;
    optional = Some "xfs";
    tests = [
      InitEmpty, Always, TestResult (
        [["part_disk"; "/dev/sda"; "mbr"];
         ["mkfs"; "xfs"; "/dev/sda1"; ""; "NOARG"; ""; ""];
         ["mount"; "/dev/sda1"; "/"];
         ["xfs_info"; "/"]], "ret->xfs_blocksize == 4096")
    ];
    shortdesc = "get geometry of XFS filesystem";
    longdesc = "\
C<pathordevice> is a mounted XFS filesystem or a device containing
an XFS filesystem.  This command returns the geometry of the filesystem.

The returned struct contains geometry information.  Missing
fields are returned as C<-1> (for numeric fields) or empty
string." };

  { defaults with
    name = "pvchange_uuid";
    style = RErr, [Device "device"], [];
    proc_nr = Some 338;
    optional = Some "lvm2";
    tests = [
      InitEmpty, Always, TestRun (
        [["part_disk"; "/dev/sda"; "mbr"];
         ["pvcreate"; "/dev/sda1"];
         ["pvchange_uuid"; "/dev/sda1"]])
    ];
    shortdesc = "generate a new random UUID for a physical volume";
    longdesc = "\
Generate a new random UUID for the physical volume C<device>." };

  { defaults with
    name = "pvchange_uuid_all";
    style = RErr, [], [];
    proc_nr = Some 339;
    optional = Some "lvm2";
    tests = [
      InitEmpty, Always, TestRun (
        [["part_disk"; "/dev/sda"; "mbr"];
         ["pvcreate"; "/dev/sda1"];
         ["pvchange_uuid_all"]])
    ];
    shortdesc = "generate new random UUIDs for all physical volumes";
    longdesc = "\
Generate new random UUIDs for all physical volumes." };

  { defaults with
    name = "vgchange_uuid";
    style = RErr, [String "vg"], [];
    proc_nr = Some 340;
    optional = Some "lvm2";
    tests = [
      InitEmpty, Always, TestRun (
        [["part_disk"; "/dev/sda"; "mbr"];
         ["pvcreate"; "/dev/sda1"];
         ["vgcreate"; "VG"; "/dev/sda1"];
         ["vgchange_uuid"; "/dev/VG"]])
    ];
    shortdesc = "generate a new random UUID for a volume group";
    longdesc = "\
Generate a new random UUID for the volume group C<vg>." };

  { defaults with
    name = "vgchange_uuid_all";
    style = RErr, [], [];
    proc_nr = Some 341;
    optional = Some "lvm2";
    tests = [
      InitEmpty, Always, TestRun (
        [["part_disk"; "/dev/sda"; "mbr"];
         ["pvcreate"; "/dev/sda1"];
         ["vgcreate"; "VG"; "/dev/sda1"];
         ["vgchange_uuid_all"]])
    ];
    shortdesc = "generate new random UUIDs for all volume groups";
    longdesc = "\
Generate new random UUIDs for all volume groups." };

  { defaults with
    name = "utsname";
    style = RStruct ("uts", "utsname"), [], [];
    proc_nr = Some 342;
    tests = [
      InitEmpty, Always, TestRun (
        [["utsname"]])
    ];
    shortdesc = "appliance kernel version";
    longdesc = "\
This returns the kernel version of the appliance, where this is
available.  This information is only useful for debugging.  Nothing
in the returned structure is defined by the API." };

  { defaults with
    name = "xfs_growfs";
    style = RErr, [Pathname "path"], [OBool "datasec"; OBool "logsec"; OBool "rtsec"; OInt64 "datasize"; OInt64 "logsize"; OInt64 "rtsize"; OInt64 "rtextsize"; OInt "maxpct"];
    proc_nr = Some 343;
    optional = Some "xfs";
    tests = [
      InitEmpty, Always, TestResult (
        [["part_disk"; "/dev/sda"; "mbr"];
         ["pvcreate"; "/dev/sda1"];
         ["vgcreate"; "VG"; "/dev/sda1"];
         ["lvcreate"; "LV"; "VG"; "40"];
         ["mkfs"; "xfs"; "/dev/VG/LV"; ""; "NOARG"; ""; ""];
         ["lvresize"; "/dev/VG/LV"; "80"];
         ["mount"; "/dev/VG/LV"; "/"];
         ["xfs_growfs"; "/"; "true"; "false"; "false"; ""; ""; ""; ""; ""];
         ["xfs_info"; "/"]], "ret->xfs_blocksize == 4096");
    ];
    shortdesc = "expand an existing XFS filesystem";
    longdesc = "\
Grow the XFS filesystem mounted at C<path>.

The returned struct contains geometry information.  Missing
fields are returned as C<-1> (for numeric fields) or empty
string." };

  { defaults with
    name = "rsync";
    style = RErr, [Pathname "src"; Pathname "dest"], [OBool "archive"; OBool "deletedest"];
    proc_nr = Some 344;
    optional = Some "rsync";
    tests = []; (* tests are in tests/rsync *)
    shortdesc = "synchronize the contents of two directories";
    longdesc = "\
This call may be used to copy or synchronize two directories
under the same libguestfs handle.  This uses the L<rsync(1)>
program which uses a fast algorithm that avoids copying files
unnecessarily.

C<src> and C<dest> are the source and destination directories.
Files are copied from C<src> to C<dest>.

The optional arguments are:

=over 4

=item C<archive>

Turns on archive mode.  This is the same as passing the
I<--archive> flag to C<rsync>.

=item C<deletedest>

Delete files at the destination that do not exist at the source.

=back" };

  { defaults with
    name = "rsync_in";
    style = RErr, [String "remote"; Pathname "dest"], [OBool "archive"; OBool "deletedest"];
    proc_nr = Some 345;
    optional = Some "rsync";
    tests = []; (* tests are in tests/rsync *)
    shortdesc = "synchronize host or remote filesystem with filesystem";
    longdesc = "\
This call may be used to copy or synchronize the filesystem
on the host or on a remote computer with the filesystem
within libguestfs.  This uses the L<rsync(1)> program
which uses a fast algorithm that avoids copying files unnecessarily.

This call only works if the network is enabled.  See
C<guestfs_set_network> or the I<--network> option to
various tools like L<guestfish(1)>.

Files are copied from the remote server and directory
specified by C<remote> to the destination directory C<dest>.

The format of the remote server string is defined by L<rsync(1)>.
Note that there is no way to supply a password or passphrase
so the target must be set up not to require one.

The optional arguments are the same as those of C<guestfs_rsync>." };

  { defaults with
    name = "rsync_out";
    style = RErr, [Pathname "src"; String "remote"], [OBool "archive"; OBool "deletedest"];
    proc_nr = Some 346;
    optional = Some "rsync";
    tests = []; (* tests are in tests/rsync *)
    shortdesc = "synchronize filesystem with host or remote filesystem";
    longdesc = "\
This call may be used to copy or synchronize the filesystem within
libguestfs with a filesystem on the host or on a remote computer.
This uses the L<rsync(1)> program which uses a fast algorithm that
avoids copying files unnecessarily.

This call only works if the network is enabled.  See
C<guestfs_set_network> or the I<--network> option to
various tools like L<guestfish(1)>.

Files are copied from the source directory C<src> to the
remote server and directory specified by C<remote>.

The format of the remote server string is defined by L<rsync(1)>.
Note that there is no way to supply a password or passphrase
so the target must be set up not to require one.

The optional arguments are the same as those of C<guestfs_rsync>." };

  { defaults with
    name = "ls0";
    style = RErr, [Pathname "dir"; FileOut "filenames"], [];
    proc_nr = Some 347;
    shortdesc = "get list of files in a directory";
    longdesc = "\
This specialized command is used to get a listing of
the filenames in the directory C<dir>.  The list of filenames
is written to the local file C<filenames> (on the host).

In the output file, the filenames are separated by C<\\0> characters.

C<.> and C<..> are not returned.  The filenames are not sorted." };

  { defaults with
    name = "fill_dir";
    style = RErr, [Pathname "dir"; Int "nr"], [];
    proc_nr = Some 348;
    shortdesc = "fill a directory with empty files";
    longdesc = "\
This function, useful for testing filesystems, creates C<nr>
empty files in the directory C<dir> with names C<00000000>
through C<nr-1> (ie. each file name is 8 digits long padded
with zeroes)." };

  { defaults with
    name = "xfs_admin";
    style = RErr, [Device "device"], [OBool "extunwritten"; OBool "imgfile"; OBool "v2log"; OBool "projid32bit"; OBool "lazycounter"; OString "label"; OString "uuid"];
    proc_nr = Some 349;
    optional = Some "xfs";
    tests = [
      InitEmpty, Always, TestResult (
        [["part_disk"; "/dev/sda"; "mbr"];
         ["mkfs"; "xfs"; "/dev/sda1"; ""; "NOARG"; ""; ""];
         ["xfs_admin"; "/dev/sda1"; ""; ""; ""; ""; "false"; "NOARG"; "NOARG"];
         ["mount"; "/dev/sda1"; "/"];
         ["xfs_info"; "/"]], "ret->xfs_lazycount == 0");
    ];
    shortdesc = "change parameters of an XFS filesystem";
    longdesc = "\
Change the parameters of the XFS filesystem on C<device>.

Devices that are mounted cannot be modified.
Administrators must unmount filesystems before this call
can modify parameters.

Some of the parameters of a mounted filesystem can be examined
and modified using the C<guestfs_xfs_info> and
C<guestfs_xfs_growfs> calls." };

  { defaults with
    name = "hivex_open";
    style = RErr, [Pathname "filename"], [OBool "verbose"; OBool "debug"; OBool "write"];
    proc_nr = Some 350;
    optional = Some "hivex";
    shortdesc = "open a Windows Registry hive file";
    longdesc = "\
Open the Windows Registry hive file named C<filename>.
If there was any previous hivex handle associated with this
guestfs session, then it is closed.

This is a wrapper around the L<hivex(3)> call of the same name." };

  { defaults with
    name = "hivex_close";
    style = RErr, [], [];
    proc_nr = Some 351;
    optional = Some "hivex";
    shortdesc = "close the current hivex handle";
    longdesc = "\
Close the current hivex handle.

This is a wrapper around the L<hivex(3)> call of the same name." };

  { defaults with
    name = "hivex_root";
    style = RInt64 "nodeh", [], [];
    proc_nr = Some 352;
    optional = Some "hivex";
    shortdesc = "return the root node of the hive";
    longdesc = "\
Return the root node of the hive.

This is a wrapper around the L<hivex(3)> call of the same name." };

  { defaults with
    name = "hivex_node_name";
    style = RString "name", [Int64 "nodeh"], [];
    proc_nr = Some 353;
    optional = Some "hivex";
    shortdesc = "return the name of the node";
    longdesc = "\
Return the name of C<nodeh>.

This is a wrapper around the L<hivex(3)> call of the same name." };

  { defaults with
    name = "hivex_node_children";
    style = RStructList ("nodehs", "hivex_node"), [Int64 "nodeh"], [];
    proc_nr = Some 354;
    optional = Some "hivex";
    shortdesc = "return list of nodes which are subkeys of node";
    longdesc = "\
Return the list of nodes which are subkeys of C<nodeh>.

This is a wrapper around the L<hivex(3)> call of the same name." };

  { defaults with
    name = "hivex_node_get_child";
    style = RInt64 "child", [Int64 "nodeh"; String "name"], [];
    proc_nr = Some 355;
    optional = Some "hivex";
    shortdesc = "return the named child of node";
    longdesc = "\
Return the child of C<nodeh> with the name C<name>, if it exists.
This can return C<0> meaning the name was not found.

This is a wrapper around the L<hivex(3)> call of the same name." };

  { defaults with
    name = "hivex_node_parent";
    style = RInt64 "parent", [Int64 "nodeh"], [];
    proc_nr = Some 356;
    optional = Some "hivex";
    shortdesc = "return the parent of node";
    longdesc = "\
Return the parent node of C<nodeh>.

This is a wrapper around the L<hivex(3)> call of the same name." };

  { defaults with
    name = "hivex_node_values";
    style = RStructList ("valuehs", "hivex_value"), [Int64 "nodeh"], [];
    proc_nr = Some 357;
    optional = Some "hivex";
    shortdesc = "return list of values attached to node";
    longdesc = "\
Return the array of (key, datatype, data) tuples attached to C<nodeh>.

This is a wrapper around the L<hivex(3)> call of the same name." };

  { defaults with
    name = "hivex_node_get_value";
    style = RInt64 "valueh", [Int64 "nodeh"; String "key"], [];
    proc_nr = Some 358;
    optional = Some "hivex";
    shortdesc = "return the named value";
    longdesc = "\
Return the value attached to C<nodeh> which has the
name C<key>, if it exists.  This can return C<0> meaning
the key was not found.

This is a wrapper around the L<hivex(3)> call of the same name." };

  { defaults with
    name = "hivex_value_key";
    style = RString "key", [Int64 "valueh"], [];
    proc_nr = Some 359;
    optional = Some "hivex";
    shortdesc = "return the key field from the (key, datatype, data) tuple";
    longdesc = "\
Return the key (name) field of a (key, datatype, data) tuple.

This is a wrapper around the L<hivex(3)> call of the same name." };

  { defaults with
    name = "hivex_value_type";
    style = RInt64 "datatype", [Int64 "valueh"], [];
    proc_nr = Some 360;
    optional = Some "hivex";
    shortdesc = "return the data type from the (key, datatype, data) tuple";
    longdesc = "\
Return the data type field from a (key, datatype, data) tuple.

This is a wrapper around the L<hivex(3)> call of the same name." };

  { defaults with
    name = "hivex_value_value";
    style = RBufferOut "databuf", [Int64 "valueh"], [];
    proc_nr = Some 361;
    optional = Some "hivex";
    shortdesc = "return the data field from the (key, datatype, data) tuple";
    longdesc = "\
Return the data field of a (key, datatype, data) tuple.

This is a wrapper around the L<hivex(3)> call of the same name.

See also: C<guestfs_hivex_value_utf8>." };

  { defaults with
    name = "hivex_commit";
    style = RErr, [OptString "filename"], [];
    proc_nr = Some 362;
    optional = Some "hivex";
    shortdesc = "commit (write) changes back to the hive";
    longdesc = "\
Commit (write) changes to the hive.

If the optional C<filename> parameter is null, then the changes
are written back to the same hive that was opened.  If this is
not null then they are written to the alternate filename given
and the original hive is left untouched.

This is a wrapper around the L<hivex(3)> call of the same name." };

  { defaults with
    name = "hivex_node_add_child";
    style = RInt64 "nodeh", [Int64 "parent"; String "name"], [];
    proc_nr = Some 363;
    optional = Some "hivex";
    shortdesc = "add a child node";
    longdesc = "\
Add a child node to C<parent> named C<name>.

This is a wrapper around the L<hivex(3)> call of the same name." };

  { defaults with
    name = "hivex_node_delete_child";
    style = RErr, [Int64 "nodeh"], [];
    proc_nr = Some 364;
    optional = Some "hivex";
    shortdesc = "delete a node (recursively)";
    longdesc = "\
Delete C<nodeh>, recursively if necessary.

This is a wrapper around the L<hivex(3)> call of the same name." };

  { defaults with
    name = "hivex_node_set_value";
    style = RErr, [Int64 "nodeh"; String "key"; Int64 "t"; BufferIn "val"], [];
    proc_nr = Some 365;
    optional = Some "hivex";
    shortdesc = "set or replace a single value in a node";
    longdesc = "\
Set or replace a single value under the node C<nodeh>.  The
C<key> is the name, C<t> is the type, and C<val> is the data.

This is a wrapper around the L<hivex(3)> call of the same name." };

  { defaults with
    name = "xfs_repair";
    style = RInt "status", [Dev_or_Path "device"], [OBool "forcelogzero"; OBool "nomodify"; OBool "noprefetch"; OBool "forcegeometry"; OInt64 "maxmem"; OInt64 "ihashsize"; OInt64 "bhashsize"; OInt64 "agstride"; OString "logdev"; OString "rtdev"];
    proc_nr = Some 366;
    optional = Some "xfs";
    tests = [
      InitEmpty, Always, TestRun (
        [["part_disk"; "/dev/sda"; "mbr"];
         ["mkfs"; "xfs"; "/dev/sda1"; ""; "NOARG"; ""; ""];
         ["xfs_repair"; "/dev/sda1"; ""; "true"; ""; ""; ""; ""; ""; ""; "NOARG"; "NOARG"]
        ])
    ];
    shortdesc = "repair an XFS filesystem";
    longdesc = "\
Repair corrupt or damaged XFS filesystem on C<device>.

The filesystem is specified using the C<device> argument which should be
the device name of the disk partition or volume containing the filesystem.
If given the name of a block device, C<xfs_repair> will attempt to find
the raw device associated with the specified block device and will use
the raw device instead.

Regardless, the filesystem to be repaired must be unmounted, otherwise,
the resulting filesystem may be inconsistent or corrupt.

The returned status indicates whether filesystem corruption was
detected (returns C<1>) or was not detected (returns C<0>)." };

  { defaults with
    name = "rm_f";
    style = RErr, [Pathname "path"], [];
    proc_nr = Some 367;
    tests = [
      InitScratchFS, Always, TestResultFalse
        [["mkdir"; "/rm_f"];
         ["touch"; "/rm_f/foo"];
         ["rm_f"; "/rm_f/foo"];
         ["rm_f"; "/rm_f/not_exists"];
         ["exists"; "/rm_f/foo"]];
      InitScratchFS, Always, TestLastFail
        [["mkdir"; "/rm_f2"];
         ["mkdir"; "/rm_f2/foo"];
         ["rm_f"; "/rm_f2/foo"]]
    ];
    shortdesc = "remove a file ignoring errors";
    longdesc = "\
Remove the file C<path>.

If the file doesn't exist, that error is ignored.  (Other errors,
eg. I/O errors or bad paths, are not ignored)

This call cannot remove directories.
Use C<guestfs_rmdir> to remove an empty directory,
or C<guestfs_rm_rf> to remove directories recursively." };

  { defaults with
    name = "mke2fs";
    style = RErr, [Device "device"], [OInt64 "blockscount"; OInt64 "blocksize"; OInt64 "fragsize"; OInt64 "blockspergroup"; OInt64 "numberofgroups"; OInt64 "bytesperinode"; OInt64 "inodesize"; OInt64 "journalsize"; OInt64 "numberofinodes"; OInt64 "stridesize"; OInt64 "stripewidth"; OInt64 "maxonlineresize"; OInt "reservedblockspercentage"; OInt "mmpupdateinterval"; OString "journaldevice"; OString "label"; OString "lastmounteddir"; OString "creatoros"; OString "fstype"; OString "usagetype"; OString "uuid"; OBool "forcecreate"; OBool "writesbandgrouponly"; OBool "lazyitableinit"; OBool "lazyjournalinit"; OBool "testfs"; OBool "discard"; OBool "quotatype";  OBool "extent"; OBool "filetype"; OBool "flexbg"; OBool "hasjournal"; OBool "journaldev"; OBool "largefile"; OBool "quota"; OBool "resizeinode"; OBool "sparsesuper"; OBool "uninitbg"];
    proc_nr = Some 368;
    tests =
      (let uuid = uuidgen () in
       let uuid_s = "UUID=" ^ uuid in [
         InitEmpty, Always, TestResultString (
           [["part_init"; "/dev/sda"; "mbr"];
            ["part_add"; "/dev/sda"; "p"; "64"; "204799"];
            ["part_add"; "/dev/sda"; "p"; "204800"; "-64"];
            ["mke2fs"; "/dev/sda1"; ""; "4096"; ""; ""; "";
             ""; ""; ""; ""; "";
             ""; ""; ""; ""; "NOARG";
             "NOARG"; "NOARG"; "NOARG"; "NOARG"; "NOARG";
             "NOARG"; ""; ""; ""; "";
             ""; ""; ""; ""; "";
             ""; ""; "true"; ""; "";
             ""; ""; ""];
            ["mke2fs"; "/dev/sda2"; ""; "4096"; ""; ""; "";
             ""; ""; ""; ""; "";
             ""; ""; ""; ""; "/dev/sda1";
             "NOARG"; "NOARG"; "NOARG"; "ext2"; "NOARG";
             "NOARG"; ""; ""; ""; "";
             ""; ""; ""; ""; "";
             ""; ""; ""; ""; "";
             ""; ""; ""];
            ["mount"; "/dev/sda2"; "/"];
            ["write"; "/new"; "new file contents"];
            ["cat"; "/new"]], "new file contents");
         InitEmpty, Always, TestResultString (
           [["part_init"; "/dev/sda"; "mbr"];
            ["part_add"; "/dev/sda"; "p"; "64"; "204799"];
            ["part_add"; "/dev/sda"; "p"; "204800"; "-64"];
            ["mke2fs"; "/dev/sda1"; ""; "4096"; ""; ""; "";
             ""; ""; ""; ""; "";
             ""; ""; ""; ""; "/dev/sda1";
             "JOURNAL"; "NOARG"; "NOARG"; "ext2"; "NOARG";
             "NOARG"; ""; ""; ""; "";
             ""; ""; ""; ""; "";
             ""; ""; "true"; ""; "";
             ""; ""; ""];
            ["mke2fs"; "/dev/sda2"; ""; "4096"; ""; ""; "";
             ""; ""; ""; ""; "";
             ""; ""; ""; ""; "LABEL=JOURNAL";
             "JOURNAL"; "NOARG"; "NOARG"; "ext2"; "NOARG";
             "NOARG"; ""; ""; ""; "";
             ""; ""; ""; ""; "";
             ""; ""; ""; ""; "";
             ""; ""; ""];
            ["mount"; "/dev/sda2"; "/"];
            ["write"; "/new"; "new file contents"];
            ["cat"; "/new"]], "new file contents");
         InitEmpty, Always, TestResultString (
           [["part_init"; "/dev/sda"; "mbr"];
            ["part_add"; "/dev/sda"; "p"; "64"; "204799"];
            ["part_add"; "/dev/sda"; "p"; "204800"; "-64"];
            ["mke2fs"; "/dev/sda1"; ""; "4096"; ""; ""; "";
             ""; ""; ""; ""; "";
             ""; ""; ""; ""; "NOARG";
             "NOARG"; "NOARG"; "NOARG"; "NOARG"; "NOARG";
             uuid; ""; ""; ""; "";
             ""; ""; ""; ""; "";
             ""; ""; "true"; ""; "";
             ""; ""; ""];
            ["mke2fs"; "/dev/sda2"; ""; "4096"; ""; ""; "";
             ""; ""; ""; ""; "";
             ""; ""; ""; ""; uuid_s;
             "JOURNAL"; "NOARG"; "NOARG"; "ext2"; "NOARG";
             "NOARG"; "true"; ""; ""; "";
             ""; ""; ""; ""; "";
             ""; ""; ""; ""; "";
             ""; ""; ""];
            ["mount"; "/dev/sda2"; "/"];
            ["write"; "/new"; "new file contents"];
            ["cat"; "/new"]], "new file contents")
       ]);
    shortdesc = "create an ext2/ext3/ext4 filesystem on device";
    longdesc = "\
C<mke2fs> is used to create an ext2, ext3, or ext4 filesystem
on C<device>.  The optional C<blockscount> is the size of the
filesystem in blocks.  If omitted it defaults to the size of
C<device>." (* XXX document optional args properly *) };

  { defaults with
    name = "list_disk_labels";
    style = RHashtable "labels", [], [];
    proc_nr = Some 369;
    tests = [];
    shortdesc = "mapping of disk labels to devices";
    longdesc = "\
If you add drives using the optional C<label> parameter
of C<guestfs_add_drive_opts>, you can use this call to
map between disk labels, and raw block device and partition
names (like C</dev/sda> and C</dev/sda1>).

This returns a hashtable, where keys are the disk labels
(I<without> the C</dev/disk/guestfs> prefix), and the values
are the full raw block device and partition names
(eg. C</dev/sda> and C</dev/sda1>)." };

  { defaults with
    name = "internal_hot_add_drive";
    style = RErr, [String "label"], [];
    proc_nr = Some 370;
    visibility = VInternal;
    tests = [];
    shortdesc = "internal hotplugging operation";
    longdesc = "\
This function is used internally when hotplugging drives." };

  { defaults with
    name = "internal_hot_remove_drive_precheck";
    style = RErr, [String "label"], [];
    proc_nr = Some 371;
    visibility = VInternal;
    tests = [];
    shortdesc = "internal hotplugging operation";
    longdesc = "\
This function is used internally when hotplugging drives." };

  { defaults with
    name = "internal_hot_remove_drive";
    style = RErr, [String "label"], [];
    proc_nr = Some 372;
    visibility = VInternal;
    tests = [];
    shortdesc = "internal hotplugging operation";
    longdesc = "\
This function is used internally when hotplugging drives." };

  { defaults with
    name = "mktemp";
    style = RString "path", [Pathname "tmpl"], [OString "suffix"];
    proc_nr = Some 373;
    tests = [
      InitScratchFS, Always, TestRun (
        [["mkdir"; "/mktemp"];
         ["mktemp"; "/mktemp/tmpXXXXXX"; "NOARG"];
         ["mktemp"; "/mktemp/tmpXXXXXX"; "suff"]])
    ];
    shortdesc = "create a temporary file";
    longdesc = "\
This command creates a temporary file.  The
C<tmpl> parameter should be a full pathname for the
temporary directory name with the final six characters being
\"XXXXXX\".

For example: \"/tmp/myprogXXXXXX\" or \"/Temp/myprogXXXXXX\",
the second one being suitable for Windows filesystems.

The name of the temporary file that was created
is returned.

The temporary file is created with mode 0600
and is owned by root.

The caller is responsible for deleting the temporary
file after use.

If the optional C<suffix> parameter is given, then the suffix
(eg. C<.txt>) is appended to the temporary name.

See also: C<guestfs_mkdtemp>." };

  { defaults with
    name = "mklost_and_found";
    style = RErr, [Pathname "mountpoint"], [];
    proc_nr = Some 374;
    tests = [
      InitBasicFS, Always, TestRun (
        [["rm_rf"; "/lost+found"];
         ["mklost_and_found"; "/"]])
    ];
    shortdesc = "make lost+found directory on an ext2/3/4 filesystem";
    longdesc = "\
Make the C<lost+found> directory, normally in the root directory
of an ext2/3/4 filesystem.  C<mountpoint> is the directory under
which we try to create the C<lost+found> directory." };

  { defaults with
    name = "acl_get_file";
    style = RString "acl", [Pathname "path"; String "acltype"], [];
    proc_nr = Some 375;
    optional = Some "acl";
    tests = []; (* tested by acl_set_file *)
    shortdesc = "get the POSIX ACL attached to a file";
    longdesc = "\
This function returns the POSIX Access Control List (ACL) attached
to C<path>.  The ACL is returned in \"long text form\" (see L<acl(5)>).

The C<acltype> parameter may be:

=over 4

=item C<access>

Return the ordinary (access) ACL for any file, directory or
other filesystem object.

=item C<default>

Return the default ACL.  Normally this only makes sense if
C<path> is a directory.

=back" };

  { defaults with
    name = "acl_set_file";
    style = RErr, [Pathname "path"; String "acltype"; String "acl"], [];
    proc_nr = Some 376;
    optional = Some "acl";
    tests = [
      InitScratchFS, Always, TestRun (
        [["touch"; "/acl_set_file_0"];
         ["acl_set_file"; "/acl_set_file_0"; "access"; "user::r-x,group::r-x,other::r-x"];
         ["acl_get_file"; "/acl_set_file_0"; "access"]]);
    ];
    shortdesc = "set the POSIX ACL attached to a file";
    longdesc = "\
This function sets the POSIX Access Control List (ACL) attached
to C<path>.  The C<acl> parameter is the new ACL in either
\"long text form\" or \"short text form\" (see L<acl(5)>).

The C<acltype> parameter may be:

=over 4

=item C<access>

Set the ordinary (access) ACL for any file, directory or
other filesystem object.

=item C<default>

Set the default ACL.  Normally this only makes sense if
C<path> is a directory.

=back" };

  { defaults with
    name = "acl_delete_def_file";
    style = RErr, [Pathname "dir"], [];
    proc_nr = Some 377;
    optional = Some "acl";
    tests = [
      (* Documentation for libacl says this should fail, but it doesn't.
       * Therefore disable this test.
       *)
      InitScratchFS, Disabled, TestLastFail (
        [["touch"; "/acl_delete_def_file_0"];
         ["acl_delete_def_file"; "/acl_delete_def_file_0"]]);
      InitScratchFS, Always, TestRun (
        [["mkdir"; "/acl_delete_def_file_1"];
         ["acl_set_file"; "/acl_delete_def_file_1"; "default"; "user::r-x,group::r-x,other::r-x"];
         ["acl_delete_def_file"; "/acl_delete_def_file_1"]]);
    ];
    shortdesc = "delete the default POSIX ACL of a directory";
    longdesc = "\
This function deletes the default POSIX Access Control List (ACL)
attached to directory C<dir>." };

  { defaults with
    name = "cap_get_file";
    style = RString "cap", [Pathname "path"], [];
    proc_nr = Some 378;
    optional = Some "linuxcaps";
    tests = []; (* tested by cap_set_file *)
    shortdesc = "get the Linux capabilities attached to a file";
    longdesc = "\
This function returns the Linux capabilities attached to C<path>.
The capabilities set is returned in text form (see L<cap_to_text(3)>)." };

  { defaults with
    name = "cap_set_file";
    style = RErr, [Pathname "path"; String "cap"], [];
    proc_nr = Some 379;
    optional = Some "linuxcaps";
    tests = [
      InitScratchFS, Always, TestResultString (
        [["touch"; "/cap_set_file_0"];
         ["cap_set_file"; "/cap_set_file_0"; "cap_chown=p cap_chown+e"];
         ["cap_get_file"; "/cap_set_file_0"]], "= cap_chown+ep");
    ];
    shortdesc = "set the Linux capabilities attached to a file";
    longdesc = "\
This function sets the Linux capabilities attached to C<path>.
The capabilities set C<cap> should be passed in text form
(see L<cap_from_text(3)>)." };

  { defaults with
    name = "list_ldm_volumes";
    style = RStringList "devices", [], [];
    proc_nr = Some 380;
    optional = Some "ldm";
    tests = [];
    shortdesc = "list all Windows dynamic disk volumes";
    longdesc = "\
This function returns all Windows dynamic disk volumes
that were found at launch time.  It returns a list of
device names." };

  { defaults with
    name = "list_ldm_partitions";
    style = RStringList "devices", [], [];
    proc_nr = Some 381;
    optional = Some "ldm";
    tests = [];
    shortdesc = "list all Windows dynamic disk partitions";
    longdesc = "\
This function returns all Windows dynamic disk partitions
that were found at launch time.  It returns a list of
device names." };

  { defaults with
    name = "ldmtool_create_all";
    style = RErr, [], [];
    proc_nr = Some 382;
    optional = Some "ldm";
    tests = [];
    shortdesc = "scan and create Windows dynamic disk volumes";
    longdesc = "\
This function scans all block devices looking for Windows
dynamic disk volumes and partitions, and creates devices
for any that were found.

Call C<guestfs_list_ldm_volumes> and C<guestfs_list_ldm_partitions>
to return all devices.

Note that you B<don't> normally need to call this explicitly,
since it is done automatically at C<guestfs_launch> time.
However you might want to call this function if you have
hotplugged disks or have just created a Windows dynamic disk." };

  { defaults with
    name = "ldmtool_remove_all";
    style = RErr, [], [];
    proc_nr = Some 383;
    optional = Some "ldm";
    tests = [];
    shortdesc = "remove all Windows dynamic disk volumes";
    longdesc = "\
This is essentially the opposite of C<guestfs_ldmtool_create_all>.
It removes the device mapper mappings for all Windows dynamic disk
volumes" };

  { defaults with
    name = "ldmtool_scan";
    style = RStringList "guids", [], [];
    proc_nr = Some 384;
    optional = Some "ldm";
    tests = [];
    shortdesc = "scan for Windows dynamic disks";
    longdesc = "\
This function scans for Windows dynamic disks.  It returns a list
of identifiers (GUIDs) for all disk groups that were found.  These
identifiers can be passed to other C<guestfs_ldmtool_*> functions.

This function scans all block devices.  To scan a subset of
block devices, call C<guestfs_ldmtool_scan_devices> instead." };

  { defaults with
    name = "ldmtool_scan_devices";
    style = RStringList "guids", [DeviceList "devices"], [];
    proc_nr = Some 385;
    optional = Some "ldm";
    tests = [];
    shortdesc = "scan for Windows dynamic disks";
    longdesc = "\
This function scans for Windows dynamic disks.  It returns a list
of identifiers (GUIDs) for all disk groups that were found.  These
identifiers can be passed to other C<guestfs_ldmtool_*> functions.

The parameter C<devices> is a list of block devices which are
scanned.  If this list is empty, all block devices are scanned." };

  { defaults with
    name = "ldmtool_diskgroup_name";
    style = RString "name", [String "diskgroup"], [];
    proc_nr = Some 386;
    optional = Some "ldm";
    tests = [];
    shortdesc = "return the name of a Windows dynamic disk group";
    longdesc = "\
Return the name of a Windows dynamic disk group.  The C<diskgroup>
parameter should be the GUID of a disk group, one element from
the list returned by C<guestfs_ldmtool_scan>." };

  { defaults with
    name = "ldmtool_diskgroup_volumes";
    style = RStringList "volumes", [String "diskgroup"], [];
    proc_nr = Some 387;
    optional = Some "ldm";
    tests = [];
    shortdesc = "return the volumes in a Windows dynamic disk group";
    longdesc = "\
Return the volumes in a Windows dynamic disk group.  The C<diskgroup>
parameter should be the GUID of a disk group, one element from
the list returned by C<guestfs_ldmtool_scan>." };

  { defaults with
    name = "ldmtool_diskgroup_disks";
    style = RStringList "disks", [String "diskgroup"], [];
    proc_nr = Some 388;
    optional = Some "ldm";
    tests = [];
    shortdesc = "return the disks in a Windows dynamic disk group";
    longdesc = "\
Return the disks in a Windows dynamic disk group.  The C<diskgroup>
parameter should be the GUID of a disk group, one element from
the list returned by C<guestfs_ldmtool_scan>." };

  { defaults with
    name = "ldmtool_volume_type";
    style = RString "voltype", [String "diskgroup"; String "volume"], [];
    proc_nr = Some 389;
    optional = Some "ldm";
    tests = [];
    shortdesc = "return the type of a Windows dynamic disk volume";
    longdesc = "\
Return the type of the volume named C<volume> in the disk
group with GUID C<diskgroup>.

Possible volume types that can be returned here include:
C<simple>, C<spanned>, C<striped>, C<mirrored>, C<raid5>.
Other types may also be returned." };

  { defaults with
    name = "ldmtool_volume_hint";
    style = RString "hint", [String "diskgroup"; String "volume"], [];
    proc_nr = Some 390;
    optional = Some "ldm";
    tests = [];
    shortdesc = "return the hint field of a Windows dynamic disk volume";
    longdesc = "\
Return the hint field of the volume named C<volume> in the disk
group with GUID C<diskgroup>.  This may not be defined, in which
case the empty string is returned.  The hint field is often, though
not always, the name of a Windows drive, eg. C<E:>." };

  { defaults with
    name = "ldmtool_volume_partitions";
    style = RStringList "partitions", [String "diskgroup"; String "volume"], [];
    proc_nr = Some 391;
    optional = Some "ldm";
    tests = [];
    shortdesc = "return the partitions in a Windows dynamic disk volume";
    longdesc = "\
Return the list of partitions in the volume named C<volume> in the disk
group with GUID C<diskgroup>." };

  { defaults with
<<<<<<< HEAD
=======
    name = "part_set_gpt_type";
    style = RErr, [Device "device"; Int "partnum"; String "guid"], [];
    proc_nr = Some 392;
    optional = Some "gdisk";
    tests = [];
    shortdesc = "set the type GUID of a GPT partition";
    longdesc = "\
Set the type GUID of numbered GPT partition C<partnum> to C<guid>. Return an
error if the partition table of C<device> isn't GPT, or if C<guid> is not a
valid GUID.

See L<http://en.wikipedia.org/wiki/GUID_Partition_Table#Partition_type_GUIDs>
for a useful list of type GUIDs." };

  { defaults with
    name = "part_get_gpt_type";
    style = RString "guid", [Device "device"; Int "partnum"], [];
    proc_nr = Some 393;
    optional = Some "gdisk";
    tests = [
      InitGPT, Always, TestResultString (
        [["part_set_gpt_type"; "/dev/sda"; "1";
          "01234567-89AB-CDEF-0123-456789ABCDEF"];
         ["part_get_gpt_type"; "/dev/sda"; "1"]],
        "01234567-89AB-CDEF-0123-456789ABCDEF");
    ];
    shortdesc = "get the type GUID of a GPT partition";
    longdesc = "\
Return the type GUID of numbered GPT partition C<partnum>. For MBR partitions,
return an appropriate GUID corresponding to the MBR type. Behaviour is undefined
for other partition types." };

  { defaults with
>>>>>>> 919110f7
    name = "rename";
    style = RErr, [Pathname "oldpath"; Pathname "newpath"], [];
    proc_nr = Some 394;
    tests = [
<<<<<<< HEAD
      InitScratchFS, Always, TestOutputFalse (
=======
      InitScratchFS, Always, TestResultFalse (
>>>>>>> 919110f7
        [["mkdir"; "/rename"];
         ["write"; "/rename/old"; "file content"];
         ["rename"; "/rename/old"; "/rename/new"];
         ["is_file"; "/rename/old"]])
    ];
    shortdesc = "rename a file on the same filesystem";
    longdesc = "\
Rename a file to a new place on the same filesystem.  This is
the same as the Linux L<rename(2)> system call.  In most cases
you are better to use C<guestfs_mv> instead." };
<<<<<<< HEAD
=======

  { defaults with
    name = "is_whole_device";
    style = RBool "flag", [Device "device"], [];
    proc_nr = Some 395;
    tests = [
      InitEmpty, Always, TestResultTrue (
        [["is_whole_device"; "/dev/sda"]]);
      InitPartition, Always, TestResultFalse (
        [["is_whole_device"; "/dev/sda1"]]);
      InitBasicFSonLVM, Always, TestResultFalse (
        [["is_whole_device"; "/dev/VG/LV"]]);
    ];
    shortdesc = "test if a device is a whole device";
    longdesc = "\
This returns C<true> if and only if C<device> refers to a whole block
device. That is, not a partition or a logical device." };

  { defaults with
    name = "internal_parse_mountable";
    style = RStruct ("mountable", "internal_mountable"), [Mountable "mountable"], [];
    visibility = VInternal;
    proc_nr = Some 396;
    shortdesc = "parse a mountable string";
    longdesc = "\
Parse a mountable string." };

  { defaults with
    name = "internal_rhbz914931";
    style = RErr, [FileIn "filename"; Int "count"], [];
    proc_nr = Some 397;
    visibility = VInternal;
    cancellable = true;
    shortdesc = "used only to test rhbz914931 (internal use only)";
    longdesc = "\
This is only used to debug RHBZ#914931.  Note that this
deliberately crashes guestfsd." };

  { defaults with
    name = "feature_available";
    style = RBool "isavailable", [StringList "groups"], [];
    proc_nr = Some 398;
    tests = [
      InitNone, Always, TestResultTrue [["feature_available"; ""]]
    ];
    shortdesc = "test availability of some parts of the API";
    longdesc = "\
This is the same as C<guestfs_available>, but unlike that
call it returns a simple true/false boolean result, instead
of throwing an exception if a feature is not found.  For
other documentation see C<guestfs_available>." };

  { defaults with
    name = "syslinux";
    style = RErr, [Device "device"], [OString "directory"];
    proc_nr = Some 399;
    optional = Some "syslinux";
    shortdesc = "install the SYSLINUX bootloader";
    longdesc = "\
Install the SYSLINUX bootloader on C<device>.

The device parameter must be either a whole disk formatted
as a FAT filesystem, or a partition formatted as a FAT filesystem.
In the latter case, the partition should be marked as \"active\"
(C<guestfs_part_set_bootable>) and a Master Boot Record must be
installed (eg. using C<guestfs_pwrite_device>) on the first
sector of the whole disk.
The SYSLINUX package comes with some suitable Master Boot Records.
See the L<syslinux(1)> man page for further information.

The optional arguments are:

=over 4

=item C<directory>

Install SYSLINUX in the named subdirectory, instead of in the
root directory of the FAT filesystem.

=back

Additional configuration can be supplied to SYSLINUX by
placing a file called C<syslinux.cfg> on the FAT filesystem,
either in the root directory, or under C<directory> if that
optional argument is being used.  For further information
about the contents of this file, see L<syslinux(1)>.

See also C<guestfs_extlinux>." };

  { defaults with
    name = "extlinux";
    style = RErr, [Pathname "directory"], [];
    proc_nr = Some 400;
    optional = Some "extlinux";
    shortdesc = "install the SYSLINUX bootloader on an ext2/3/4 or btrfs filesystem";
    longdesc = "\
Install the SYSLINUX bootloader on the device mounted at C<directory>.
Unlike C<guestfs_syslinux> which requires a FAT filesystem, this can
be used on an ext2/3/4 or btrfs filesystem.

The C<directory> parameter can be either a mountpoint, or a
directory within the mountpoint.

You also have to mark the partition as \"active\"
(C<guestfs_part_set_bootable>) and a Master Boot Record must
be installed (eg. using C<guestfs_pwrite_device>) on the first
sector of the whole disk.
The SYSLINUX package comes with some suitable Master Boot Records.
See the L<extlinux(1)> man page for further information.

Additional configuration can be supplied to SYSLINUX by
placing a file called C<extlinux.conf> on the filesystem
under C<directory>.  For further information
about the contents of this file, see L<extlinux(1)>.

See also C<guestfs_syslinux>." };
>>>>>>> 919110f7

]

(* Non-API meta-commands available only in guestfish.
 *
 * Note (1): The only fields which are actually used are the
 * shortname, fish_alias, shortdesc and longdesc.
 *
 * Note (2): to refer to other commands, use L</shortname>.
 *
 * Note (3): keep this list sorted by shortname.
 *)
let fish_commands = [
  { defaults with
    name = "alloc";
    fish_alias = ["allocate"];
    shortdesc = "allocate and add a disk file";
    longdesc = " alloc filename size

This creates an empty (zeroed) file of the given size, and then adds
so it can be further examined.

For more advanced image creation, see L<qemu-img(1)> utility.

Size can be specified using standard suffixes, eg. C<1M>.

To create a sparse file, use L</sparse> instead.  To create a
prepared disk image, see L</PREPARED DISK IMAGES>." };

  { defaults with
    name = "copy_in";
    shortdesc = "copy local files or directories into an image";
    longdesc = " copy-in local [local ...] /remotedir

C<copy-in> copies local files or directories recursively into the disk
image, placing them in the directory called C</remotedir> (which must
exist).  This guestfish meta-command turns into a sequence of
L</tar-in> and other commands as necessary.

Multiple local files and directories can be specified, but the last
parameter must always be a remote directory.  Wildcards cannot be
used." };

  { defaults with
    name = "copy_out";
    shortdesc = "copy remote files or directories out of an image";
    longdesc = " copy-out remote [remote ...] localdir

C<copy-out> copies remote files or directories recursively out of the
disk image, placing them on the host disk in a local directory called
C<localdir> (which must exist).  This guestfish meta-command turns
into a sequence of L</download>, L</tar-out> and other commands as
necessary.

Multiple remote files and directories can be specified, but the last
parameter must always be a local directory.  To download to the
current directory, use C<.> as in:

 copy-out /home .

Wildcards cannot be used in the ordinary command, but you can use
them with the help of L</glob> like this:

 glob copy-out /home/* ." };

  { defaults with
    name = "delete_event";
    shortdesc = "delete a previously registered event handler";
    longdesc = " delete-event name

Delete the event handler which was previously registered as C<name>.
If multiple event handlers were registered with the same name, they
are all deleted.

See also the guestfish commands C<event> and C<list-events>." };

  { defaults with
    name = "display";
    shortdesc = "display an image";
    longdesc = " display filename

Use C<display> (a graphical display program) to display an image
file.  It downloads the file, and runs C<display> on it.

To use an alternative program, set the C<GUESTFISH_DISPLAY_IMAGE>
environment variable.  For example to use the GNOME display program:

 export GUESTFISH_DISPLAY_IMAGE=eog

See also L<display(1)>." };

  { defaults with
    name = "echo";
    shortdesc = "display a line of text";
    longdesc = " echo [params ...]

This echos the parameters to the terminal." };

  { defaults with
    name = "edit";
    fish_alias = ["vi"; "emacs"];
    shortdesc = "edit a file";
    longdesc = " edit filename

This is used to edit a file.  It downloads the file, edits it
locally using your editor, then uploads the result.

The editor is C<$EDITOR>.  However if you use the alternate
commands C<vi> or C<emacs> you will get those corresponding
editors." };

  { defaults with
    name = "event";
    shortdesc = "register a handler for an event or events";
    longdesc = " event name eventset \"shell script ...\"

Register a shell script fragment which is executed when an
event is raised.  See L<guestfs(3)/guestfs_set_event_callback>
for a discussion of the event API in libguestfs.

The C<name> parameter is a name that you give to this event
handler.  It can be any string (even the empty string) and is
simply there so you can delete the handler using the guestfish
C<delete-event> command.

The C<eventset> parameter is a comma-separated list of one
or more events, for example C<close> or C<close,trace>.  The
special value C<*> means all events.

The third and final parameter is the shell script fragment
(or any external command) that is executed when any of the
events in the eventset occurs.  It is executed using
C<$SHELL -c>, or if C<$SHELL> is not set then C</bin/sh -c>.

The shell script fragment receives callback parameters as
arguments C<$1>, C<$2> etc.  The actual event that was
called is available in the environment variable C<$EVENT>.

 event \"\" close \"echo closed\"
 event messages appliance,library,trace \"echo $@\"
 event \"\" progress \"echo progress: $3/$4\"
 event \"\" * \"echo $EVENT $@\"

See also the guestfish commands C<delete-event> and C<list-events>." };

  { defaults with
    name = "glob";
    shortdesc = "expand wildcards in command";
    longdesc = " glob command args...

Expand wildcards in any paths in the args list, and run C<command>
repeatedly on each matching path.

See L</WILDCARDS AND GLOBBING>." };

  { defaults with
    name = "hexedit";
    shortdesc = "edit with a hex editor";
    longdesc = " hexedit <filename|device>
 hexedit <filename|device> <max>
 hexedit <filename|device> <start> <max>

Use hexedit (a hex editor) to edit all or part of a binary file
or block device.

This command works by downloading potentially the whole file or
device, editing it locally, then uploading it.  If the file or
device is large, you have to specify which part you wish to edit
by using C<max> and/or C<start> C<max> parameters.
C<start> and C<max> are specified in bytes, with the usual
modifiers allowed such as C<1M> (1 megabyte).

For example to edit the first few sectors of a disk you
might do:

 hexedit /dev/sda 1M

which would allow you to edit anywhere within the first megabyte
of the disk.

To edit the superblock of an ext2 filesystem on C</dev/sda1>, do:

 hexedit /dev/sda1 0x400 0x400

(assuming the superblock is in the standard location).

This command requires the external L<hexedit(1)> program.  You
can specify another program to use by setting the C<HEXEDITOR>
environment variable.

See also L</hexdump>." };

  { defaults with
    name = "lcd";
    shortdesc = "change working directory";
    longdesc = " lcd directory

Change the local directory, ie. the current directory of guestfish
itself.

Note that C<!cd> won't do what you might expect." };

  { defaults with
    name = "list_events";
    shortdesc = "list event handlers";
    longdesc = " list-events

List the event handlers registered using the guestfish
C<event> command." };

  { defaults with
    name = "man";
    fish_alias = ["manual"];
    shortdesc = "open the manual";
    longdesc = "  man

Opens the manual page for guestfish." };

  { defaults with
    name = "more";
    fish_alias = ["less"];
    shortdesc = "view a file";
    longdesc = " more filename

 less filename

This is used to view a file.

The default viewer is C<$PAGER>.  However if you use the alternate
command C<less> you will get the C<less> command specifically." };

  { defaults with
    name = "reopen";
    shortdesc = "close and reopen libguestfs handle";
    longdesc = "  reopen

Close and reopen the libguestfs handle.  It is not necessary to use
this normally, because the handle is closed properly when guestfish
exits.  However this is occasionally useful for testing." };

  { defaults with
    name = "setenv";
    shortdesc = "set an environment variable";
    longdesc = "  setenv VAR value

Set the environment variable C<VAR> to the string C<value>.

To print the value of an environment variable use a shell command
such as:

 !echo $VAR" };

  { defaults with
    name = "sparse";
    shortdesc = "create a sparse disk image and add";
    longdesc = " sparse filename size

This creates an empty sparse file of the given size, and then adds
so it can be further examined.

In all respects it works the same as the L</alloc> command, except that
the image file is allocated sparsely, which means that disk blocks are
not assigned to the file until they are needed.  Sparse disk files
only use space when written to, but they are slower and there is a
danger you could run out of real disk space during a write operation.

For more advanced image creation, see L<qemu-img(1)> utility.

Size can be specified using standard suffixes, eg. C<1M>." };

  { defaults with
    name = "supported";
    shortdesc = "list supported groups of commands";
    longdesc = " supported

This command returns a list of the optional groups
known to the daemon, and indicates which ones are
supported by this build of the libguestfs appliance.

See also L<guestfs(3)/AVAILABILITY>." };

  { defaults with
    name = "time";
    shortdesc = "print elapsed time taken to run a command";
    longdesc = " time command args...

Run the command as usual, but print the elapsed time afterwards.  This
can be useful for benchmarking operations." };

  { defaults with
    name = "unsetenv";
    shortdesc = "unset an environment variable";
    longdesc = "  unsetenv VAR

Remove C<VAR> from the environment." };

]

(*----------------------------------------------------------------------*)

(* Some post-processing of the basic lists of actions. *)

(* Add the name of the C function:
 * c_name = short name, used by C bindings so we know what to export
 * c_function = full name that non-C bindings should call
 * c_optarg_prefix = prefix for optarg / bitmask names
 *)
let test_functions, non_daemon_functions, daemon_functions =
  let make_c_function f =
    match f with
    | { style = _, _, [] } ->
      { f with
          c_name = f.name;
          c_function = "guestfs_" ^ f.name;
          c_optarg_prefix = "GUESTFS_" ^ String.uppercase f.name }
    | { style = _, _, (_::_); once_had_no_optargs = false } ->
      { f with
          c_name = f.name;
          c_function = "guestfs_" ^ f.name ^ "_argv";
          c_optarg_prefix = "GUESTFS_" ^ String.uppercase f.name }
    | { style = _, _, (_::_); once_had_no_optargs = true } ->
      { f with
          c_name = f.name ^ "_opts";
          c_function = "guestfs_" ^ f.name ^ "_opts_argv";
          c_optarg_prefix = "GUESTFS_" ^ String.uppercase f.name ^ "_OPTS";
          non_c_aliases = [ f.name ^ "_opts" ] }
  in
  let test_functions = List.map make_c_function test_functions in
  let non_daemon_functions = List.map make_c_function non_daemon_functions in
  let daemon_functions = List.map make_c_function daemon_functions in
  test_functions, non_daemon_functions, daemon_functions

(* Create a camel-case version of each name, unless the camel_name
 * field was set above.
 *)
let non_daemon_functions, daemon_functions =
  let make_camel_case name =
    List.fold_left (
      fun a b ->
        a ^ String.uppercase (Str.first_chars b 1) ^ Str.string_after b 1
    ) "" (Str.split (Str.regexp "_") name)
  in
  let make_camel_case_if_not_set f =
    if f.camel_name = "" then
      { f with camel_name = make_camel_case f.name }
    else
      f
  in
  let non_daemon_functions =
    List.map make_camel_case_if_not_set non_daemon_functions in
  let daemon_functions =
    List.map make_camel_case_if_not_set daemon_functions in
  non_daemon_functions, daemon_functions

(* All functions. *)
let all_functions = non_daemon_functions @ daemon_functions

let is_external { visibility = v } = match v with
  | VPublic | VStateTest | VBindTest | VDebug -> true
  | VInternal -> false

let is_internal f = not (is_external f)

let is_documented { visibility = v } = match v with
  | VPublic | VStateTest -> true
  | VBindTest | VDebug | VInternal -> false

let is_fish { visibility = v } = match v with
  | VPublic | VDebug -> true
  | VStateTest | VBindTest | VInternal -> false

let external_functions =
  List.filter is_external all_functions

let internal_functions =
  List.filter is_internal all_functions

let documented_functions =
  List.filter is_documented all_functions

let fish_functions =
  List.filter is_fish all_functions

(* In some places we want the functions to be displayed sorted
 * alphabetically, so this is useful:
 *)
let all_functions_sorted = List.sort action_compare all_functions

let external_functions_sorted =
  List.sort action_compare external_functions

let internal_functions_sorted =
  List.sort action_compare internal_functions

let documented_functions_sorted =
  List.sort action_compare documented_functions

let fish_functions_sorted =
  List.sort action_compare fish_functions

(* This is used to generate the src/MAX_PROC_NR file which
 * contains the maximum procedure number, a surrogate for the
 * ABI version number.  See src/Makefile.am for the details.
 *)
let max_proc_nr =
  let proc_nrs = List.map (
    function { proc_nr = Some n } -> n | { proc_nr = None } -> 0
  ) daemon_functions in
  List.fold_left max 0 proc_nrs<|MERGE_RESOLUTION|>--- conflicted
+++ resolved
@@ -1916,9 +1916,6 @@
 Set the method that libguestfs uses to connect to the backend
 guestfsd daemon.
 
-<<<<<<< HEAD
-See L<guestfs(3)/ATTACH METHOD>." };
-=======
 See L<guestfs(3)/BACKEND>." };
 
   { defaults with
@@ -1949,7 +1946,6 @@
 This handle property was previously called the \"attach method\".
 
 See L<guestfs(3)/BACKEND>." };
->>>>>>> 919110f7
 
   { defaults with
     name = "get_backend";
@@ -1961,17 +1957,11 @@
     ];
     shortdesc = "get the backend";
     longdesc = "\
-<<<<<<< HEAD
-Return the current attach method.
-
-See C<guestfs_set_attach_method> and L<guestfs(3)/ATTACH METHOD>." };
-=======
 Return the current backend.
 
 This handle property was previously called the \"attach method\".
 
 See C<guestfs_set_backend> and L<guestfs(3)/BACKEND>." };
->>>>>>> 919110f7
 
   { defaults with
     name = "inspect_get_product_variant";
@@ -8501,11 +8491,7 @@
        let offset = string_of_int 100 in
        let size = string_of_int ((Unix.stat "COPYING.LIB").Unix.st_size - 100) in
        [
-<<<<<<< HEAD
-         InitScratchFS, Always, TestOutput (
-=======
          InitScratchFS, Always, TestResultString (
->>>>>>> 919110f7
            (* Pick a file from cwd which isn't likely to change. *)
            [["mkdir"; "/download_offset"];
             ["upload"; "../../COPYING.LIB"; "/download_offset/COPYING.LIB"];
@@ -10984,8 +10970,6 @@
 group with GUID C<diskgroup>." };
 
   { defaults with
-<<<<<<< HEAD
-=======
     name = "part_set_gpt_type";
     style = RErr, [Device "device"; Int "partnum"; String "guid"], [];
     proc_nr = Some 392;
@@ -11019,16 +11003,11 @@
 for other partition types." };
 
   { defaults with
->>>>>>> 919110f7
     name = "rename";
     style = RErr, [Pathname "oldpath"; Pathname "newpath"], [];
     proc_nr = Some 394;
     tests = [
-<<<<<<< HEAD
-      InitScratchFS, Always, TestOutputFalse (
-=======
       InitScratchFS, Always, TestResultFalse (
->>>>>>> 919110f7
         [["mkdir"; "/rename"];
          ["write"; "/rename/old"; "file content"];
          ["rename"; "/rename/old"; "/rename/new"];
@@ -11039,8 +11018,6 @@
 Rename a file to a new place on the same filesystem.  This is
 the same as the Linux L<rename(2)> system call.  In most cases
 you are better to use C<guestfs_mv> instead." };
-<<<<<<< HEAD
-=======
 
   { defaults with
     name = "is_whole_device";
@@ -11157,7 +11134,6 @@
 about the contents of this file, see L<extlinux(1)>.
 
 See also C<guestfs_syslinux>." };
->>>>>>> 919110f7
 
 ]
 
