=encoding utf8

=begin html

<img src="virt-builder.svg" width="250"
  style="float: right; clear: right;" />

=end html

=head1 NAME

virt-builder - Build virtual machine images quickly

=head1 SYNOPSIS

 virt-builder [-o|--output DISKIMAGE] [--size SIZE] [--format raw|qcow2]
    [--attach ISOFILE]
    [--root-password SELECTOR]
    [--hostname HOSTNAME]
    [--install PKG,[PKG...]]
    [--mkdir DIR]
    [--write FILE:CONTENT]
    [--upload FILE:DEST]
    [--edit FILE:EXPR]
    [--delete FILE] [--scrub FILE]
    [--run SCRIPT] [--run-command 'CMD ARGS ...']
    [--firstboot SCRIPT] [--firstboot-command 'CMD ARGS ...']
    [--firstboot-install PKG,[PKG...]]
    os-version

 virt-builder -l|--list [--long]

 virt-builder --notes os-version

 virt-builder --print-cache

 virt-builder --cache-all-templates

 virt-builder --delete-cache

 virt-builder --get-kernel DISKIMAGE
    [--format raw|qcow2] [--output OUTPUTDIR]

=head1 DESCRIPTION

Virt-builder is a tool for quickly building new virtual machines.  You
can build a variety of VMs for local or cloud use, usually within a
few minutes or less.  Virt-builder also has many ways to customize
these VMs.  Everything is run from the command line and nothing
requires root privileges, so automation and scripting is simple.

Note that virt-builder does not install guests from scratch.  It takes
cleanly prepared, digitally signed OS templates and customizes them.
This approach is used because it is much faster, but if you need to do
fresh installs you may want to look at L<virt-install(1)> and
L<oz-install(1)>.

The easiest way to get started is by looking at the examples in the
next section.

=head1 EXAMPLES

=head2 List the virtual machines available

 virt-builder --list

will list out the operating systems available to install.  A selection
of freely redistributable OSes is available as standard.  You can add
your own too (see below).

After choosing a guest from the list, you may want to see if there
are any installation notes:

 virt-builder --notes fedora-20

=head2 Build a virtual machine

 virt-builder fedora-20

will build a Fedora 20 image.  This will have all default
configuration (minimal size, no user accounts, random root password,
only the bare minimum installed software, etc.).

You I<do not> need to run this command as root.

The first time this runs it has to download the template over the
network, but this gets cached (see L</CACHING>).

The name of the output file is derived from the template name, so
above it will be C<fedora-20.img>.  You can change the output filename
using the I<-o> option:

 virt-builder fedora-20 -o mydisk.img

You can also use the I<-o> option to write to existing devices or
logical volumes.

 virt-builder fedora-20 --format qcow2

As above, but write the output in qcow2 format to C<fedora-20.qcow2>.

 virt-builder fedora-20 --size 20G

As above, but the output size will be 20 GB.  The guest OS is resized
as it is copied to the output (automatically, using
L<virt-resize(1)>).

=head2 Setting the root password

 virt-builder fedora-20 --root-password file:/tmp/rootpw

Create a Fedora 20 image.  The root password is taken from the file
C</tmp/rootpw>.

Note if you I<don't> set I<--root-password> then the guest is given
a I<random> root password.

You can also create user accounts.  See L</USERS AND PASSWORDS> below.

=head2 Set the hostname

 virt-builder fedora-20 --hostname virt.example.com

Set the hostname to C<virt.example.com>.

=head2 Installing software

To install packages from the ordinary (guest) software repository
(eg. yum or apt):

 virt-builder fedora-20 --install "inkscape,@Xfce Desktop"

(In Fedora, C<@> is used to install groups of packages.  On Debian
you would install a meta-package instead.)

=head2 Customizing the installation

There are many options that let you customize the installation.  These
include: I<--run>/I<--run-command>, which run a shell script or
command while the disk image is being generated and lets you add or
edit files that go into the disk image.
I<--firstboot>/I<--firstboot-command>, which let you add
scripts/commands that are run the first time the guest boots.
I<--edit> to edit files.  I<--upload> to upload files.

For example:

 cat <<'EOF' > /tmp/yum-update.sh
 yum -y update
 EOF
 
 virt-builder fedora-20 --firstboot /tmp/yum-update.sh

or simply:

 virt-builder fedora-20 --firstboot-command 'yum -y update'

which makes the L<yum(8)> C<update> command run once the first time
the guest boots.

Or:

 virt-builder fedora-20 --edit '/etc/yum.conf: s/gpgcheck=1/gpgcheck=0/'

which edits C</etc/yum.conf> inside the disk image (during disk image
creation, long before boot).

You can combine these options, and have multiple options of all types.

=head1 OPTIONS

=over 4

=item B<--help>

Display help.

=item B<--attach> ISOFILE

During the customization phase, the given disk is attached to the
libguestfs appliance.  This is used to provide extra software
repositories or other data for customization.

You probably want to ensure the volume(s) or filesystems in the
attached disks are labelled (or use an ISO volume name) so that you
can mount them by label in your run-scripts:

 mkdir /tmp/mount
 mount LABEL=EXTRA /tmp/mount

You can have multiple I<--attach> options, and the format can be any
disk format (not just an ISO).

See also: I<--run>,
L</Installing packages at build time from a side repository>,
L<virt-make-fs(1)>.

=item B<--attach-format> FORMAT

Specify the disk format for the next I<--attach> option.  The
C<FORMAT> is usually C<raw> or C<qcow2>.  Use C<raw> for ISOs.

=item B<--cache> DIR

=item B<--no-cache>

I<--cache> DIR sets the directory to use/check for cached template
files.  If not set, defaults to either
C<$XDG_CACHE_HOME/virt-builder/> or C<$HOME/.cache/virt-builder/>.

I<--no-cache> disables template caching.

=item B<--cache-all-templates>

Download all templates to the cache and then exit.  See L</CACHING>.

Note this doesn't cache everything.  More templates might be uploaded.
Also this doesn't cache packages (the I<--install> option).

=item B<--check-signature>

=item B<--no-check-signature>

Check/don't check the digital signature of the OS template.  The
default is to check the signature and exit if it is not correct.
Using I<--no-check-signature> bypasses this check.

See also I<--fingerprint>.

=item B<--curl> CURL

Specify an alternate L<curl(1)> binary.  You can also use this to add
curl parameters, for example to disable https certificate checks:

 virt-builder --curl "curl --insecure" [...]

=item B<--delete> FILE

=item B<--delete> DIR

Delete a file from the guest.  Or delete a directory (and all its
contents, recursively).

See also: I<--upload>, I<--scrub>.

=item B<--delete-cache>

Delete the template cache.  See L</CACHING>.

=item B<--edit> FILE:EXPR

Edit C<FILE> using the Perl expression C<EXPR>.

Be careful to properly quote the expression to prevent it from
being altered by the shell.

Note that this option is only available when Perl 5 is installed.

See L<virt-edit(1)/NON-INTERACTIVE EDITING>.

=item B<--fingerprint> 'AAAA BBBB ...'

Check that the index and templates are signed by the key with the
given fingerprint.  (The fingerprint is a long string, usually written
as 10 groups of 4 hexadecimal digits).

You can give this option multiple times.  If you have multiple source
URLs, then you can have either no fingerprint, one fingerprint or
multiple fingerprints.  If you have multiple, then each must
correspond 1-1 with a source URL.

The default fingerprint (if none are supplied) is
S<F777 4FB1 AD07 4A7E 8C87 67EA 9173 8F73 E1B7 68A0>
(which is S<Richard W.M. Jones's> key).

You can also set the C<VIRT_BUILDER_FINGERPRINT> environment variable.

=item B<--firstboot> SCRIPT

=item B<--firstboot-command> 'CMD ARGS ...'

Install C<SCRIPT> inside the guest, so that when the guest first boots
up, the script runs (as root, late in the boot process).

The script is automatically chmod +x after installation in the guest.

The alternative version I<--firstboot-command> is the same, but it
conveniently wraps the command up in a single line script for you.

You can have multiple I<--firstboot> and I<--firstboot-command>
options.  They run in the same order that they appear on the command
line.

See also I<--run>.

=item B<--firstboot-install> PKG[,PKG,...]

Install the named packages (a comma-separated list).  These are
installed when the guest first boots using the guest's package manager
(eg. apt, yum, etc.) and the guest's network connection.

For an overview on the different ways to install packages, see
L</INSTALLING PACKAGES>.

=item B<--format> qcow2

=item B<--format> raw

For ordinary builds, this selects the output format.  The default is I<raw>.

With I<--get-kernel> this specifies the input format.

=item B<--get-kernel> IMAGE

This option extracts the kernel and initramfs from a previously built
disk image called C<IMAGE> (in fact it works for any VM disk image,
not just ones built using virt-builder).

The kernel and initramfs are written to the current directory, unless
you also specify the I<--output> C<outputdir> B<directory> name.

The format of the disk image is automatically detected unless you
specify it by using the I<--format> option.

In the case where the guest contains multiple kernels, the one with
the highest version number is chosen.  To extract arbitrary kernels
from the disk image, see L<guestfish(1)>.  To extract the entire
C</boot> directory of a guest, see L<virt-copy-out(1)>.

=item B<--gpg> GPG

Specify an alternate L<gpg(1)> (GNU Privacy Guard) binary.  You can
also use this to add gpg parameters, for example to specify an
alternate home directory:

 virt-builder --gpg "gpg --homedir /tmp" [...]

=item B<--hostname> HOSTNAME

Set the hostname of the guest to C<HOSTNAME>.  You can use a
dotted hostname.domainname (FQDN) if you want.

=item B<--install> PKG[,PKG,...]

Install the named packages (a comma-separated list).  These are
installed during the image build using the guest's package manager
(eg. apt, yum, etc.) and the host's network connection.

For an overview on the different ways to install packages, see
L</INSTALLING PACKAGES>.

=item B<-l>

=item B<--list>

=item B<--list --long>

List available templates.

The alternative I<--list --long> form shows lots more details about
each operating system option.

See also: I<--source>, I<--notes>, L</CREATING YOUR OWN TEMPLATES>.

=item B<--no-logfile>

Scrub C<builder.log> (log file from build commands) from the image
after building is complete.  If you don't want to reveal precisely how
the image was built, use this option.

See also: L</LOG FILE>.

=item B<-m> MB

=item B<--memsize> MB

Change the amount of memory allocated to I<--run> scripts.  Increase
this if you find that I<--run> scripts or the I<--install> option are
running out of memory.

The default can be found with this command:

 guestfish get-memsize

=item B<--mkdir> DIR

Create a directory in the guest.

This uses S<C<mkdir -p>> so any intermediate directories are created,
and it also works if the directory already exists.

=item B<--network>

=item B<--no-network>

Enable or disable network access from the guest during the installation.

Enabled is the default.  Use I<--no-network> to disable access.

The network only allows outgoing connections and has other minor
limitations.  See L<virt-rescue(1)/NETWORK>.

If you use I<--no-network> then certain other options such as
I<--install> will not work.

This does not affect whether the guest can access the network once it
has been booted, because that is controlled by your hypervisor or
cloud environment and has nothing to do with virt-builder.

Generally speaking you should I<not> use I<--no-network>.  But here
are some reasons why you might want to:

=over 4

=item 1.

Because the libguestfs backend that you are using doesn't support the
network.  (See: L<guestfs(3)/BACKEND>).

=item 2.

Any software you need to install comes from an attached ISO, so you
don't need the network.

=item 3.

You don't want untrusted guest code trying to access your host network
when running virt-builder.  This is particularly an issue when you
don't trust the source of the operating system templates.  (See
L</SECURITY> below).

=item 4.

You don't have a host network (eg. in secure/restricted environments).

=back

=item B<--no-sync>

Do not sync the output file on exit.

Virt-builder fsync's the output file or disk image when it exits.

The reason is that qemu/KVM's default caching mode is C<none> or
C<directsync>, both of which bypass the host page cache.  Therefore
these would not work correctly if you immediately started the guest
after running virt-builder - they would not see the complete output
file.  (Note that you should not use these caching modes - they are
fundamentally broken for this and other reasons.)

If you are not using these broken caching modes, you can use
I<--no-sync> to avoid this unnecessary sync and gain considerable
extra performance.

=item B<--notes> os-version

List any notes associated with this guest, then exit (this does not do
the install).

=item B<-o> filename

=item B<--output> filename

Write the output to C<filename>.  If you don't specify this option,
then the output filename is generated by taking the C<os-version>
string and adding C<.img> (for raw format) or C<.qcow2> (for qcow2
format).

Note that the output filename could be a device, partition or logical
volume.

When used with I<--get-kernel>, this option specifies the output
directory.

=item B<--password-crypto> password-crypto

Set the password encryption to C<md5>, C<sha256> or C<sha512>.

C<sha256> and C<sha512> require glibc E<ge> 2.7 (check crypt(3) inside
the guest).

C<md5> will work with relatively old Linux guests (eg. RHEL 3), but
is not secure against modern attacks.

The default is C<sha512> unless libguestfs detects an old guest that
didn't have support for SHA-512, in which case it will use C<md5>.
You can override libguestfs by specifying this option.

=item B<--print-cache>

Print information about the template cache.  See L</CACHING>.

=item B<--quiet>

Don't print ordinary progress messages.

=item B<--root-password> SELECTOR

Set the root password.

See L</USERS AND PASSWORDS> below for the format of the C<SELECTOR>
field, and also how to set up user accounts.

Note if you I<don't> set I<--root-password> then the guest is given
a I<random> root password.

=item B<--run> SCRIPT

=item B<--run-command> 'CMD ARGS ...'

Run the shell script (or any program) called C<SCRIPT> on the disk
image.  The script runs virtualized inside a small appliance, chrooted
into the guest filesystem.

The script is automatically chmod +x.

If libguestfs supports it then a limited network connection is
available but it only allows outgoing network connections.  You can
also attach data disks (eg. ISO files) as another way to provide data
(eg. software packages) to the script without needing a network
connection (I<--attach>).  You can also upload data files (I<--upload>).

The alternative version I<--run-command> is the same, but it
conveniently wraps the command up in a single line script for you.

You can have multiple I<--run> and I<--run-command> options.  They run
in the same order that they appear on the command line.

See also: I<--firstboot>, I<--attach>, I<--upload>.

=item B<--scrub> FILE

Scrub a file from the guest.  This is like I<--delete> except that:

=over 4

=item *

It scrubs the data so a guest could not recover it.

=item *

It cannot delete directories, only regular files.

=back

=item B<--size> SIZE

Select the size of the output disk, where the size can be specified
using common names such as C<32G> (32 gigabytes) etc.

Virt-builder will resize filesystems inside the disk image
automatically.

If the size is not specified, then one of two things happens.  If the
output is a file, then the size is the same as the template.  If the
output is a device, partition, etc then the size of that device is
used.
<<<<<<< HEAD
=======

=item B<--smp> N

Enable N E<ge> 2 virtual CPUs for I<--run> scripts to use.
>>>>>>> 69decf3a

=item B<--source> URL

Set the source URL to look for indexes.

You can give this option multiple times to specify multiple sources.
If not specified it defaults to
L<http://libguestfs.org/download/builder/index.asc>

See also L</CREATING YOUR OWN TEMPLATES> below.

You can also set the C<VIRT_BUILDER_SOURCE> environment variable.

Note that you should not point I<--source> to sources that you don't
trust (unless the source is signed by someone you do trust).  See also
the I<--no-network> option.

=item B<--upload> FILE:DEST

Upload local file C<FILE> to destination C<DEST> in the disk image.
File owner and permissions from the original are preserved, so you
should set them to what you want them to be in the disk image.

C<DEST> could be the final filename.  This can be used to rename
the file on upload.

If C<DEST> is a directory name (which must already exist in the guest)
then the file is uploaded into that directory, and it keeps the same
name as on the local filesystem.

See also: I<--mkdir>, I<--delete>, I<--scrub>.

=item B<-v>

=item B<--verbose>

Enable debug messages and/or produce verbose output.

When reporting bugs, use this option and attach the complete output to
your bug report.

=item B<-V>

=item B<--version>

Display version number and exit.

=item B<--write> FILE:CONTENT

Write C<CONTENT> to C<FILE>.

=back

=head1 REFERENCE

=head2 INSTALLING PACKAGES

There are several approaches to installing packages or applications in
the guest which have different trade-offs.

=head3 Installing packages at build time

If the guest OS you are installing is similar to the host OS (eg.
both are Linux), and if libguestfs supports network connections, then
you can use I<--install> to install packages like this:

 virt-builder fedora-20 --install inkscape

This uses the guest's package manager and the host's network
connection.

=head3 Installing packages at first boot

Another option is to install the packages when the guest first boots:

 virt-builder fedora-20 --firstboot-install inkscape

This uses the guest's package manager and the guest's network
connection.

The downsides are that it will take the guest a lot longer to boot
first time, and there's nothing much you can do if package
installation fails (eg. if a network problem means the guest can't
reach the package repositories).

=head3 Installing packages at build time from a side repository

If the software you want to install is not available in the main
package repository of the guest, then you can add a side repository.
Usually this is presented as an ISO (CD disk image) file containing
extra packages.

Create a script that mounts the ISO and sets up the repository.  For
yum, create /tmp/install.sh containing:

 mkdir /tmp/mount
 
 # Assume the volume label of the CD is 'EXTRA':
 mount LABEL=EXTRA /tmp/mount
 
 cat <<'EOF' > /etc/yum.repos.d/extra.repo
 [extra]
 name=extra
 baseurl=file:///tmp/mount
 enabled=1
 EOF
 
 yum -y install famousdatabase

For apt, create /tmp/install.sh containing:

 mkdir /tmp/mount
 
 # Assume the volume label of the CD is 'EXTRA':
 mount LABEL=EXTRA /tmp/mount
 
 apt-cdrom -d=/tmp/mount add
 apt-get -y install famousdatabase

Use the I<--attach> option to attach the CD:

 virt-builder fedora 20 --attach extra.iso --run /tmp/install.sh

=head2 USERS AND PASSWORDS

The I<--root-password> option is used to change the root password
(otherwise a random password is used).  This option takes a password
C<SELECTOR> in one of the following formats:

=over 4

=item B<--root-password> file:FILENAME

Read the root password from C<FILENAME>.  The whole first line
of this file is the replacement password.  Any other lines are
ignored.  You should create the file with mode 0600 to ensure
no one else can read it.

=item B<--root-password> password:PASSWORD

Set the root password to the literal string C<PASSWORD>.

B<Note: this is not secure> since any user on the same machine can
see the cleartext password using L<ps(1)>.

=item B<--root-password> random

Choose a random password, which is printed on stdout.  The password
has approximately 120 bits of randomness.

This is the default.

=item B<--root-password> disabled

The root account password is disabled.  This is like putting C<*>
in the password field.

=item B<--root-password> locked:file:FILENAME

=item B<--root-password> locked:password:PASSWORD

=item B<--root-password> locked:random

The root account is locked, but a password is placed on the
account.  If first unlocked (using C<passwd -u>) then logins will
use the given password.

=item B<--root-password> locked

=item B<--root-password> locked:disabled

The root account is locked I<and> password is disabled.

=back

=head3 Creating user accounts

To create user accounts, use the L<useradd(8)> command with
L<--firstboot-command> like this:

 virt-builder --firstboot-command \
    'useradd -m -p "" rjones ; chage -d 0 rjones'

The above command will create an C<rjones> account with no password,
and force the user to set a password when they first log in.  There
are other ways to manage passwords, see L<useradd(8)> for details.

=head2 LOG FILE

Scripts and package installation that runs at build time (I<--run>,
I<--run-command>, I<--install>, but I<not> firstboot) is logged in one
of the following locations:

=over 4

=item C</tmp/builder.log>

On Linux, BSD and other guests.

=item C<C:\Temp\builder.log>

On Windows, DOS guests.

=item C</builder.log>

If C</tmp> or C<C:\Temp> is missing.

=back

If you don't want the log file to appear in the final image, then
use the I<--no-logfile> command line option.

=head2 INSTALLATION PROCESS

When you invoke virt-builder, installation proceeds as follows:

=over 4

=item *

The template image is downloaded.

If the template image is present in the cache, the cached version
is used instead.  (See L</CACHING>).

=item *

The template signature is checked.

=item *

The template is uncompressed to a tmp file.

=item *

The template image is resized into the destination, using
L<virt-resize(1)>.

=item *

Extra disks are attached (I<--attach>).

=item *

A new random seed is generated for the guest.

=item *

The hostname is set (I<--hostname>).

=item *

The root password is changed (I<--root-password>).

=item *

Packages are installed (I<--install>).

=item *

Directories are created (I<--mkdir>).

=item *

Files are written (I<--write>).

=item *

Files are uploaded (I<--upload>).

=item *

Files are edited (I<--edit>).

=item *

Files are deleted (I<--delete>, I<--scrub>).

=item *

Firstboot scripts are installed (I<--firstboot>,
I<--firstboot-command>, I<--firstboot-install>).

Note that although firstboot scripts are installed at this step, they
do not run until the guest is booted first time.  Firstboot scripts
will run in the order they appear on the command line.

=item *

Scripts are run (I<--run>, I<--run-command>).

Scripts run in the order they appear on the command line.

=back

=head2 IMPORTING THE DISK IMAGE

=head3 Importing into libvirt

Import the disk image into libvirt using L<virt-install(1)>
I<--import> option.

 virt-install --import \
   --name guest --ram 2048 --disk path=disk.img,format=raw

Notes:

=over 4

=item 1.

You I<must> specify the correct format.  The format is C<raw> unless
you used virt-builder's I<--format> option.

=item 2.

You can run virt-install as root or non-root.  Each works slightly
differently because libvirt manages a different set of virtual
machines for each user.  In particular virt-manager normally shows the
root-owned VMs, whereas Boxes shows the user-owned VMs, and other
tools probably work differently as well.

=back

=begin comment

=head3 Importing into OpenStack

XXX

=end comment

=head3 Booting directly using qemu or KVM

The qemu command line is not very stable or easy to use, hence libvirt
should be used if possible.  However a command line similar to the
following could be used to boot the virtual machine:

 qemu-system-x86_64 \
   -machine accel=kvm:tcg \
   -cpu host \
   -m 2048 \
   -drive file=disk.img,format=raw,if=virtio

As with libvirt, it is very important that the correct format is
chosen.  It will be C<raw> unless the I<--format> option was used.

=head2 DEBUGGING BUILDS

If virt-builder fails with an error, then enable debugging (I<-v>) and
report a bug (see L</BUGS> below).

If virt-builder is successful but the image doesn't work, here are
some things to try:

=over 4

=item Use virt-rescue

Run L<virt-rescue(1)> on the disk image:

 virt-rescue -a disk.img

This gives you a rescue shell.  You can mount the filesystems from the
disk image on C</sysroot> and examine them using ordinary Linux
commands.  You can also chroot into the guest to reinstall the
bootloader.  The virt-rescue man page has a lot more information and
examples.

=item Use guestfish

Run L<guestfish(1)> on the disk image:

 guestfish -a disk.img -i

Use guestfish commands like C<ll /directory> and C<cat /file> to
examine directories and files.

=item Use guestmount

Mount the disk image safely on the host using FUSE and L<guestmount(1)>:

 mkdir /tmp/mp
 guestmount -a disk.img -i /tmp/mp
 cd /tmp/mp

To unmount the disk image do:

 fusermount -u /tmp/mp

=item Add a serial console

If the guest hangs during boot, it can be helpful to add a serial
console to the guest, and direct kernel messages to the serial
console.  Adding the serial console will involve looking at the
documentation for your hypervisor.  To direct kernel messages to the
serial console, add the following on the kernel command line:

 console=tty0 console=ttyS0,115200

=back

=head2 CREATING YOUR OWN TEMPLATES

For serious virt-builder use, you may want to create your own
repository of templates.

=head3 Libguestfs.org repository

Out of the box, virt-builder downloads the file
L<http://libguestfs.org/download/builder/index.asc> which is an index
of available templates plus some information about each one, wrapped
up in a digital signature.  The command C<virt-builder --list> lists
out the information in this index file.

The templates hosted on libguestfs.org were created using shell
scripts, kickstart files and preseed files which can be found in the
libguestfs source tree, in C<builder/website>.

=head3 Setting up the repository

You can set up your own site containing an index file and some
templates, and then point virt-builder at the site by using the
I<--source> option:

 virt-builder --source https://example.com/builder/index.asc \
    --fingerprint 'AAAA BBBB ...' \
    --list

(Note setting the environment variables C<VIRT_BUILDER_SOURCE> and
C<VIRT_BUILDER_FINGERPRINT> may be easier to type!)

You can host this on any web or FTP server, or a local or network
filesystem.

=head3 Setting up a GPG key

If you don't have a GnuPG key, you will need to set one up.  (Strictly
speaking this is optional, but if your index and template files are
not signed then virt-builder users will have to use the
I<--no-check-signature> flag every time they use virt-builder.)

To create a key, see the GPG manual
L<http://www.gnupg.org/gph/en/manual.html>.

Export your GPG public key and add it to the keyring of all
virt-builder users:

 gpg --export -a "you@example.com" > pubkey
 
 # For each virt-builder user:
 gpg --import pubkey

Also find the fingerprint of your key:

 gpg --list-keys --fingerprint

=head3 Create the templates

There are many ways to create the templates.  For example you could
clone existing guests (see L<virt-sysprep(1)>), or you could install a
guest by hand (L<virt-install(1)>).  To see how the templates were
created for virt-builder, look at the scripts in C<builder/website>

For best results when compressing the templates, use the following xz
options (see L<nbdkit-xz-plugin(1)> for further explanation):

 xz --best --block-size=16777216 disk

=head3 Creating and signing the index file

The index file has a simple text format (shown here without the
digital signature):

 [fedora-18]
 name=Fedora® 18
 osinfo=fedora18
 file=fedora-18.xz
 checksum[sha512]=...
 format=raw
 size=6442450944
 compressed_size=148947524
 expand=/dev/sda3
 
 [fedora-19]
 name=Fedora® 19
 osinfo=fedora19
 file=fedora-19.xz
 checksum[sha512]=...
 revision=3
 format=raw
 size=4294967296
 compressed_size=172190964
 expand=/dev/sda3

The part in square brackets is the C<os-version>, which is the same
string that is used on the virt-builder command line to build that OS.

After preparing the C<index> file in the correct format, clearsign it
using the following command:

 gpg --clearsign --armor index

This will create the final file called C<index.asc> which can be
uploaded to the server (and is the I<--source> URL).  As noted above,
signing the index file is optional, but recommended.

The following fields can appear:

=over 4

=item C<name=NAME>

The user-friendly name of this template.  This is displayed in the
I<--list> output but is otherwise not significant.

=item C<osinfo=ID>

This optional field maps the operating system to the associated
libosinfo ID.  Virt-builder does not use it (yet).

=item C<file=PATH>

The path (relative to the index) of the xz-compressed template.

Note that absolute paths or URIs are B<not> permitted here.  This is
because virt-builder has a "same origin" policy for templates so they
cannot come from other servers.

=item C<sig=PATH>

B<This option is deprecated>.  Use the checksum field instead.

The path (relative to the index) of the GPG detached signature of the
xz file.

Note that absolute paths or URIs are B<not> permitted here.  This is
because virt-builder has a "same origin" policy for templates so they
cannot come from other servers.

The file can be created as follows:

 gpg --detach-sign --armor -o disk.xz.sig disk.xz

=item C<checksum[sha512]=7b882fe9b82eb0fef...>

The SHA-512 checksum of the B<compressed> file is checked after it is
downloaded.  To work out the signature, do:

 sha512sum disk.xz

Note if you use this, you don't need to sign the file, ie. don't use
C<sig>.  This option overrides C<sig>.

=item C<checksum=7b882fe9b82eb0fef...>

C<checksum> is an alias for C<checksum[sha512]>.

If you need to interoperate with virt-builder = 1.24.0 then you have
to use C<checksum> because that version would give a parse error with
square brackets and numbers in the key of a field.  This is fixed in
virt-builder E<ge> 1.24.1.

=item C<revision=N>

The revision is an integer which is used to control the template
cache.  Increasing the revision number causes clients to download the
template again even if they have a copy in the cache.

The revision number is optional.  If omitted it defaults to C<1>.

=item C<format=raw>

=item C<format=qcow2>

Specify the format of the disk image (before it was compressed).  If
not given, the format is autodetected, but generally it is better to
be explicit about the intended format.

Note this is the source format, which is different from the
I<--format> option (requested output format).  Virt-builder does
on-the-fly conversion from the source format to the requested output
format.

=item C<size=NNN>

The virtual size of the image in bytes.  This is the size of the image
when uncompressed.  If using a non-raw format such as qcow2 then it
means the virtual disk size, not the size of the qcow2 file.

This field is required.

Virt-builder also uses this as the minimum size that users can request
via the I<--size> option, or as the default size if there is no
I<--size> option.

=item C<compressed_size=NNN>

The compressed size of the disk image in bytes.  This is just used for
information (when using I<--list --long>).

=item C<expand=/dev/sdaX>

When expanding the image to its final size, instruct L<virt-resize(1)>
to expand the named partition in the guest image to fill up all
available space.  This works like the virt-resize I<--expand> option.

You should usually put the device name of the guest's root filesystem here.

It's a good idea to use this, but not required.  If the field is
omitted then virt-resize will create an extra partition at the end of
the disk to cover the free space, which is much less user-friendly.

=item C<lvexpand=/dev/VolGroup/LogVol>

When expanding the image to its final size, instruct L<virt-resize(1)>
to expand the named logical volume in the guest image to fill up all
available space.  This works like the virt-resize I<--lv-expand> option.

If the guest uses LVM2 you should usually put the LV of the guest's
root filesystem here.  If the guest does not use LVM2 or its root
filesystem is not on an LV, don't use this option.

=item C<notes=NOTES>

Any notes that go with this image, especially notes describing what
packages are in the image, how the image was prepared, and licensing
information.

This information is shown in the I<--notes> and I<--list> I<--long> modes.

You can use multi-line notes here by indenting each new line with at
least one character of whitespace (even on blank lines):

 notes=This image was prepared using
  the following kickstart script:
                                <-- one space at beginning of line
  timezone Europe/London
  part /boot --fstype ext3

=item C<hidden=true>

Using the hidden flag prevents the template from being listed by the
I<--list> option (but it is still installable).  This is used for test
images.

=back

=head3 Running virt-builder against the alternate repository

Ensure each virt-builder user has imported your public key into
their gpg keyring (see above).

Each virt-builder user should export these environment variables:

=over 4

=item *

C<VIRT_BUILDER_SOURCE> to point to the URL of the C<index.asc> file.

=item *

C<VIRT_BUILDER_FINGERPRINT> to contain the fingerprint (long hex
string) of the user who signed the index file and the templates.

=back

Now run virt-builder commands as normal, eg:

 virt-builder --list --long

 virt-builder os-version

To debug problems, add the C<-v> option to these commands.

=head3 Running virt-builder against multiple sources

It is possible to use multiple sources with virt-builder.  Use either
multiple I<--source> and/or I<--fingerprint> options, or a
comma-separated list in the C<VIRT_BUILDER_SOURCE> /
C<VIRT_BUILDER_FINGERPRINT> environment variables:

 virt-builder \
   --source http://example.com/s1/index.asc \
   --source http://example.com/s2/index.asc

or equivalently:

 export VIRT_BUILDER_SOURCE=http://example.com/s1/index.asc,http://example.com/s2/index.asc
 virt-builder [...]

You can provide N, 1 or 0 fingerprints.  In the case where you
provide N fingerprints, N = number of sources and there is a 1-1
correspondence between each source and each fingerprint:

 virt-builder \
   --source http://example.com/s1/index.asc --fingerprint '0123 ...' \
   --source http://example.com/s2/index.asc --fingerprint '9876 ...'

In the case where you provide 1 fingerprint, the same fingerprint
is used for all sources.

In the case where you provide no fingerprints, the default fingerprint
built into virt-builder is used for all sources.

=head3 Licensing of templates

You should be aware of the licensing of images that you distribute.
For open source guests, provide a link to the source code in the
C<notes> field and comply with other requirements (eg. around
trademarks).

=head3 Formal specification of the index file

The index file format has a formal specification defined by the flex
scanner and bison parser used to parse the file.  This can be found in
the following files in the libguestfs source tree:

 builder/index-scan.l
 builder/index-parse.y

A tool called L<virt-index-validate(1)> is available to validate the
index file to ensure it is correct.

Note that the parser and tool can work on either the signed or
unsigned index file (ie. C<index> or C<index.asc>).

The index is always encoded in UTF-8.

=head2 CACHING

Since the templates are usually very large, downloaded templates are
cached in the user's home directory.

The location of the cache is C<$XDG_CACHE_HOME/virt-builder/> or
C<$HOME/.cache/virt-builder>.

You can print out information about the cache directory, including
which guests are currently cached, by doing:

 virt-builder --print-cache

The cache can be deleted if you want to save space by doing:

 virt-builder --delete-cache

You can download all (current) templates to the local cache by doing:

 virt-builder --cache-all-templates

To disable the template cache, use I<--no-cache>.

Only templates are cached.  The index and detached digital signatures
are not cached.

Virt-builder uses L<curl(1)> to download files and it also uses the
current C<http_proxy> (etc) settings when installing packages
(I<--install>).  You may therefore want to set those environment
variables in order to maximize the amount of local caching that
happens.  See L</ENVIRONMENT VARIABLES> and L<curl(1)>.

=head2 DIGITAL SIGNATURES

Virt-builder uses GNU Privacy Guard (GnuPG or gpg) to verify that the
index and templates have not been tampered with.

The source points to an index file, which is optionally signed.

Virt-builder downloads the index and checks that the signature is
valid and the signer's fingerprint matches the specified fingerprint
(ie. I<--fingerprint>, C<VIRT_BUILDER_FINGERPRINT>, or a built-in
fingerprint, in that order).

For checking against the built-in public key/fingerprint, this
requires importing the public key into the user's local gpg keyring
(that's just the way that gpg works).

When a template is downloaded, its signature is checked in the same
way.

Although the signatures are optional, if you don't have them then
virt-builder users will have to use I<--no-check-signature> on the
command line.  This prevents an attacker from replacing the signed
index file with an unsigned index file and having virt-builder
silently work without checking the signature.  In any case it is
highly recommended that you always create signed index and templates.

=head2 ARCHITECTURE

Virt-builder can build a guest for any architecture no matter what the
host architecture is.  For example an x86-64 guest on an ARM host.

However certain options may not work correctly, specifically options
that require running commands in the guest during the build process:
I<--install>, I<--run>, I<--run-command>.  You may need to replace
these with their firstboot-equivalents.

An x86-64 host building 32 bit i686 guests should work without any
special steps.

=head2 SECURITY

Virt-builder does not need to run as root (in fact, should not be run
as root), and doesn't use setuid, C<sudo> or any similar mechanism.

I<--install>, I<--run> and I<--run-command> are implemented using an
appliance (a small virtual machine) so these commands do not run on
the host.  If you are using the libguestfs libvirt backend and have
SELinux enabled then the virtual machine is additionally encapsulated
in an SELinux container (sVirt).

However these options will have access to the host's network and since
the template may contain untrusted code, the code might try to access
host network resources which it should not.  You can use
I<--no-network> to prevent this.

Firstboot commands run in the context of the guest when it is booted,
and so the security of your hypervisor / cloud should be considered.

Virt-builder injects a random seed into every guest which it builds.
This helps to ensure that TCP sequence numbers, UUIDs, ssh host keys
etc are truly random when the guest boots.

You should check digital signatures and not ignore any signing errors.

=head2 PERFORMANCE

The most important aspect of getting good performance is caching.
Templates gets downloaded into the cache the first time they are used,
or if you use the I<--cache-all-templates> option.  See L</CACHING>
above for further information.

Packages required for the I<--install> option are downloaded using the
host network connection.  Setting the C<http_proxy>, C<https_proxy>
and C<ftp_proxy> environment variables to point to a local web cache
may ensure they only need to be downloaded once.  You can also try
using a local package repository, although this can be complex to set
up and varies according to which Linux distro you are trying to
install.

=head3 Skipping virt-resize

Virt-builder can skip the virt-resize step under certain conditions.
This makes virt-builder much faster.  The conditions are:

=over 4

=item *

the output must be a regular file (not a block device), B<and>

=item *

the user did B<not> use the I<--size> option, B<and>

=item *

the output format is the same as the template format (usually raw).

=back

=head3 pxzcat

Virt-builder uses an internal implementation of pxzcat (parallel
xzcat) if liblzma was found at build time.  If liblzma was not found
at build time, regular C<xzcat> is used which is single-threaded.

=head3 User-Mode Linux

You can use virt-builder with the User-Mode Linux (UML) backend.  This
may be faster when running virt-builder inside a virtual machine
(eg. in the cloud).

To enable the UML backend, read the instructions in
L<guestfs(3)/USER-MODE LINUX BACKEND>.

Currently you have to use the I<--no-network> option.  This should be
fixed in a future version.

The qcow2 output format is not supported by UML.  You can only create
raw-format guests.

=head1 ENVIRONMENT VARIABLES

For other environment variables which affect all libguestfs programs,
see L<guestfs(3)/ENVIRONMENT VARIABLES>.

=over 4

=item C<http_proxy>

=item C<https_proxy>

=item C<no_proxy>

Set the proxy for downloads.  These environment variables (and more)
are actually interpreted by L<curl(1)>, not virt-builder.

=item C<HOME>

Used to determine the location of the template cache.  See L</CACHING>.

=item C<LIBGUESTFS_MEMSIZE>

The size (in megabytes) of the appliance.  The default can be found
using the command S<C<guestfish get-memsize>>.  Increase this if you
find that I<--run> scripts are running out of memory.

=item C<VIRT_BUILDER_FINGERPRINT>

Set the default value for the GPG signature fingerprint or
comma-separated list of fingerprints (see I<--fingerprint> option).

=item C<VIRT_BUILDER_SOURCE>

Set the default value for the source URL (or comma-separated list of
URLs) for the template repository (see I<--source> option).

=item C<XDG_CACHE_HOME>

Used to determine the location of the template cache.  See L</CACHING>.

=back

=head1 EXIT STATUS

This program returns 0 if successful, or non-zero if there was an
error.

=head1 SEE ALSO

L<guestfs(3)>,
L<guestfish(1)>,
L<guestmount(1)>,
L<virt-copy-out(1)>,
L<virt-install(1)>,
L<virt-rescue(1)>,
L<virt-resize(1)>,
L<virt-sysprep(1)>,
L<oz-install(1)>,
L<gpg(1)>,
L<curl(1)>,
L<http://libguestfs.org/>.

=head1 AUTHOR

Richard W.M. Jones L<http://people.redhat.com/~rjones/>

=head1 COPYRIGHT

Copyright (C) 2013 Red Hat Inc.<|MERGE_RESOLUTION|>--- conflicted
+++ resolved
@@ -556,13 +556,10 @@
 output is a file, then the size is the same as the template.  If the
 output is a device, partition, etc then the size of that device is
 used.
-<<<<<<< HEAD
-=======
 
 =item B<--smp> N
 
 Enable N E<ge> 2 virtual CPUs for I<--run> scripts to use.
->>>>>>> 69decf3a
 
 =item B<--source> URL
 
@@ -1466,12 +1463,6 @@
 
 Used to determine the location of the template cache.  See L</CACHING>.
 
-=item C<LIBGUESTFS_MEMSIZE>
-
-The size (in megabytes) of the appliance.  The default can be found
-using the command S<C<guestfish get-memsize>>.  Increase this if you
-find that I<--run> scripts are running out of memory.
-
 =item C<VIRT_BUILDER_FINGERPRINT>
 
 Set the default value for the GPG signature fingerprint or
