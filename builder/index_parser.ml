--- conflicted
+++ resolved
@@ -114,11 +114,7 @@
 let get_index ~prog ~verbose ~downloader ~sigchecker
   { Sources.uri = uri; proxy = proxy } =
   let corrupt_file () =
-<<<<<<< HEAD
-    error (f_"The index file downloaded from '%s' is corrupt.\nYou need to ask the supplier of this file to fix it and upload a fixed version.") source
-=======
     error (f_"The index file downloaded from '%s' is corrupt.\nYou need to ask the supplier of this file to fix it and upload a fixed version.") uri
->>>>>>> 6c532f45
   in
 
   let rec get_index () =
@@ -283,11 +279,7 @@
       ) sections in
 
     if verbose then (
-<<<<<<< HEAD
-      printf "index file (%s) after parsing (C parser):\n" source;
-=======
       printf "index file (%s) after parsing (C parser):\n" uri;
->>>>>>> 6c532f45
       List.iter (print_entry Pervasives.stdout) entries
     );
 
