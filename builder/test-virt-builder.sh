#!/bin/bash -
# libguestfs virt-builder test script
# Copyright (C) 2013 Red Hat Inc.
#
# This program is free software; you can redistribute it and/or modify
# it under the terms of the GNU General Public License as published by
# the Free Software Foundation; either version 2 of the License, or
# (at your option) any later version.
#
# This program is distributed in the hope that it will be useful,
# but WITHOUT ANY WARRANTY; without even the implied warranty of
# MERCHANTABILITY or FITNESS FOR A PARTICULAR PURPOSE.  See the
# GNU General Public License for more details.
#
# You should have received a copy of the GNU General Public License
# along with this program; if not, write to the Free Software
# Foundation, Inc., 51 Franklin Street, Fifth Floor, Boston, MA 02110-1301 USA.

export LANG=C
set -e

abs_builddir=$(pwd)

export VIRT_BUILDER_SOURCE=file://$abs_builddir/test-index

if [ ! -f fedora.xz ]; then
    echo "$0: test skipped because there is no fedora.xz in the build directory"
    exit 77
fi

output=phony-fedora.img

format=qcow2
if [ "$(../fish/guestfish get-backend)" = "uml" ]; then
    format=raw

    # XXX We specifically want virt-builder to work with the UML
    # backend.  However currently it fails with:
    #   error: uml backend does not support networking
    # We should be able to make uml have a network backend, but in
    # the meantime add this:
    no_network=--no-network
fi

rm -f $output

# Test as many options as we can!
#
# Note we cannot test --install, --run since the phony Fedora doesn't
# have a real OS inside just some configuration files.  Just about
# every other option is fair game.
$VG ./virt-builder phony-fedora \
    -v --no-cache --no-check-signature $no_network \
    -o $output --size 2G --format $format \
    --hostname test.example.com \
    --root-password password:123456 \
    --mkdir /etc/foo/bar/baz \
    --write '/etc/foo/bar/baz/foo:Hello World' \
    --upload Makefile:/Makefile \
<<<<<<< HEAD
    --upload Makefile:/etc \
=======
    --upload Makefile:/etc/foo/bar/baz \
>>>>>>> 69decf3a
    --delete /Makefile \
    --firstboot Makefile --firstboot-command 'echo "hello"' \
    --firstboot-install "minicom,inkscape"

# XXX Test that the modifications were made.

rm $output<|MERGE_RESOLUTION|>--- conflicted
+++ resolved
@@ -57,11 +57,7 @@
     --mkdir /etc/foo/bar/baz \
     --write '/etc/foo/bar/baz/foo:Hello World' \
     --upload Makefile:/Makefile \
-<<<<<<< HEAD
-    --upload Makefile:/etc \
-=======
     --upload Makefile:/etc/foo/bar/baz \
->>>>>>> 69decf3a
     --delete /Makefile \
     --firstboot Makefile --firstboot-command 'echo "hello"' \
     --firstboot-install "minicom,inkscape"
