--- conflicted
+++ resolved
@@ -68,10 +68,6 @@
 static void test_latin2 (guestfs_h *g, const struct filesystem *fs);
 static void test_chinese (guestfs_h *g, const struct filesystem *fs);
 static void ignore_lost_and_found (char **);
-<<<<<<< HEAD
-static int feature_available (guestfs_h *g, const char *feature);
-=======
->>>>>>> 919110f7
 
 int
 main (int argc, char *argv[])
@@ -431,23 +427,4 @@
       files[j++] = files[i];
   }
   files[j] = NULL;
-<<<<<<< HEAD
-}
-
-static int
-feature_available (guestfs_h *g, const char *feature)
-{
-  /* If there's an error we should ignore it, so to do that we have to
-   * temporarily replace the error handler with a null one.
-   */
-  guestfs_push_error_handler (g, NULL, NULL);
-
-  const char *groups[] = { feature, NULL };
-  int r = guestfs_available (g, (char * const *) groups);
-
-  guestfs_pop_error_handler (g);
-
-  return r == 0 ? 1 : 0;
-=======
->>>>>>> 919110f7
 }