--- conflicted
+++ resolved
@@ -15,12 +15,6 @@
 # along with this program; if not, write to the Free Software
 # Foundation, Inc., 51 Franklin Street, Fifth Floor, Boston, MA 02110-1301 USA.
 
-<<<<<<< HEAD
--include $(top_builddir)/localenv
-
-include $(top_srcdir)/subdir-rules.mk
-=======
->>>>>>> a47442bd
 include $(top_srcdir)/common-rules.mk
 
 ACLOCAL_AMFLAGS = -I m4
@@ -333,20 +327,6 @@
 	  check-with-upstream-libvirt \
 	  check-slow
 
-<<<<<<< HEAD
-check-all:
-	$(MAKE) -j1 \
-	  check \
-	  check-valgrind \
-	  check-valgrind-local-guests \
-	  check-direct \
-	  check-valgrind-direct \
-	  check-with-upstream-qemu \
-	  check-with-upstream-libvirt \
-	  check-slow
-
-=======
->>>>>>> a47442bd
 check-release:
 	$(MAKE) -j1 \
 	  check \
@@ -464,12 +444,6 @@
 	@echo "make check-all                    Runs all 'check*' rules."
 	@echo "make check-release                Runs 'check*' rules required for release."
 	@echo
-<<<<<<< HEAD
-	@echo "make check-all                    Runs all 'check*' rules."
-	@echo "make check-release                Runs 'check*' rules required for release."
-	@echo
-=======
->>>>>>> a47442bd
 	@echo "make syntax-check -j1 -k          Check syntax and style problems in the code."
 	@echo "make print-subdirs                Print subdirectories."
 	@echo
