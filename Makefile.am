--- conflicted
+++ resolved
@@ -332,13 +332,8 @@
 	$(MAKE) -j1 \
 	  check-valgrind \
 	  check-valgrind-local-guests \
-<<<<<<< HEAD
-	  check-with-appliance \
-	  check-valgrind-with-appliance \
-=======
 	  check-direct \
 	  check-valgrind-direct \
->>>>>>> 919110f7
 	  check-with-upstream-qemu \
 	  check-with-upstream-libvirt \
 	  check-slow
@@ -359,8 +354,6 @@
 	  $(MAKE) GUESTS="$$GUESTS" -C `dirname $$f` $@ || (( errors++ )); \
 	done; \
 	exit $$(( $$errors ? 1 : 0 ))
-<<<<<<< HEAD
-=======
 
 check-direct:
 	@backend=`$(top_builddir)/run ./fish/guestfish get-backend`; \
@@ -369,7 +362,6 @@
 	fi
 
 check-with-appliance: check-direct
->>>>>>> 919110f7
 
 check-valgrind-direct:
 	@backend=`$(top_builddir)/run ./fish/guestfish get-backend`; \
@@ -377,15 +369,7 @@
 	  $(MAKE) LIBGUESTFS_BACKEND=direct check-valgrind || exit $$?; \
 	fi
 
-<<<<<<< HEAD
-check-valgrind-with-appliance:
-	@method=`$(top_builddir)/run ./fish/guestfish get-attach-method`; \
-	if [ "$$method" != "appliance" ]; then \
-	  $(MAKE) LIBGUESTFS_ATTACH_METHOD=appliance check-valgrind || exit $$?; \
-	fi
-=======
 check-valgrind-with-appliance: check-valgrind-direct
->>>>>>> 919110f7
 
 QEMUDIR = $(HOME)/d/qemu
 QEMUBINARY = $(QEMUDIR)/x86_64-softmmu/qemu-system-x86_64
@@ -450,13 +434,8 @@
 	@echo "make extra-tests                  Runs all of the following tests:"
 	@echo "  make check-valgrind                Run a subset of the tests under valgrind."
 	@echo "  make check-valgrind-local-guests   Test under valgrind using local guests."
-<<<<<<< HEAD
-	@echo "  make check-with-appliance          Test using appliance attach-method."
-	@echo "  make check-valgrind-with-appliance Test valgrind + appliance attach-method."
-=======
 	@echo "  make check-direct                  Test using direct backend."
 	@echo "  make check-valgrind-direct         Test valgrind + direct backend."
->>>>>>> 919110f7
 	@echo "  make check-with-upstream-qemu      Test using upstream qemu."
 	@echo "  make check-with-upstream-libvirt   Test using upstream libvirt."
 	@echo "  make check-slow                    Slow/long-running tests."
