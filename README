--- conflicted
+++ resolved
@@ -174,12 +174,9 @@
 | gpg          |             | O | Used by virt-builder for digital        |
 |              |             |   | signatures                              |
 +--------------+-------------+---+-----------------------------------------+
-<<<<<<< HEAD
-=======
 | liblzma      |             | O | Can be used by virt-builder for fast    |
 |              |             |   | uncompression of templates.             |
 +--------------+-------------+---+-----------------------------------------+
->>>>>>> 69decf3a
 | findlib      |             | O | For the OCaml bindings.                 |
 +--------------+-------------+---+-----------------------------------------+
 | ocaml-gettext|             | O | For localizing OCaml virt-* tools.      |
