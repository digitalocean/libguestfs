Libguestfs is tools and a library for accessing and modifying guest
disk images.  For more information see the home page:

  http://libguestfs.org/

For discussion, development, patches, etc. please use the mailing
list:

  http://www.redhat.com/mailman/listinfo/libguestfs


Requirements
----------------------------------------------------------------------

Running ./configure will check you have all the requirements installed
on your machine.

Fedora/RHEL users:

  A useful tip is to run:

    yum-builddep libguestfs

  which will install all build dependencies automatically.  If that is
  successful, you don't need to bother with the rest of this section.

Debian/Ubuntu users:

  Use:

    apt-get build-dep libguestfs

  to install all build dependencies.  If that doesn't work, take a
  look at the Debian source package:
  http://packages.debian.org/source/libguestfs
  at the list of 'build-depends' and 'build-depends-indep', and
  install everything listed there.

  If either of those techniques is successful, you don't need to
  bother with the rest of this section.

The full requirements are described below.

<<<<<<< HEAD
For basic functionality and the C tools:

- look at appliance/packagelist.in and install as many of the packages
  that apply to your distro as possible

- QEMU >= 1.1.0.

- kernel >= 2.6.34 with virtio-serial support enabled.

- virtio-block and virtio-net drivers should be compiled into your
  host kernel (strictly speaking this is optional, but you will have
  to make complex changes to the ./configure command line to get it
  to work if you don't have virtio)

- febootstrap >= 3.20 or supermin >= 4.1.0

  Notes: (1) febootstrap 2.x WILL NOT WORK
         (2) febootstrap 3.x is distro-independent, and is required on
             Debian and other distros as well as Fedora
         (3) that is the minimum version, but later versions are better

- XDR, rpcgen (on Linux these are provided by glibc)

- cpio

- gperf

- pcre (Perl Compatible Regular Expressions C library)

- genisoimage (NOT mkisofs any more)

- hivex >= 1.2.7 (http://libguestfs.org/download) (optional)

- libmagic (the library that corresponds to the 'file' command) (optional)

- libvirt (optional, >= 0.10.2 to use the libvirt launch method)

- libxml2 (optional)

- libconfig (optional)

- augeas >= 0.5.0 (http://augeas.net/) (optional)

- Berkeley DB 'db_dump' and 'db_load' utilities
  (db4-utils or db4.X-util or similar) (optional)

- systemtap/DTrace userspace probes (optional)
  http://sourceware.org/systemtap/wiki/AddingUserSpaceProbingToApps

- perl Pod::Man and Pod::Simple are required.  These are used to
  generate man pages and other documentation.  Every recent Perl
  distribution ought to include both.

- Readline to have nicer command-line editing in guestfish (optional)

- xmllint (part of libxml2) to validate virt-inspector
  RELAX NG schema (optional)

- OCaml compiler.  Optional when compiling from the tarball, but
  mandatory if you compile from git.

- ocaml-gettext if you want to translate OCaml tools (optional)

- po4a for translating manpages and POD files.
  This is optional when compiling from the tarball, but mandatory
  if you compile from git.

- getfacl, getfattr libraries and programs (optional)

- Linux capabilities library (libcap) (optional)

- libldm and ldmtool (optional)
  This is used to handle Windows dynamic disks.

- yajl >= 2 (optional)
  JSON parser, needed to handle the output of ldmtool.

- netpbm, icoutils (optional)
  These programs are used to render icons from guests.

- Perl Expect module (optional)
  This is used to test virt-rescue.

To build FUSE support in the core library, and guestmount:

- FUSE libraries and kernel module (optional)

To build language bindings:

- OCaml compiler to build the OCaml bindings (optional, but see above)

- Perl if you want to build the perl bindings (optional)

- Python >= 2.2 if you want to build the python bindings (optional)

- Ruby, rake if you want to build the ruby bindings (optional)

- Java >= 1.6, JNI, jpackage-utils if you want to build the java
  bindings (optional)

- GHC if you want to build the Haskell bindings (optional)

- PHP, phpize if you want to build the PHP bindings (optional)

To build the Perl tools:

- Perl Sys::Virt module (optional)

- Perl Win::Hivex module (optional)

- Perl Pod::Usage module (optional)

- Perl Test::More module (from perl Test::Simple) (optional)

- Perl String::ShellQuote module (optional)

- perl-libintl for translating perl code (optional)
=======
                               R = Required
                               O = Optional
+==============+=============+===+=========================================+
| Package name | Min.version |   | Notes                                   |
+==============+=============+===+=========================================+
| Install as many packages listed in appliance/packagelist.in as possible. |
| This installs the disk management tools required by the appliance.  The  |
| list below is *additional* packages needed on the host.                  |
+--------------+-------------+---+-----------------------------------------+
| qemu         | 1.2.0       | R | 1.1 may work, but has broken virtio-scsi|
+--------------+-------------+---+-----------------------------------------+
| qemu-img     |             | R |                                         |
+--------------+-------------+---+-----------------------------------------+
| kernel       | 2.6.34      | R | Make sure the following are enabled     |
|              |             |   | compiled in or as a module:             |
|              |             |   |  - virtio-pci                           |
|              |             |   |  - virtio-serial                        |
|              |             |   |  - virtio-block                         |
|              |             |   |  - virtio-net                           |
+--------------+-------------+---+-----------------------------------------+
| supermin     | 4.1.0       | R | This is required on all distros.        |
| febootstrap  | 3.20        |   | 'supermin' is the new name for          |
|              |             |   | 'febootstrap'.                          |
|              |             |   | For alternatives, see:                  |
|              |             |   | libguestfs.org/download/binaries/appliance/
|              |             |   | febootstrap 2.x WILL NOT WORK           |
+--------------+-------------+---+-----------------------------------------+
| glibc        |             | R | We use various glibc-isms.              |
|              |             |   | Also glibc provides XDR, rpcgen.        |
+--------------+-------------+---+-----------------------------------------+
| GCC or LLVM  |             | R | We use __attribute__((cleanup)).        |
+--------------+-------------+---+-----------------------------------------+
| Perl         |             | R | Various build and test programs need    |
|              |             |   | Perl.  Not needed at runtime except if  |
|              |             |   | you need to run a handful of virt-*     |
|              |             |   | tools that are still written in Perl.   |
+--------------+-------------+---+-----------------------------------------+
| Pod::Man     |             | R | Part of Perl core.                      |
+--------------+-------------+---+-----------------------------------------+
| Pod::Simple  |             | R | Part of Perl core.                      |
+--------------+-------------+---+-----------------------------------------+
| OCaml        |             |R/O| Required if compiling from git.         |
|              |             |   | Optional if compiling from tarball.     |
|              |             |   | To build generated files and OCaml bindings.
+--------------+-------------+---+-----------------------------------------+
| autotools    |             |R/O| Required if compiling from git.         |
|              |             |   | Optional if compiling from tarball.     |
|              |             |   | Autotools-based build system.           |
+--------------+-------------+---+-----------------------------------------+
| cpio         |             | R |                                         |
+--------------+-------------+---+-----------------------------------------+
| gperf        |             | R |                                         |
+--------------+-------------+---+-----------------------------------------+
| PCRE         |             | R | Perl-compatible Regular Expression lib. |
+--------------+-------------+---+-----------------------------------------+
| genisoimage  |             | R | mkisofs may work.                       |
+--------------+-------------+---+-----------------------------------------+
| libxml2      |             | R | Popular XML library.                    |
+--------------+-------------+---+-----------------------------------------+
| po4a         |             |R/O| Required if compiling from git.         |
|              |             |   | Optional if compiling from tarball.     |
|              |             |   | For localizing man pages.               |
+--------------+-------------+---+-----------------------------------------+
| hivex        | 1.2.7       | O | Windows Registry hive parser.           |
+--------------+-------------+---+-----------------------------------------+
| libmagic     |             | O | The library used by the 'file' command. |
+--------------+-------------+---+-----------------------------------------+
| libvirt      |             | O | >= 0.10.2 is needed if you want to use  |
|              |             |   | libvirt to manage transient VMs.        |
+--------------+-------------+---+-----------------------------------------+
| xmllint      |             | O | Part of libxml2.  Used for tests only.  |
+--------------+-------------+---+-----------------------------------------+
| libconfig    |             | O | Used to parse libguestfs's own config   |
|              |             |   | files eg. /etc/libguestfs-tools.conf.   |
+--------------+-------------+---+-----------------------------------------+
| libselinux   |             | O | Used by the libvirt backend to securely |
|              |             |   | confine the appliance (sVirt).          |
+--------------+-------------+---+-----------------------------------------+
| augeas       | 0.5.0       | O | To inspect configuration of Linux guests.
+--------------+-------------+---+-----------------------------------------+
| db utils     |             | O | db_dump, db_load etc.  Usually found in |
|              |             |   | a package called db-utils, db4-utils,   |
|              |             |   | db4.X-utils, Berkeley DB utils, etc.    |
+--------------+-------------+---+-----------------------------------------+
| systemtap    |             | O | For userspace probes.                   |
+--------------+-------------+---+-----------------------------------------+
| readline     |             | O | For nicer command line in guestfish.    |
+--------------+-------------+---+-----------------------------------------+
| acl          |             | O | Library (libacl) and programs for       |
|              |             |   | handling POSIX ACLs.                    |
+--------------+-------------+---+-----------------------------------------+
| libcap       |             | O | Library (libcap) and programs for       |
|              |             |   | handling Linux capabilities.            |
+--------------+-------------+---+-----------------------------------------+
| libldm       |             | O | Library (libldm) and 'ldmtool' for      |
|              |             |   | handling Windows Dynamic Disks.         |
+--------------+-------------+---+-----------------------------------------+
| yajl         | 2           | O | JSON parser for parsing output of       |
|              |             |   | ldmtool and qemu-img info commands.     |
+--------------+-------------+---+-----------------------------------------+
| gdisk        |             | O | GPT disk support.                       |
+--------------+-------------+---+-----------------------------------------+
| netpbm       |             | O | Render icons from guests.               |
+--------------+-------------+---+-----------------------------------------+
| icoutils     |             | O | Render icons from Windows guests.       |
+--------------+-------------+---+-----------------------------------------+
| Expect       |             | O | Perl module used to test virt-rescue.   |
+--------------+-------------+---+-----------------------------------------+
| FUSE         |             | O | fusermount, libfuse, and kernel module  |
|              |             |   | are all needed if you want guestmount   |
|              |             |   | and/or 'mount-local' support.           |
+--------------+-------------+---+-----------------------------------------+
| static glibc |             | O | Used for testing only.                  |
+--------------+-------------+---+-----------------------------------------+
| qemu-nbd     |             | O | Used for testing only.                  |
+--------------+-------------+---+-----------------------------------------+
| findlib      |             | O | For the OCaml bindings.                 |
+--------------+-------------+---+-----------------------------------------+
| ocaml-gettext|             | O | For localizing OCaml virt-* tools.      |
+--------------+-------------+---+-----------------------------------------+
| Python       | 2.2         | O | For the Python bindings.                |
+--------------+-------------+---+-----------------------------------------+
| Ruby         |             | O | >= 1.9 is better than 1.8.              |
+--------------+-------------+---+-----------------------------------------+
| rake         |             | O | For the Ruby bindings.                  |
+--------------+-------------+---+-----------------------------------------+
| rubygem-minitest           | O | For the Ruby bindings.                  |
+--------------+-------------+---+-----------------------------------------+
| Java         | 1.6         | O | Java + JNI + jpackage-utils are needed  |
|              |             |   | for the Java bindings.                  |
+--------------+-------------+---+-----------------------------------------+
| GHC          |             | O | For the Haskell bindings.               |
+--------------+-------------+---+-----------------------------------------+
| PHP          |             | O | For the PHP bindings.                   |
+--------------+-------------+---+-----------------------------------------+
| phpize       |             | O | For the PHP bindings.                   |
+--------------+-------------+---+-----------------------------------------+
| glib2        |             | O | For the GObject bindings.               |
+--------------+-------------+---+-----------------------------------------+
| gobject-introspection      | O | For the GObject bindings.               |
+--------------+-------------+---+-----------------------------------------+
| gjs          |             | O | For testing the GObject bindings.       |
+--------------+-------------+---+-----------------------------------------+
| LUA          |             | O | For the LUA bindings.                   |
+--------------+-------------+---+-----------------------------------------+
| Erlang       |             | O | For the Erlang bindings.                |
+--------------+-------------+---+-----------------------------------------+
| erl_interface|             | O | For the Erlang bindings.                |
+--------------+-------------+---+-----------------------------------------+
| valgrind     |             | O | For testing for memory problems.        |
+--------------+-------------+---+-----------------------------------------+
| Sys::Virt    |             | O | Perl bindings for libvirt.              |
+--------------+-------------+---+-----------------------------------------+
| Win::Hivex   |             | O | Perl bindings for hivex.                |
+--------------+-------------+---+-----------------------------------------+
| Pod::Usage   |             | O | Perl module used by tests.              |
+--------------+-------------+---+-----------------------------------------+
| Test::More   |             | O | Perl module used by tests.              |
+--------------+-------------+---+-----------------------------------------+
| String::Shellquote         | O | Perl module used by some virt-* tools.  |
+--------------+-------------+---+-----------------------------------------+
| XML::XPath   |             | O | Perl module used by some virt-* tools.  |
+--------------+-------------+---+-----------------------------------------+
| XML::XPath::XMLParser      | O | Perl module used by some virt-* tools.  |
+--------------+-------------+---+-----------------------------------------+
| perl-libintl |             | O | Perl module for localization.           |
+--------------+-------------+---+-----------------------------------------+
| bash-completion            | O | For tab-completion of commands in bash. |
+==============+=============+===+=========================================+
                               R = Required
                               O = Optional
>>>>>>> 919110f7


Building
----------------------------------------------------------------------

Build the daemon, library and root filesystem:

  ./configure
  make

Run the tests:

  make check

Also:

 make check-valgrind

runs a subset of the test suite under valgrind (requires valgrind to
be installed obviously).

 make extra-tests

runs check-valgrind + even more tests, but these require that you have
some libvirt guests installed, that these guests' disks are accessible
by the current user, and these tests may fail for other reasons which
are not necessarily because of real problems.

 make help

lists all 'make' targets.

You may install the library by running the following command as root.
However *most users should probably not do this*.  Instead, './run'
the programs from the build directory as described below.

  make install

Distro packagers should use this instead:

 make INSTALLDIRS=vendor [DESTDIR=...] install

You can run guestfish, guestmount and the virt tools without needing
to install, using the "./run" script in the top directory.  This
script sets up some environment variables.  For example:

  ./run ./fish/guestfish [usual guestfish args ...]

  ./run ./inspector/virt-inspector [usual virt-inspector args ...]

If you are already in the fish/ subdirectory, then the following
command will also work:

  ../run ./guestfish [...]

You can also make a link from your $PATH to the run script, eg:

  cd ~/bin
  ln -s ~/libguestfs/run libguestfs-run
  cd ~/libguestfs
  libguestfs-run ./inspector/virt-inspector [...]

You can also run the C programs under valgrind like this:

  ./run valgrind [valgrind opts...] ./cat/virt-cat [virt-cat opts...]

or under gdb:

  ./run gdb --args ./cat/virt-cat [virt-cat opts...]

This also works with sudo (eg. if you need root access for libvirt or
to access a block device):

  sudo ./run ./cat/virt-cat -d LinuxGuest /etc/passwd


qemu
----------------------------------------------------------------------

By far the most common problem is with broken or incompatible
qemu releases.

Different versions of qemu have problems booting the appliance for
different reasons.  This varies between versions of qemu, and Linux
distributions which add their own patches.

If you find a problem, you could try using your own qemu built from
source (qemu is very easy to build from source), with a 'qemu
wrapper'.  Qemu wrappers are described in the guestfs(3) manpage.


Note on using KVM
----------------------------------------------------------------------

By default the configure script will look for qemu-kvm (KVM support).
You will need a reasonably recent processor for this to work.  KVM is
much faster than using plain Qemu.

You may also need to enable KVM support for non-root users, by following
these instructions:

  http://www.linux-kvm.org/page/FAQ#How_can_I_use_kvm_with_a_non-privileged_user.3F

On some systems, this will work too:

  chmod 0666 /dev/kvm

On some systems, the chmod will not survive a reboot, and you will
need to make edits to the udev configuration.


Mirroring tip
----------------------------------------------------------------------

On my machines I can usually rebuild the appliance in around 3
minutes.  If it takes much longer for you, use a local distro mirror
or squid.

To use squid to cache yum downloads, read this first:
https://lists.dulug.duke.edu/pipermail/yum/2006-August/009041.html
(In brief, because yum chooses random mirrors each time, squid doesn't
work very well with default yum configuration.  To get around this,
choose a Fedora mirror which is close to you, set this with
'./configure --with-mirror=[...]', and then proxy the whole lot
through squid by setting http_proxy environment variable).

You will also need to substantially increase the squid configuration
limits:
http://fedoraproject.org/wiki/Using_Mock_to_test_package_builds#Using_Squid_to_Speed_Up_Mock_package_downloads


Porting to other Linux distros / non-Linux
----------------------------------------------------------------------

libguestfs itself should be fairly portable to other Linux
distributions.  Non-Linux ports are trickier, but we will accept
patches if they aren't too invasive.

The main porting issues are with the dependencies needed to build the
appliance.  You will need to port febootstrap first
(http://people.redhat.com/~rjones/febootstrap/).


Note on using clang (from LLVM) instead of GCC
----------------------------------------------------------------------

  export CC=clang
  ./configure --disable-probes
  make

SystemTap/DTrace-style userspace probe points don't work under the
clang compiler, which is why you may need to disable them.

Don't enable GCC warnings (ie. *don't* use
'./configure --enable-gcc-warnings').


Note on using non-x86 architectures
----------------------------------------------------------------------

In theory libguestfs should work on non-x86 architectures.  Usually if
it doesn't it's because qemu isn't available or cannot boot the
kernel.

For ARM you will need to specify the exact machine type and CPU
variant that is required to boot the Linux kernel (there's no way to
know this except by looking at how the Linux kernel was configured).
For example:

  ./configure \
        --with-qemu="qemu-system-arm" \
        --with-qemu-options="-M versatilepb -cpu arm926"
  ./configure \
        --with-qemu="qemu-system-arm" \
        --with-qemu-options="-M vexpress-a15 -cpu cortex-a15"

Note that since virtio is required by libguestfs, and virtio is a
PCI-based architecture, whatever architecture qemu emulates MUST
support PCI.

For PPC64 you will need to specify the IBM pSeries machine type:

  ./configure \
        --with-qemu="qemu-system-ppc64" \
        --with-qemu-options="-M pseries"

After building libguestfs, run 'make quickcheck' and pay close
attention to the qemu command line and kernel output.


Copyright and license information
----------------------------------------------------------------------

Copyright (C) 2009-2013 Red Hat Inc.

The library is distributed under the LGPLv2+.  The programs are
distributed under the GPLv2+.  Please see the files COPYING and
COPYING.LIB for full license information.

The examples are under a very liberal license.<|MERGE_RESOLUTION|>--- conflicted
+++ resolved
@@ -41,125 +41,6 @@
 
 The full requirements are described below.
 
-<<<<<<< HEAD
-For basic functionality and the C tools:
-
-- look at appliance/packagelist.in and install as many of the packages
-  that apply to your distro as possible
-
-- QEMU >= 1.1.0.
-
-- kernel >= 2.6.34 with virtio-serial support enabled.
-
-- virtio-block and virtio-net drivers should be compiled into your
-  host kernel (strictly speaking this is optional, but you will have
-  to make complex changes to the ./configure command line to get it
-  to work if you don't have virtio)
-
-- febootstrap >= 3.20 or supermin >= 4.1.0
-
-  Notes: (1) febootstrap 2.x WILL NOT WORK
-         (2) febootstrap 3.x is distro-independent, and is required on
-             Debian and other distros as well as Fedora
-         (3) that is the minimum version, but later versions are better
-
-- XDR, rpcgen (on Linux these are provided by glibc)
-
-- cpio
-
-- gperf
-
-- pcre (Perl Compatible Regular Expressions C library)
-
-- genisoimage (NOT mkisofs any more)
-
-- hivex >= 1.2.7 (http://libguestfs.org/download) (optional)
-
-- libmagic (the library that corresponds to the 'file' command) (optional)
-
-- libvirt (optional, >= 0.10.2 to use the libvirt launch method)
-
-- libxml2 (optional)
-
-- libconfig (optional)
-
-- augeas >= 0.5.0 (http://augeas.net/) (optional)
-
-- Berkeley DB 'db_dump' and 'db_load' utilities
-  (db4-utils or db4.X-util or similar) (optional)
-
-- systemtap/DTrace userspace probes (optional)
-  http://sourceware.org/systemtap/wiki/AddingUserSpaceProbingToApps
-
-- perl Pod::Man and Pod::Simple are required.  These are used to
-  generate man pages and other documentation.  Every recent Perl
-  distribution ought to include both.
-
-- Readline to have nicer command-line editing in guestfish (optional)
-
-- xmllint (part of libxml2) to validate virt-inspector
-  RELAX NG schema (optional)
-
-- OCaml compiler.  Optional when compiling from the tarball, but
-  mandatory if you compile from git.
-
-- ocaml-gettext if you want to translate OCaml tools (optional)
-
-- po4a for translating manpages and POD files.
-  This is optional when compiling from the tarball, but mandatory
-  if you compile from git.
-
-- getfacl, getfattr libraries and programs (optional)
-
-- Linux capabilities library (libcap) (optional)
-
-- libldm and ldmtool (optional)
-  This is used to handle Windows dynamic disks.
-
-- yajl >= 2 (optional)
-  JSON parser, needed to handle the output of ldmtool.
-
-- netpbm, icoutils (optional)
-  These programs are used to render icons from guests.
-
-- Perl Expect module (optional)
-  This is used to test virt-rescue.
-
-To build FUSE support in the core library, and guestmount:
-
-- FUSE libraries and kernel module (optional)
-
-To build language bindings:
-
-- OCaml compiler to build the OCaml bindings (optional, but see above)
-
-- Perl if you want to build the perl bindings (optional)
-
-- Python >= 2.2 if you want to build the python bindings (optional)
-
-- Ruby, rake if you want to build the ruby bindings (optional)
-
-- Java >= 1.6, JNI, jpackage-utils if you want to build the java
-  bindings (optional)
-
-- GHC if you want to build the Haskell bindings (optional)
-
-- PHP, phpize if you want to build the PHP bindings (optional)
-
-To build the Perl tools:
-
-- Perl Sys::Virt module (optional)
-
-- Perl Win::Hivex module (optional)
-
-- Perl Pod::Usage module (optional)
-
-- Perl Test::More module (from perl Test::Simple) (optional)
-
-- Perl String::ShellQuote module (optional)
-
-- perl-libintl for translating perl code (optional)
-=======
                                R = Required
                                O = Optional
 +==============+=============+===+=========================================+
@@ -331,7 +212,6 @@
 +==============+=============+===+=========================================+
                                R = Required
                                O = Optional
->>>>>>> 919110f7
 
 
 Building
