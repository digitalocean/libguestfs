--- conflicted
+++ resolved
@@ -341,8 +341,6 @@
     if verbose then printf "%s\n%!" cmd;
     if Sys.command cmd <> 0 then
       warning (f_"could not refresh libvirt pool %s") output_pool;
-<<<<<<< HEAD
-=======
 
     (* Parse the capabilities XML in order to get the supported features. *)
     let doc =
@@ -351,7 +349,6 @@
       | Some doc -> doc in
     let target_features =
       target_features_of_capabilities_doc doc guestcaps.gcaps_arch in
->>>>>>> 6c532f45
 
     (* Create the metadata. *)
     let doc =
