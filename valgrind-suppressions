--- conflicted
+++ resolved
@@ -268,8 +268,6 @@
    Memcheck:Leak
    ...
    fun:magic_getpath
-<<<<<<< HEAD
-=======
 }
 
 # Another memory leak in libmagic.
@@ -278,5 +276,4 @@
    Memcheck:Leak
    ...
    fun:file_apprentice
->>>>>>> 919110f7
 }