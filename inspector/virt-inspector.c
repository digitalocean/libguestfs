/* virt-inspector
 * Copyright (C) 2010-2012 Red Hat Inc.
 *
 * This program is free software; you can redistribute it and/or modify
 * it under the terms of the GNU General Public License as published by
 * the Free Software Foundation; either version 2 of the License, or
 * (at your option) any later version.
 *
 * This program is distributed in the hope that it will be useful,
 * but WITHOUT ANY WARRANTY; without even the implied warranty of
 * MERCHANTABILITY or FITNESS FOR A PARTICULAR PURPOSE.  See the
 * GNU General Public License for more details.
 *
 * You should have received a copy of the GNU General Public License
 * along with this program; if not, write to the Free Software
 * Foundation, Inc., 51 Franklin Street, Fifth Floor, Boston, MA 02110-1301 USA.
 */

#include <config.h>

#include <stdio.h>
#include <stdlib.h>
#include <string.h>
#include <inttypes.h>
#include <unistd.h>
#include <errno.h>
#include <getopt.h>
#include <locale.h>
#include <assert.h>
#include <libintl.h>

#include <libxml/xmlIO.h>
#include <libxml/xmlwriter.h>
#include <libxml/xpath.h>
#include <libxml/parser.h>
#include <libxml/tree.h>
#include <libxml/xmlsave.h>

#include "guestfs.h"
#include "options.h"

/* Currently open libguestfs handle. */
guestfs_h *g;

int read_only = 1;
int live = 0;
int verbose = 0;
int keys_from_stdin = 0;
int echo_keys = 0;
const char *libvirt_uri = NULL;
int inspector = 1;
static const char *xpath = NULL;

static void output (char **roots);
static void output_roots (xmlTextWriterPtr xo, char **roots);
static void output_root (xmlTextWriterPtr xo, char *root);
static void output_mountpoints (xmlTextWriterPtr xo, char *root);
static void output_filesystems (xmlTextWriterPtr xo, char *root);
static void output_drive_mappings (xmlTextWriterPtr xo, char *root);
static void output_applications (xmlTextWriterPtr xo, char *root);
static void do_xpath (const char *query);

static void __attribute__((noreturn))
usage (int status)
{
  if (status != EXIT_SUCCESS)
    fprintf (stderr, _("Try `%s --help' for more information.\n"),
             program_name);
  else {
    fprintf (stdout,
           _("%s: display information about a virtual machine\n"
             "Copyright (C) 2010 Red Hat Inc.\n"
             "Usage:\n"
             "  %s [--options] -d domname file [file ...]\n"
             "  %s [--options] -a disk.img [-a disk.img ...] file [file ...]\n"
             "Options:\n"
             "  -a|--add image       Add image\n"
             "  -c|--connect uri     Specify libvirt URI for -d option\n"
             "  -d|--domain guest    Add disks from libvirt guest\n"
             "  --echo-keys          Don't turn off echo for passphrases\n"
             "  --format[=raw|..]    Force disk format for -a option\n"
             "  --help               Display brief help\n"
             "  --keys-from-stdin    Read passphrases from stdin\n"
             "  -v|--verbose         Verbose messages\n"
             "  -V|--version         Display version and exit\n"
             "  -x                   Trace libguestfs API calls\n"
             "  --xpath query        Perform an XPath query\n"
             "For more information, see the manpage %s(1).\n"),
             program_name, program_name, program_name,
             program_name);
  }
  exit (status);
}

int
main (int argc, char *argv[])
{
  setlocale (LC_ALL, "");
  bindtextdomain (PACKAGE, LOCALEBASEDIR);
  textdomain (PACKAGE);

  enum { HELP_OPTION = CHAR_MAX + 1 };

  static const char *options = "a:c:d:vVx";
  static const struct option long_options[] = {
    { "add", 1, 0, 'a' },
    { "connect", 1, 0, 'c' },
    { "domain", 1, 0, 'd' },
    { "echo-keys", 0, 0, 0 },
    { "format", 2, 0, 0 },
    { "help", 0, 0, HELP_OPTION },
    { "keys-from-stdin", 0, 0, 0 },
    { "long-options", 0, 0, 0 },
    { "verbose", 0, 0, 'v' },
    { "version", 0, 0, 'V' },
    { "xpath", 1, 0, 0 },
    { 0, 0, 0, 0 }
  };
  struct drv *drvs = NULL;
  struct drv *drv;
  const char *format = NULL;
  int c;
  int option_index;

  g = guestfs_create ();
  if (g == NULL) {
    fprintf (stderr, _("guestfs_create: failed to create handle\n"));
    exit (EXIT_FAILURE);
  }

<<<<<<< HEAD
  argv[0] = (char *) program_name;

=======
>>>>>>> 919110f7
  for (;;) {
    c = getopt_long (argc, argv, options, long_options, &option_index);
    if (c == -1) break;

    switch (c) {
    case 0:			/* options which are long only */
      if (STREQ (long_options[option_index].name, "long-options"))
        display_long_options (long_options);
      else if (STREQ (long_options[option_index].name, "keys-from-stdin")) {
        keys_from_stdin = 1;
      } else if (STREQ (long_options[option_index].name, "echo-keys")) {
        echo_keys = 1;
      } else if (STREQ (long_options[option_index].name, "format")) {
        if (!optarg || STREQ (optarg, ""))
          format = NULL;
        else
          format = optarg;
      } else if (STREQ (long_options[option_index].name, "xpath")) {
        xpath = optarg;
      } else {
        fprintf (stderr, _("%s: unknown long option: %s (%d)\n"),
                 program_name, long_options[option_index].name, option_index);
        exit (EXIT_FAILURE);
      }
      break;

    case 'a':
      OPTION_a;
      break;

    case 'c':
      OPTION_c;
      break;

    case 'd':
      OPTION_d;
      break;

    case 'v':
      OPTION_v;
      break;

    case 'V':
      OPTION_V;
      break;

    case 'x':
      OPTION_x;
      break;

    case HELP_OPTION:
      usage (EXIT_SUCCESS);

    default:
      usage (EXIT_FAILURE);
    }
  }

  /* Old-style syntax?  There were no -a or -d options in the old
   * virt-inspector which is how we detect this.
   */
  if (drvs == NULL) {
    while (optind < argc) {
      if (strchr (argv[optind], '/') ||
          access (argv[optind], F_OK) == 0) { /* simulate -a option */
        drv = calloc (1, sizeof (struct drv));
        if (!drv) {
          perror ("malloc");
          exit (EXIT_FAILURE);
        }
        drv->type = drv_a;
        drv->a.filename = argv[optind];
        drv->next = drvs;
        drvs = drv;
      } else {                  /* simulate -d option */
        drv = calloc (1, sizeof (struct drv));
        if (!drv) {
          perror ("malloc");
          exit (EXIT_FAILURE);
        }
        drv->type = drv_d;
        drv->d.guest = argv[optind];
        drv->next = drvs;
        drvs = drv;
      }

      optind++;
    }
  }

  /* These are really constants, but they have to be variables for the
   * options parsing code.  Assert here that they have known-good
   * values.
   */
  assert (read_only == 1);
  assert (inspector == 1);
  assert (live == 0);

  /* Must be no extra arguments on the command line. */
  if (optind != argc)
    usage (EXIT_FAILURE);

  /* XPath is modal: no drives should be specified.  There must be
   * one extra parameter on the command line.
   */
  if (xpath) {
    if (drvs != NULL) {
      fprintf (stderr, _("%s: cannot use --xpath together with other options.\n"),
               program_name);
      exit (EXIT_FAILURE);
    }

    do_xpath (xpath);

    exit (EXIT_SUCCESS);
  }

  /* User must have specified some drives. */
  if (drvs == NULL)
    usage (EXIT_FAILURE);

  /* Add drives, inspect and mount.  Note that inspector is always true,
   * and there is no -m option.
   */
  add_drives (drvs, 'a');

  if (guestfs_launch (g) == -1)
    exit (EXIT_FAILURE);

  /* Free up data structures, no longer needed after this point. */
  free_drives (drvs);

  /* NB. Can't call inspect_mount () here (ie. normal processing of
   * the -i option) because it can only handle a single root.  So we
   * use low-level APIs.
   */
  inspect_do_decrypt ();

  {
    CLEANUP_FREE_STRING_LIST char **roots = guestfs_inspect_os (g);
    if (roots == NULL) {
      fprintf (stderr, _("%s: no operating system could be detected inside this disk image.\n\nThis may be because the file is not a disk image, or is not a virtual machine\nimage, or because the OS type is not understood by libguestfs.\n\nNOTE for Red Hat Enterprise Linux 6 users: for Windows guest support you must\ninstall the separate libguestfs-winsupport package.\n\nIf you feel this is an error, please file a bug report including as much\ninformation about the disk image as possible.\n"),
               program_name);
      exit (EXIT_FAILURE);
    }

    output (roots);
  }

  guestfs_close (g);

  exit (EXIT_SUCCESS);
}

#define XMLERROR(code,e) do {                                           \
    if ((e) == (code)) {                                                \
      fprintf (stderr, _("%s: XML write error at \"%s\": %m\n"),        \
               #e, program_name);                                       \
      exit (EXIT_FAILURE);                                              \
    }                                                                   \
  } while (0)

static void
output (char **roots)
{
  xmlOutputBufferPtr ob = xmlOutputBufferCreateFd (1, NULL);
  if (ob == NULL) {
    fprintf (stderr,
             _("%s: xmlOutputBufferCreateFd: failed to open stdout\n"),
             program_name);
    exit (EXIT_FAILURE);
  }

  /* 'ob' is freed when 'xo' is freed.. */
  CLEANUP_XMLFREETEXTWRITER xmlTextWriterPtr xo = xmlNewTextWriter (ob);
  if (xo == NULL) {
    fprintf (stderr,
             _("%s: xmlNewTextWriter: failed to create libxml2 writer\n"),
             program_name);
    exit (EXIT_FAILURE);
  }

  /* Pretty-print the output. */
  XMLERROR (-1, xmlTextWriterSetIndent (xo, 1));
  XMLERROR (-1, xmlTextWriterSetIndentString (xo, BAD_CAST "  "));

  XMLERROR (-1, xmlTextWriterStartDocument (xo, NULL, NULL, NULL));
  output_roots (xo, roots);
  XMLERROR (-1, xmlTextWriterEndDocument (xo));
}

static void
output_roots (xmlTextWriterPtr xo, char **roots)
{
  size_t i;

  XMLERROR (-1, xmlTextWriterStartElement (xo, BAD_CAST "operatingsystems"));
  for (i = 0; roots[i] != NULL; ++i)
    output_root (xo, roots[i]);
  XMLERROR (-1, xmlTextWriterEndElement (xo));
}

static void
output_root (xmlTextWriterPtr xo, char *root)
{
  char *str;
  int i, r;
  char buf[32];
  char *canonical_root;
  size_t size;

  XMLERROR (-1, xmlTextWriterStartElement (xo, BAD_CAST "operatingsystem"));

  canonical_root = guestfs_canonical_device_name (g, root);
  if (canonical_root == NULL)
    exit (EXIT_FAILURE);
  XMLERROR (-1,
    xmlTextWriterWriteElement (xo, BAD_CAST "root", BAD_CAST canonical_root));
  free (canonical_root);

  str = guestfs_inspect_get_type (g, root);
  if (!str) exit (EXIT_FAILURE);
  if (STRNEQ (str, "unknown"))
    XMLERROR (-1,
      xmlTextWriterWriteElement (xo, BAD_CAST "name", BAD_CAST str));
  free (str);

  str = guestfs_inspect_get_arch (g, root);
  if (!str) exit (EXIT_FAILURE);
  if (STRNEQ (str, "unknown"))
    XMLERROR (-1,
      xmlTextWriterWriteElement (xo, BAD_CAST "arch", BAD_CAST str));
  free (str);

  str = guestfs_inspect_get_distro (g, root);
  if (!str) exit (EXIT_FAILURE);
  if (STRNEQ (str, "unknown"))
    XMLERROR (-1,
      xmlTextWriterWriteElement (xo, BAD_CAST "distro", BAD_CAST str));
  free (str);

  str = guestfs_inspect_get_product_name (g, root);
  if (!str) exit (EXIT_FAILURE);
  if (STRNEQ (str, "unknown"))
    XMLERROR (-1,
      xmlTextWriterWriteElement (xo, BAD_CAST "product_name", BAD_CAST str));
  free (str);

  str = guestfs_inspect_get_product_variant (g, root);
  if (!str) exit (EXIT_FAILURE);
  if (STRNEQ (str, "unknown"))
    XMLERROR (-1,
      xmlTextWriterWriteElement (xo, BAD_CAST "product_variant", BAD_CAST str));
  free (str);

  i = guestfs_inspect_get_major_version (g, root);
  snprintf (buf, sizeof buf, "%d", i);
  XMLERROR (-1,
    xmlTextWriterWriteElement (xo, BAD_CAST "major_version", BAD_CAST buf));
  i = guestfs_inspect_get_minor_version (g, root);
  snprintf (buf, sizeof buf, "%d", i);
  XMLERROR (-1,
    xmlTextWriterWriteElement (xo, BAD_CAST "minor_version", BAD_CAST buf));

  str = guestfs_inspect_get_package_format (g, root);
  if (!str) exit (EXIT_FAILURE);
  if (STRNEQ (str, "unknown"))
    XMLERROR (-1,
      xmlTextWriterWriteElement (xo, BAD_CAST "package_format", BAD_CAST str));
  free (str);

  str = guestfs_inspect_get_package_management (g, root);
  if (!str) exit (EXIT_FAILURE);
  if (STRNEQ (str, "unknown"))
    XMLERROR (-1,
      xmlTextWriterWriteElement (xo, BAD_CAST "package_management",
                                 BAD_CAST str));
  free (str);

  /* inspect-get-windows-systemroot will fail with non-windows guests,
   * or if the systemroot could not be determined for a windows guest.
   * Disable error output around this call.
   */
  guestfs_push_error_handler (g, NULL, NULL);
  str = guestfs_inspect_get_windows_systemroot (g, root);
  if (str)
    XMLERROR (-1,
              xmlTextWriterWriteElement (xo, BAD_CAST "windows_systemroot",
                                         BAD_CAST str));
  free (str);
  str = guestfs_inspect_get_windows_current_control_set (g, root);
  if (str)
    XMLERROR (-1,
              xmlTextWriterWriteElement (xo, BAD_CAST "windows_current_control_set",
                                         BAD_CAST str));
  free (str);
  guestfs_pop_error_handler (g);

  str = guestfs_inspect_get_hostname (g, root);
  if (!str) exit (EXIT_FAILURE);
  if (STRNEQ (str, "unknown"))
    XMLERROR (-1,
      xmlTextWriterWriteElement (xo, BAD_CAST "hostname",
                                 BAD_CAST str));
  free (str);

  str = guestfs_inspect_get_format (g, root);
  if (!str) exit (EXIT_FAILURE);
  if (STRNEQ (str, "unknown"))
    XMLERROR (-1,
      xmlTextWriterWriteElement (xo, BAD_CAST "format",
                                 BAD_CAST str));
  free (str);

  r = guestfs_inspect_is_live (g, root);
  if (r > 0) {
    XMLERROR (-1,
              xmlTextWriterStartElement (xo, BAD_CAST "live"));
    XMLERROR (-1, xmlTextWriterEndElement (xo));
  }

  r = guestfs_inspect_is_netinst (g, root);
  if (r > 0) {
    XMLERROR (-1,
              xmlTextWriterStartElement (xo, BAD_CAST "netinst"));
    XMLERROR (-1, xmlTextWriterEndElement (xo));
  }

  r = guestfs_inspect_is_multipart (g, root);
  if (r > 0) {
    XMLERROR (-1,
              xmlTextWriterStartElement (xo, BAD_CAST "multipart"));
    XMLERROR (-1, xmlTextWriterEndElement (xo));
  }

  output_mountpoints (xo, root);

  output_filesystems (xo, root);

  output_drive_mappings (xo, root);

  /* We need to mount everything up in order to read out the list of
   * applications and the icon, ie. everything below this point.
   */
  inspect_mount_root (root);

  output_applications (xo, root);

  /* Don't return favicon.  XXX Should we? */
  str = guestfs_inspect_get_icon (g, root, &size,
                                  GUESTFS_INSPECT_GET_ICON_FAVICON, 0,
                                  -1);
  if (!str) exit (EXIT_FAILURE);
  if (size > 0) {
    XMLERROR (-1, xmlTextWriterStartElement (xo, BAD_CAST "icon"));
    XMLERROR (-1, xmlTextWriterWriteBase64 (xo, str, 0, size));
    XMLERROR (-1, xmlTextWriterEndElement (xo));
  }
  /* Note we must free (str) even if size == 0, because that indicates
   * there was no icon.
   */
  free (str);

  /* Unmount (see inspect_mount_root above). */
  if (guestfs_umount_all (g) == -1)
    exit (EXIT_FAILURE);

  XMLERROR (-1, xmlTextWriterEndElement (xo));
}

static int
compare_keys (const void *p1, const void *p2)
{
  const char *key1 = * (char * const *) p1;
  const char *key2 = * (char * const *) p2;

  return strcmp (key1, key2);
}

static int
compare_keys_nocase (const void *p1, const void *p2)
{
  const char *key1 = * (char * const *) p1;
  const char *key2 = * (char * const *) p2;

  return strcasecmp (key1, key2);
}

static int
compare_keys_len (const void *p1, const void *p2)
{
  const char *key1 = * (char * const *) p1;
  const char *key2 = * (char * const *) p2;
  int c;

  c = strlen (key1) - strlen (key2);
  if (c != 0)
    return c;

  return compare_keys (p1, p2);
}

static void
output_mountpoints (xmlTextWriterPtr xo, char *root)
{
  size_t i;

  CLEANUP_FREE_STRING_LIST char **mountpoints =
    guestfs_inspect_get_mountpoints (g, root);
  if (mountpoints == NULL)
    exit (EXIT_FAILURE);

  /* Sort by key length, shortest key first, and then name, so the
   * output is stable.
   */
  qsort (mountpoints, guestfs___count_strings (mountpoints) / 2,
         2 * sizeof (char *),
         compare_keys_len);

  XMLERROR (-1, xmlTextWriterStartElement (xo, BAD_CAST "mountpoints"));

  for (i = 0; mountpoints[i] != NULL; i += 2) {
    CLEANUP_FREE char *p = guestfs_canonical_device_name (g, mountpoints[i+1]);
    if (!p)
      exit (EXIT_FAILURE);

    XMLERROR (-1,
              xmlTextWriterStartElement (xo, BAD_CAST "mountpoint"));
    XMLERROR (-1,
              xmlTextWriterWriteAttribute (xo, BAD_CAST "dev", BAD_CAST p));
    XMLERROR (-1,
              xmlTextWriterWriteString (xo, BAD_CAST mountpoints[i]));
    XMLERROR (-1, xmlTextWriterEndElement (xo));
  }

  XMLERROR (-1, xmlTextWriterEndElement (xo));
}

static void
output_filesystems (xmlTextWriterPtr xo, char *root)
{
  char *str;
  size_t i;

  CLEANUP_FREE_STRING_LIST char **filesystems =
    guestfs_inspect_get_filesystems (g, root);
  if (filesystems == NULL)
    exit (EXIT_FAILURE);

  /* Sort by name so the output is stable. */
  qsort (filesystems, guestfs___count_strings (filesystems), sizeof (char *),
         compare_keys);

  XMLERROR (-1, xmlTextWriterStartElement (xo, BAD_CAST "filesystems"));

  for (i = 0; filesystems[i] != NULL; ++i) {
    str = guestfs_canonical_device_name (g, filesystems[i]);
    if (!str)
      exit (EXIT_FAILURE);

    XMLERROR (-1, xmlTextWriterStartElement (xo, BAD_CAST "filesystem"));
    XMLERROR (-1,
              xmlTextWriterWriteAttribute (xo, BAD_CAST "dev", BAD_CAST str));
    free (str);

    guestfs_push_error_handler (g, NULL, NULL);

    str = guestfs_vfs_type (g, filesystems[i]);
    if (str && str[0])
      XMLERROR (-1,
                xmlTextWriterWriteElement (xo, BAD_CAST "type",
                                           BAD_CAST str));
    free (str);

    str = guestfs_vfs_label (g, filesystems[i]);
    if (str && str[0])
      XMLERROR (-1,
                xmlTextWriterWriteElement (xo, BAD_CAST "label",
                                           BAD_CAST str));
    free (str);

    str = guestfs_vfs_uuid (g, filesystems[i]);
    if (str && str[0])
      XMLERROR (-1,
                xmlTextWriterWriteElement (xo, BAD_CAST "uuid",
                                           BAD_CAST str));
    free (str);

    guestfs_pop_error_handler (g);

    XMLERROR (-1, xmlTextWriterEndElement (xo));
  }

  XMLERROR (-1, xmlTextWriterEndElement (xo));
}

static void
output_drive_mappings (xmlTextWriterPtr xo, char *root)
{
  CLEANUP_FREE_STRING_LIST char **drive_mappings = NULL;
  char *str;
  size_t i;

  guestfs_push_error_handler (g, NULL, NULL);
  drive_mappings = guestfs_inspect_get_drive_mappings (g, root);
  guestfs_pop_error_handler (g);
  if (drive_mappings == NULL)
    return;

  if (drive_mappings[0] == NULL)
    return;

  /* Sort by key. */
  qsort (drive_mappings,
         guestfs___count_strings (drive_mappings) / 2, 2 * sizeof (char *),
         compare_keys_nocase);

  XMLERROR (-1, xmlTextWriterStartElement (xo, BAD_CAST "drive_mappings"));

  for (i = 0; drive_mappings[i] != NULL; i += 2) {
    str = guestfs_canonical_device_name (g, drive_mappings[i+1]);
    if (!str)
      exit (EXIT_FAILURE);

    XMLERROR (-1,
              xmlTextWriterStartElement (xo, BAD_CAST "drive_mapping"));
    XMLERROR (-1,
              xmlTextWriterWriteAttribute (xo, BAD_CAST "name",
                                           BAD_CAST drive_mappings[i]));
    XMLERROR (-1,
              xmlTextWriterWriteString (xo, BAD_CAST str));
    XMLERROR (-1, xmlTextWriterEndElement (xo));

    free (str);
  }

  XMLERROR (-1, xmlTextWriterEndElement (xo));
}

static void
output_applications (xmlTextWriterPtr xo, char *root)
{
  size_t i;

  /* This returns an empty list if we simply couldn't determine the
   * applications, so if it returns NULL then it's a real error.
   */
  CLEANUP_FREE_APPLICATION2_LIST struct guestfs_application2_list *apps =
    guestfs_inspect_list_applications2 (g, root);
  if (apps == NULL)
    exit (EXIT_FAILURE);

  XMLERROR (-1, xmlTextWriterStartElement (xo, BAD_CAST "applications"));

  for (i = 0; i < apps->len; ++i) {
    XMLERROR (-1, xmlTextWriterStartElement (xo, BAD_CAST "application"));

    assert (apps->val[i].app2_name && apps->val[i].app2_name[0]);
    XMLERROR (-1,
              xmlTextWriterWriteElement (xo, BAD_CAST "name",
                                         BAD_CAST apps->val[i].app2_name));

    if (apps->val[i].app2_display_name && apps->val[i].app2_display_name[0])
      XMLERROR (-1,
        xmlTextWriterWriteElement (xo, BAD_CAST "display_name",
                                   BAD_CAST apps->val[i].app2_display_name));

    if (apps->val[i].app2_epoch != 0) {
      char buf[32];

      snprintf (buf, sizeof buf, "%d", apps->val[i].app2_epoch);

      XMLERROR (-1,
        xmlTextWriterWriteElement (xo, BAD_CAST "epoch", BAD_CAST buf));
    }

    if (apps->val[i].app2_version && apps->val[i].app2_version[0])
      XMLERROR (-1,
        xmlTextWriterWriteElement (xo, BAD_CAST "version",
                                   BAD_CAST apps->val[i].app2_version));
    if (apps->val[i].app2_release && apps->val[i].app2_release[0])
      XMLERROR (-1,
        xmlTextWriterWriteElement (xo, BAD_CAST "release",
                                   BAD_CAST apps->val[i].app2_release));
    if (apps->val[i].app2_arch && apps->val[i].app2_arch[0])
      XMLERROR (-1,
        xmlTextWriterWriteElement (xo, BAD_CAST "arch",
                                   BAD_CAST apps->val[i].app2_arch));
    if (apps->val[i].app2_install_path && apps->val[i].app2_install_path[0])
      XMLERROR (-1,
        xmlTextWriterWriteElement (xo, BAD_CAST "install_path",
                                   BAD_CAST apps->val[i].app2_install_path));
    if (apps->val[i].app2_publisher && apps->val[i].app2_publisher[0])
      XMLERROR (-1,
        xmlTextWriterWriteElement (xo, BAD_CAST "publisher",
                                   BAD_CAST apps->val[i].app2_publisher));
    if (apps->val[i].app2_url && apps->val[i].app2_url[0])
      XMLERROR (-1,
        xmlTextWriterWriteElement (xo, BAD_CAST "url",
                                   BAD_CAST apps->val[i].app2_url));
    if (apps->val[i].app2_source_package && apps->val[i].app2_source_package[0])
      XMLERROR (-1,
        xmlTextWriterWriteElement (xo, BAD_CAST "source_package",
                                   BAD_CAST apps->val[i].app2_source_package));
    if (apps->val[i].app2_summary && apps->val[i].app2_summary[0])
      XMLERROR (-1,
        xmlTextWriterWriteElement (xo, BAD_CAST "summary",
                                   BAD_CAST apps->val[i].app2_summary));
    if (apps->val[i].app2_description && apps->val[i].app2_description[0])
      XMLERROR (-1,
        xmlTextWriterWriteElement (xo, BAD_CAST "description",
                                   BAD_CAST apps->val[i].app2_description));

    XMLERROR (-1, xmlTextWriterEndElement (xo));
  }

  XMLERROR (-1, xmlTextWriterEndElement (xo));
}

/* Run an XPath query on XML on stdin, print results to stdout. */
static void
do_xpath (const char *query)
{
  CLEANUP_XMLFREEDOC xmlDocPtr doc = NULL;
  CLEANUP_XMLXPATHFREECONTEXT xmlXPathContextPtr xpathCtx = NULL;
  CLEANUP_XMLXPATHFREEOBJECT xmlXPathObjectPtr xpathObj = NULL;
  xmlNodeSetPtr nodes;
  char *r;
  size_t i;
  xmlSaveCtxtPtr saveCtx;
  xmlNodePtr wrnode;

  doc = xmlReadFd (STDIN_FILENO, NULL, "utf8", 0);
  if (doc == NULL) {
    fprintf (stderr, _("%s: unable to parse XML from stdin\n"), program_name);
    exit (EXIT_FAILURE);
  }

  xpathCtx = xmlXPathNewContext (doc);
  if (xpathCtx == NULL) {
    fprintf (stderr, _("%s: unable to create new XPath context\n"),
             program_name);
    exit (EXIT_FAILURE);
  }

  xpathObj = xmlXPathEvalExpression (BAD_CAST query, xpathCtx);
  if (xpathObj == NULL) {
    fprintf (stderr, _("%s: unable to evaluate XPath expression\n"),
             program_name);
    exit (EXIT_FAILURE);
  }

  switch (xpathObj->type) {
  case XPATH_NODESET:
    nodes = xpathObj->nodesetval;
    if (nodes == NULL)
      break;

    saveCtx = xmlSaveToFd (STDOUT_FILENO, NULL, XML_SAVE_NO_DECL);
    if (saveCtx == NULL) {
      fprintf (stderr, _("%s: xmlSaveToFd failed\n"), program_name);
      exit (EXIT_FAILURE);
    }

    for (i = 0; i < (size_t) nodes->nodeNr; ++i) {
      CLEANUP_XMLFREEDOC xmlDocPtr wrdoc = xmlNewDoc (BAD_CAST "1.0");
      if (wrdoc == NULL) {
        fprintf (stderr, _("%s: xmlNewDoc failed\n"), program_name);
        exit (EXIT_FAILURE);
      }
      wrnode = xmlCopyNode (nodes->nodeTab[i], 1);
      if (wrnode == NULL) {
        fprintf (stderr, _("%s: xmlCopyNode failed\n"), program_name);
        exit (EXIT_FAILURE);
      }

      xmlDocSetRootElement (wrdoc, wrnode);

      if (xmlSaveDoc (saveCtx, wrdoc) == -1) {
        fprintf (stderr, _("%s: xmlSaveDoc failed\n"), program_name);
        exit (EXIT_FAILURE);
      }
    }

    xmlSaveClose (saveCtx);

    break;

  case XPATH_STRING:
    r = (char *) xpathObj->stringval;
    printf ("%s", r);
    i = strlen (r);
    if (i > 0 && r[i-1] != '\n')
      printf ("\n");
    break;

  case XPATH_UNDEFINED: /* grrrrr ... switch-enum is a useless warning */
  case XPATH_BOOLEAN:
  case XPATH_NUMBER:
  case XPATH_POINT:
  case XPATH_RANGE:
  case XPATH_LOCATIONSET:
  case XPATH_USERS:
  case XPATH_XSLT_TREE:
  default:
    r = (char *) xmlXPathCastToString (xpathObj);
    printf ("%s\n", r);
    free (r);
  }
}<|MERGE_RESOLUTION|>--- conflicted
+++ resolved
@@ -128,11 +128,6 @@
     exit (EXIT_FAILURE);
   }
 
-<<<<<<< HEAD
-  argv[0] = (char *) program_name;
-
-=======
->>>>>>> 919110f7
   for (;;) {
     c = getopt_long (argc, argv, options, long_options, &option_index);
     if (c == -1) break;
