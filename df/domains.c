/* virt-df
 * Copyright (C) 2010 Red Hat Inc.
 *
 * This program is free software; you can redistribute it and/or modify
 * it under the terms of the GNU General Public License as published by
 * the Free Software Foundation; either version 2 of the License, or
 * (at your option) any later version.
 *
 * This program is distributed in the hope that it will be useful,
 * but WITHOUT ANY WARRANTY; without even the implied warranty of
 * MERCHANTABILITY or FITNESS FOR A PARTICULAR PURPOSE.  See the
 * GNU General Public License for more details.
 *
 * You should have received a copy of the GNU General Public License
 * along with this program; if not, write to the Free Software
 * Foundation, Inc., 51 Franklin Street, Fifth Floor, Boston, MA 02110-1301 USA.
 */

#include <config.h>

#include <stdio.h>
#include <stdlib.h>
#include <string.h>
#include <errno.h>
#include <libintl.h>

#ifdef HAVE_LIBVIRT
#include <libvirt/libvirt.h>
#include <libvirt/virterror.h>
#endif

<<<<<<< HEAD
#include "progname.h"

=======
>>>>>>> 919110f7
#include "guestfs.h"
#include "guestfs-internal-frontend.h"
#include "domains.h"

#if defined(HAVE_LIBVIRT)

virConnectPtr conn = NULL;
struct domain *domains = NULL;
size_t nr_domains = 0;

static int
compare_domain_names (const void *p1, const void *p2)
{
  const struct domain *d1 = p1;
  const struct domain *d2 = p2;

  return strcmp (d1->name, d2->name);
}

void
free_domains (void)
{
  size_t i;

  for (i = 0; i < nr_domains; ++i) {
    free (domains[i].name);
    free (domains[i].uuid);
    virDomainFree (domains[i].dom);
  }

  free (domains);

  if (conn)
    virConnectClose (conn);
}

static void add_domains_by_id (virConnectPtr conn, int *ids, size_t n);
static void add_domains_by_name (virConnectPtr conn, char **names, size_t n);
static void add_domain (virDomainPtr dom);

void
get_all_libvirt_domains (const char *libvirt_uri)
{
  virErrorPtr err;
  int n;
  size_t i;

  /* Get the list of all domains. */
  conn = virConnectOpenReadOnly (libvirt_uri);
  if (!conn) {
    err = virGetLastError ();
    fprintf (stderr,
             _("%s: could not connect to libvirt (code %d, domain %d): %s\n"),
             program_name, err->code, err->domain, err->message);
    exit (EXIT_FAILURE);
  }

  n = virConnectNumOfDomains (conn);
  if (n == -1) {
    err = virGetLastError ();
    fprintf (stderr,
             _("%s: could not get number of running domains (code %d, domain %d): %s\n"),
             program_name, err->code, err->domain, err->message);
    exit (EXIT_FAILURE);
  }

  int ids[n];
  n = virConnectListDomains (conn, ids, n);
  if (n == -1) {
    err = virGetLastError ();
    fprintf (stderr,
             _("%s: could not list running domains (code %d, domain %d): %s\n"),
             program_name, err->code, err->domain, err->message);
    exit (EXIT_FAILURE);
  }

  add_domains_by_id (conn, ids, n);

  n = virConnectNumOfDefinedDomains (conn);
  if (n == -1) {
    err = virGetLastError ();
    fprintf (stderr,
             _("%s: could not get number of inactive domains (code %d, domain %d): %s\n"),
             program_name, err->code, err->domain, err->message);
    exit (EXIT_FAILURE);
  }

  char *names[n];
  n = virConnectListDefinedDomains (conn, names, n);
  if (n == -1) {
    err = virGetLastError ();
    fprintf (stderr,
             _("%s: could not list inactive domains (code %d, domain %d): %s\n"),
             program_name, err->code, err->domain, err->message);
    exit (EXIT_FAILURE);
  }

  add_domains_by_name (conn, names, n);

  /* You must free these even though the libvirt documentation doesn't
   * mention it.
   */
  for (i = 0; i < (size_t) n; ++i)
    free (names[i]);

  /* No domains? */
  if (nr_domains == 0)
    return;

  /* Sort the domains alphabetically by name for display. */
  qsort (domains, nr_domains, sizeof (struct domain), compare_domain_names);
}

static void
add_domains_by_id (virConnectPtr conn, int *ids, size_t n)
{
  size_t i;
  virDomainPtr dom;

  for (i = 0; i < n; ++i) {
    if (ids[i] != 0) {          /* RHBZ#538041 */
      dom = virDomainLookupByID (conn, ids[i]);
      if (dom)   /* transient errors are possible here, ignore them */
        add_domain (dom);
    }
  }
}

static void
add_domains_by_name (virConnectPtr conn, char **names, size_t n)
{
  size_t i;
  virDomainPtr dom;

  for (i = 0; i < n; ++i) {
    dom = virDomainLookupByName (conn, names[i]);
    if (dom)     /* transient errors are possible here, ignore them */
      add_domain (dom);
  }
}

static void
add_domain (virDomainPtr dom)
{
  struct domain *domain;

  domains = realloc (domains, (nr_domains + 1) * sizeof (struct domain));
  if (domains == NULL) {
    perror ("realloc");
    exit (EXIT_FAILURE);
  }

  domain = &domains[nr_domains];
  nr_domains++;

  domain->dom = dom;

  domain->name = strdup (virDomainGetName (dom));
  if (domain->name == NULL) {
    perror ("strdup");
    exit (EXIT_FAILURE);
  }

  char uuid[VIR_UUID_STRING_BUFLEN];
  if (virDomainGetUUIDString (dom, uuid) == 0) {
    domain->uuid = strdup (uuid);
    if (domain->uuid == NULL) {
      perror ("strdup");
      exit (EXIT_FAILURE);
    }
  }
  else
    domain->uuid = NULL;
<<<<<<< HEAD

  domain->disks = NULL;
  int n = guestfs___for_each_disk (g, dom, add_disk, domain, NULL);
  if (n == -1)
    exit (EXIT_FAILURE);
  domain->nr_disks = n;

  if (domain->nr_disks > max_disks) {
    fprintf (stderr,
             _("%s: ignoring %s, it has too many disks (%zu > %zu)\n"),
             program_name, domain->name, domain->nr_disks, max_disks);
    free_domain (domain);
    nr_domains--;
    return;
  }
}

static int
add_disk (guestfs_h *g,
          const char *filename, const char *format, int readonly,
          void *domain_vp)
{
  struct domain *domain = domain_vp;
  struct disk *disk;

  disk = calloc (1, sizeof *disk);
  if (disk == NULL) {
    perror ("malloc");
    return -1;
  }

  disk->next = domain->disks;
  domain->disks = disk;

  disk->filename = strdup (filename);
  if (disk->filename == NULL) {
    perror ("malloc");
    return -1;
  }
  if (format) {
    disk->format = strdup (format);
    if (disk->format == NULL) {
      perror ("malloc");
      return -1;
    }
  }
  else
    disk->format = NULL;

  return 0;
}

static void reset_guestfs_handle (void);
static size_t add_disks_to_handle_reverse (struct disk *disk, size_t *errors_r);
static size_t count_non_failed_disks (struct disk *disk);
static char **duplicate_first_n (char **, size_t n);

/* Perform 'df' operation on the domain(s) given in the list. */
static void
multi_df (struct domain *domains, size_t n, size_t *errors_r)
{
  size_t i;
  size_t nd;
  size_t count;
  int r;
  CLEANUP_FREE_STRING_LIST char **devices = NULL;
  char **domain_devices;

  /* Add all the disks to the handle (since they were added in reverse
   * order, we must add them here in reverse too).
   */
  for (i = 0, count = 0; i < n; ++i)
    count += add_disks_to_handle_reverse (domains[i].disks, errors_r);
  if (count == 0)
    return;

  /* Launch the handle. */
  if (guestfs_launch (g) == -1)
    exit (EXIT_FAILURE);

  devices = guestfs_list_devices (g);
  if (devices == NULL)
    exit (EXIT_FAILURE);

  for (i = 0, nd = 0; i < n; ++i) {
    /* Find out how many non-failed disks this domain has. */
    count = count_non_failed_disks (domains[i].disks);
    if (count == 0)
      continue;

    /* Duplicate the devices into a separate list for convenience.
     * Note this doesn't duplicate the strings themselves.
     */
    domain_devices = duplicate_first_n (&devices[nd], count);

    r = df_on_handle (domains[i].name, domains[i].uuid, domain_devices, nd);
    nd += count;
    free (domain_devices);

    /* Something broke in df_on_handle.  Give up on the remaining
     * devices for this handle, but keep going on the next handle.
     */
    if (r == -1) {
      (*errors_r)++;
      break;
    }
  }

  /* Reset the handle. */
  reset_guestfs_handle ();
}

static size_t
add_disks_to_handle_reverse (struct disk *disk, size_t *errors_r)
{
  size_t nr_disks_added;

  if (disk == NULL)
    return 0;

  nr_disks_added = add_disks_to_handle_reverse (disk->next, errors_r);

  struct guestfs_add_drive_opts_argv optargs = { .bitmask = 0 };

  optargs.bitmask |= GUESTFS_ADD_DRIVE_OPTS_READONLY_BITMASK;
  optargs.readonly = 1;

  if (disk->format) {
    optargs.bitmask |= GUESTFS_ADD_DRIVE_OPTS_FORMAT_BITMASK;
    optargs.format = disk->format;
  }

  if (guestfs_add_drive_opts_argv (g, disk->filename, &optargs) == -1) {
    (*errors_r)++;
    disk->failed = 1;
    return nr_disks_added;
  }

  return nr_disks_added+1;
}

/* Close and reopen the libguestfs handle. */
static void
reset_guestfs_handle (void)
{
  /* Copy the settings from the old handle. */
  int verbose = guestfs_get_verbose (g);
  int trace = guestfs_get_trace (g);

  guestfs_close (g);

  g = guestfs_create ();
  if (g == NULL) {
    fprintf (stderr, _("guestfs_create: failed to create handle\n"));
    exit (EXIT_FAILURE);
  }

  guestfs_set_verbose (g, verbose);
  guestfs_set_trace (g, trace);
}

static size_t
count_non_failed_disks (struct disk *disk)
{
  if (disk == NULL)
    return 0;
  else if (disk->failed)
    return count_non_failed_disks (disk->next);
  else
    return 1 + count_non_failed_disks (disk->next);
}

static char **
duplicate_first_n (char **strs, size_t n)
{
  char **ret;

  ret = malloc ((n+1) * sizeof (char *));
  if (ret == NULL) {
    perror ("malloc");
    exit (EXIT_FAILURE);
  }

  memcpy (ret, strs, n * sizeof (char *));
  ret[n] = NULL;

  return ret;
=======
>>>>>>> 919110f7
}

#endif /* HAVE_LIBVIRT */<|MERGE_RESOLUTION|>--- conflicted
+++ resolved
@@ -29,11 +29,6 @@
 #include <libvirt/virterror.h>
 #endif
 
-<<<<<<< HEAD
-#include "progname.h"
-
-=======
->>>>>>> 919110f7
 #include "guestfs.h"
 #include "guestfs-internal-frontend.h"
 #include "domains.h"
@@ -207,196 +202,6 @@
   }
   else
     domain->uuid = NULL;
-<<<<<<< HEAD
-
-  domain->disks = NULL;
-  int n = guestfs___for_each_disk (g, dom, add_disk, domain, NULL);
-  if (n == -1)
-    exit (EXIT_FAILURE);
-  domain->nr_disks = n;
-
-  if (domain->nr_disks > max_disks) {
-    fprintf (stderr,
-             _("%s: ignoring %s, it has too many disks (%zu > %zu)\n"),
-             program_name, domain->name, domain->nr_disks, max_disks);
-    free_domain (domain);
-    nr_domains--;
-    return;
-  }
-}
-
-static int
-add_disk (guestfs_h *g,
-          const char *filename, const char *format, int readonly,
-          void *domain_vp)
-{
-  struct domain *domain = domain_vp;
-  struct disk *disk;
-
-  disk = calloc (1, sizeof *disk);
-  if (disk == NULL) {
-    perror ("malloc");
-    return -1;
-  }
-
-  disk->next = domain->disks;
-  domain->disks = disk;
-
-  disk->filename = strdup (filename);
-  if (disk->filename == NULL) {
-    perror ("malloc");
-    return -1;
-  }
-  if (format) {
-    disk->format = strdup (format);
-    if (disk->format == NULL) {
-      perror ("malloc");
-      return -1;
-    }
-  }
-  else
-    disk->format = NULL;
-
-  return 0;
-}
-
-static void reset_guestfs_handle (void);
-static size_t add_disks_to_handle_reverse (struct disk *disk, size_t *errors_r);
-static size_t count_non_failed_disks (struct disk *disk);
-static char **duplicate_first_n (char **, size_t n);
-
-/* Perform 'df' operation on the domain(s) given in the list. */
-static void
-multi_df (struct domain *domains, size_t n, size_t *errors_r)
-{
-  size_t i;
-  size_t nd;
-  size_t count;
-  int r;
-  CLEANUP_FREE_STRING_LIST char **devices = NULL;
-  char **domain_devices;
-
-  /* Add all the disks to the handle (since they were added in reverse
-   * order, we must add them here in reverse too).
-   */
-  for (i = 0, count = 0; i < n; ++i)
-    count += add_disks_to_handle_reverse (domains[i].disks, errors_r);
-  if (count == 0)
-    return;
-
-  /* Launch the handle. */
-  if (guestfs_launch (g) == -1)
-    exit (EXIT_FAILURE);
-
-  devices = guestfs_list_devices (g);
-  if (devices == NULL)
-    exit (EXIT_FAILURE);
-
-  for (i = 0, nd = 0; i < n; ++i) {
-    /* Find out how many non-failed disks this domain has. */
-    count = count_non_failed_disks (domains[i].disks);
-    if (count == 0)
-      continue;
-
-    /* Duplicate the devices into a separate list for convenience.
-     * Note this doesn't duplicate the strings themselves.
-     */
-    domain_devices = duplicate_first_n (&devices[nd], count);
-
-    r = df_on_handle (domains[i].name, domains[i].uuid, domain_devices, nd);
-    nd += count;
-    free (domain_devices);
-
-    /* Something broke in df_on_handle.  Give up on the remaining
-     * devices for this handle, but keep going on the next handle.
-     */
-    if (r == -1) {
-      (*errors_r)++;
-      break;
-    }
-  }
-
-  /* Reset the handle. */
-  reset_guestfs_handle ();
-}
-
-static size_t
-add_disks_to_handle_reverse (struct disk *disk, size_t *errors_r)
-{
-  size_t nr_disks_added;
-
-  if (disk == NULL)
-    return 0;
-
-  nr_disks_added = add_disks_to_handle_reverse (disk->next, errors_r);
-
-  struct guestfs_add_drive_opts_argv optargs = { .bitmask = 0 };
-
-  optargs.bitmask |= GUESTFS_ADD_DRIVE_OPTS_READONLY_BITMASK;
-  optargs.readonly = 1;
-
-  if (disk->format) {
-    optargs.bitmask |= GUESTFS_ADD_DRIVE_OPTS_FORMAT_BITMASK;
-    optargs.format = disk->format;
-  }
-
-  if (guestfs_add_drive_opts_argv (g, disk->filename, &optargs) == -1) {
-    (*errors_r)++;
-    disk->failed = 1;
-    return nr_disks_added;
-  }
-
-  return nr_disks_added+1;
-}
-
-/* Close and reopen the libguestfs handle. */
-static void
-reset_guestfs_handle (void)
-{
-  /* Copy the settings from the old handle. */
-  int verbose = guestfs_get_verbose (g);
-  int trace = guestfs_get_trace (g);
-
-  guestfs_close (g);
-
-  g = guestfs_create ();
-  if (g == NULL) {
-    fprintf (stderr, _("guestfs_create: failed to create handle\n"));
-    exit (EXIT_FAILURE);
-  }
-
-  guestfs_set_verbose (g, verbose);
-  guestfs_set_trace (g, trace);
-}
-
-static size_t
-count_non_failed_disks (struct disk *disk)
-{
-  if (disk == NULL)
-    return 0;
-  else if (disk->failed)
-    return count_non_failed_disks (disk->next);
-  else
-    return 1 + count_non_failed_disks (disk->next);
-}
-
-static char **
-duplicate_first_n (char **strs, size_t n)
-{
-  char **ret;
-
-  ret = malloc ((n+1) * sizeof (char *));
-  if (ret == NULL) {
-    perror ("malloc");
-    exit (EXIT_FAILURE);
-  }
-
-  memcpy (ret, strs, n * sizeof (char *));
-  ret[n] = NULL;
-
-  return ret;
-=======
->>>>>>> 919110f7
 }
 
 #endif /* HAVE_LIBVIRT */