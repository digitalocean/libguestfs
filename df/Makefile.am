--- conflicted
+++ resolved
@@ -57,10 +57,7 @@
 	-I$(srcdir)/../gnulib/lib -I../gnulib/lib
 
 virt_df_CFLAGS = \
-<<<<<<< HEAD
-=======
 	-pthread \
->>>>>>> 919110f7
 	$(WARN_CFLAGS) $(WERROR_CFLAGS) \
 	$(GPROF_CFLAGS) $(GCOV_CFLAGS) \
 	$(LIBCONFIG_CFLAGS) \
@@ -97,13 +94,9 @@
 TESTS =
 
 if ENABLE_APPLIANCE
-<<<<<<< HEAD
-TESTS += test-virt-df.sh
-=======
 TESTS += \
 	test-virt-df.sh \
 	test-virt-df-guests.sh
->>>>>>> 919110f7
 endif ENABLE_APPLIANCE
 
 check-valgrind:
