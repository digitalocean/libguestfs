/* libguestfs - the guestfsd daemon
 * Copyright (C) 2009-2013 Red Hat Inc.
 *
 * This program is free software; you can redistribute it and/or modify
 * it under the terms of the GNU General Public License as published by
 * the Free Software Foundation; either version 2 of the License, or
 * (at your option) any later version.
 *
 * This program is distributed in the hope that it will be useful,
 * but WITHOUT ANY WARRANTY; without even the implied warranty of
 * MERCHANTABILITY or FITNESS FOR A PARTICULAR PURPOSE.  See the
 * GNU General Public License for more details.
 *
 * You should have received a copy of the GNU General Public License
 * along with this program; if not, write to the Free Software
 * Foundation, Inc., 51 Franklin Street, Fifth Floor, Boston, MA 02110-1301 USA.
 */

#include <config.h>

#ifdef HAVE_WINDOWS_H
# include <windows.h>
#endif

#include <stdio.h>
#include <stdlib.h>
#include <string.h>
#include <unistd.h>
#include <rpc/types.h>
#include <rpc/xdr.h>
#include <getopt.h>
#include <sys/param.h>
#include <sys/types.h>
#include <sys/stat.h>
#include <fcntl.h>
#include <signal.h>
#include <netdb.h>
#include <sys/select.h>
#include <sys/wait.h>
#include <arpa/inet.h>
#include <netinet/in.h>
#include <errno.h>
#include <assert.h>

#ifdef HAVE_PRINTF_H
# include <printf.h>
#endif

#include "sockets.h"
#include "c-ctype.h"
#include "ignore-value.h"
#include "error.h"

#include "daemon.h"

GUESTFSD_EXT_CMD(str_udevadm, udevadm);

static char *read_cmdline (void);

#ifndef MAX
# define MAX(a,b) ((a)>(b)?(a):(b))
#endif

/* Not the end of the world if this open flag is not defined. */
#ifndef O_CLOEXEC
# define O_CLOEXEC 0
#endif

/* For improved readability dealing with pipe arrays */
#define PIPE_READ 0
#define PIPE_WRITE 1

/* If root device is an ext2 filesystem, this is the major and minor.
 * This is so we can ignore this device from the point of view of the
 * user, eg. in guestfs_list_devices and many other places.
 */
static dev_t root_device = 0;

int verbose = 0;

static int print_shell_quote (FILE *stream, const struct printf_info *info, const void *const *args);
static int print_sysroot_shell_quote (FILE *stream, const struct printf_info *info, const void *const *args);
#ifdef HAVE_REGISTER_PRINTF_SPECIFIER
static int print_arginfo (const struct printf_info *info, size_t n, int *argtypes, int *size);
#else
#ifdef HAVE_REGISTER_PRINTF_FUNCTION
static int print_arginfo (const struct printf_info *info, size_t n, int *argtypes);
#else
#error "HAVE_REGISTER_PRINTF_{SPECIFIER|FUNCTION} not defined"
#endif
#endif

#ifdef WIN32
static int
winsock_init (void)
{
  int r;

  /* http://msdn2.microsoft.com/en-us/library/ms742213.aspx */
  r = gl_sockets_startup (SOCKETS_2_2);
  return r == 0 ? 0 : -1;
}
#else /* !WIN32 */
static int
winsock_init (void)
{
  return 0;
}
#endif /* !WIN32 */

/* Location to mount root device. */
const char *sysroot = "/sysroot"; /* No trailing slash. */
size_t sysroot_len = 8;

/* If set (the default), do 'umount-all' when performing autosync. */
int autosync_umount = 1;

/* Not used explicitly, but required by the gnulib 'error' module. */
const char *program_name = "guestfsd";

/* Name of the virtio-serial channel. */
#define VIRTIO_SERIAL_CHANNEL "/dev/virtio-ports/org.libguestfs.channel.0"

static void
usage (void)
{
  fprintf (stderr,
    "guestfsd [-r] [-v|--verbose]\n");
}

int
main (int argc, char *argv[])
{
  static const char *options = "rv?";
  static const struct option long_options[] = {
    { "help", 0, 0, '?' },
    { "verbose", 0, 0, 'v' },
    { 0, 0, 0, 0 }
  };
  int c;
  char *cmdline;

  ignore_value (chdir ("/"));

  if (winsock_init () == -1)
    error (EXIT_FAILURE, 0, "winsock initialization failed");

#ifdef HAVE_REGISTER_PRINTF_SPECIFIER
  /* http://udrepper.livejournal.com/20948.html */
  register_printf_specifier ('Q', print_shell_quote, print_arginfo);
  register_printf_specifier ('R', print_sysroot_shell_quote, print_arginfo);
#else
#ifdef HAVE_REGISTER_PRINTF_FUNCTION
  register_printf_function ('Q', print_shell_quote, print_arginfo);
  register_printf_function ('R', print_sysroot_shell_quote, print_arginfo);
#else
#error "HAVE_REGISTER_PRINTF_{SPECIFIER|FUNCTION} not defined"
#endif
#endif

  struct stat statbuf;
  if (stat ("/", &statbuf) == 0)
    root_device = statbuf.st_dev;

  for (;;) {
    c = getopt_long (argc, argv, options, long_options, NULL);
    if (c == -1) break;

    switch (c) {
      /* The -r flag is used when running standalone.  It changes
       * several aspects of the daemon.
       */
    case 'r':
      sysroot = "";
      sysroot_len = 0;
      autosync_umount = 0;
      break;

    case 'v':
      verbose = 1;
      break;

    case '?':
      usage ();
      exit (EXIT_SUCCESS);

    default:
      fprintf (stderr, "guestfsd: unexpected command line option 0x%x\n", c);
      exit (EXIT_FAILURE);
    }
  }

  if (optind < argc) {
    usage ();
    exit (EXIT_FAILURE);
  }

  cmdline = read_cmdline ();

  /* Set the verbose flag. */
  verbose = verbose ||
    (cmdline && strstr (cmdline, "guestfs_verbose=1") != NULL);
  if (verbose)
    printf ("verbose daemon enabled\n");

  if (verbose) {
    if (cmdline)
      printf ("linux commmand line: %s\n", cmdline);
    else
      printf ("could not read linux command line\n");
  }

  free (cmdline);

#ifndef WIN32
  /* Make sure SIGPIPE doesn't kill us. */
  struct sigaction sa;
  memset (&sa, 0, sizeof sa);
  sa.sa_handler = SIG_IGN;
  sa.sa_flags = 0;
  if (sigaction (SIGPIPE, &sa, NULL) == -1)
    perror ("sigaction SIGPIPE"); /* but try to continue anyway ... */
#endif

#ifdef WIN32
# define setenv(n,v,f) _putenv(n "=" v)
#endif
  /* Set up a basic environment.  After we are called by /init the
   * environment is essentially empty.
   * https://bugzilla.redhat.com/show_bug.cgi?id=502074#c5
   *
   * NOTE: if you change $PATH, you must also change 'prog_exists'
   * function below.
   */
  setenv ("PATH", "/sbin:/usr/sbin:/bin:/usr/bin", 1);
  setenv ("SHELL", "/bin/sh", 1);
  setenv ("LC_ALL", "C", 1);
  setenv ("TERM", "dumb", 1);

#ifndef WIN32
  /* We document that umask defaults to 022 (it should be this anyway). */
  umask (022);
#else
  /* This is the default for Windows anyway.  It's not even clear if
   * Windows ever uses this -- the MSDN documentation for the function
   * contains obvious errors.
   */
  _umask (0);
#endif

  /* Make a private copy of /etc/lvm so we can change the config (see
   * daemon/lvm-filter.c).
   */
  copy_lvm ();

  /* Connect to virtio-serial channel. */
  int sock = open (VIRTIO_SERIAL_CHANNEL, O_RDWR|O_CLOEXEC);
  if (sock == -1) {
    fprintf (stderr,
             "\n"
             "Failed to connect to virtio-serial channel.\n"
             "\n"
             "This is a fatal error and the appliance will now exit.\n"
             "\n"
             "Usually this error is caused by either QEMU or the appliance\n"
             "kernel not supporting the vmchannel method that the\n"
             "libguestfs library chose to use.  Please run\n"
             "'libguestfs-test-tool' and provide the complete, unedited\n"
             "output to the libguestfs developers, either in a bug report\n"
             "or on the libguestfs redhat com mailing list.\n"
             "\n");
    perror (VIRTIO_SERIAL_CHANNEL);
    exit (EXIT_FAILURE);
  }

  /* Wait for udev devices to be created.  If you start libguestfs,
   * especially with disks that contain complex (eg. mdadm) data
   * already, then it is possible for the 'mdadm' and LVM commands
   * that the init script runs to have not completed by the time the
   * daemon starts executing library commands.  (This is very rare and
   * hard to test however, but we have seen it in 'brew').  Run
   * udev_settle, but do it as late as possible to minimize the chance
   * that we'll have to do any waiting here.
   */
  udev_settle ();

  /* Send the magic length message which indicates that
   * userspace is up inside the guest.
   */
  char lenbuf[4];
  XDR xdr;
  uint32_t len = GUESTFS_LAUNCH_FLAG;
  xdrmem_create (&xdr, lenbuf, sizeof lenbuf, XDR_ENCODE);
  xdr_u_int (&xdr, &len);

  if (xwrite (sock, lenbuf, sizeof lenbuf) == -1) {
    perror ("xwrite");
    exit (EXIT_FAILURE);
  }

  xdr_destroy (&xdr);

  /* Enter the main loop, reading and performing actions. */
  main_loop (sock);

  exit (EXIT_SUCCESS);
}

/* Read /proc/cmdline. */
static char *
read_cmdline (void)
{
  int fd = open ("/proc/cmdline", O_RDONLY|O_CLOEXEC);
  if (fd == -1) {
    perror ("/proc/cmdline");
    return NULL;
  }

  size_t len = 0;
  ssize_t n;
  char buf[256];
  char *r = NULL;

  for (;;) {
    n = read (fd, buf, sizeof buf);
    if (n == -1) {
      perror ("read");
      free (r);
      close (fd);
      return NULL;
    }
    if (n == 0)
      break;
    char *newr = realloc (r, len + n + 1); /* + 1 is for terminating NUL */
    if (newr == NULL) {
      perror ("realloc");
      free (r);
      close (fd);
      return NULL;
    }
    r = newr;
    memcpy (&r[len], buf, n);
    len += n;
  }

  if (r)
    r[len] = '\0';

  if (close (fd) == -1) {
    perror ("close");
    free (r);
    return NULL;
  }

  return r;
}

/* Return true iff device is the root device (and therefore should be
 * ignored from the point of view of user calls).
 */
static int
is_root_device_stat (struct stat *statbuf)
{
  if (statbuf->st_rdev == root_device) return 1;
  return 0;
}

int
is_root_device (const char *device)
{
  struct stat statbuf;
  if (stat (device, &statbuf) == -1) {
    perror (device);
    return 0;
  }

  return is_root_device_stat (&statbuf);
}

/* Turn "/path" into "/sysroot/path".
 *
 * Caller must check for NULL and call reply_with_perror ("malloc")
 * if it is.  Caller must also free the string.
 *
 * See also the custom %R printf formatter which does shell quoting too.
 */
char *
sysroot_path (const char *path)
{
  char *r;
  size_t len = strlen (path) + sysroot_len + 1;

  r = malloc (len);
  if (r == NULL)
    return NULL;

  snprintf (r, len, "%s%s", sysroot, path);
  return r;
}

int
xwrite (int sock, const void *v_buf, size_t len)
{
  ssize_t r;
  const char *buf = v_buf;

  while (len > 0) {
    r = write (sock, buf, len);
    if (r == -1) {
      perror ("write");
      return -1;
    }
    buf += r;
    len -= r;
  }

  return 0;
}

int
xread (int sock, void *v_buf, size_t len)
{
  int r;
  char *buf = v_buf;

  while (len > 0) {
    r = read (sock, buf, len);
    if (r == -1) {
      perror ("read");
      return -1;
    }
    if (r == 0) {
      fprintf (stderr, "read: unexpected end of file on fd %d\n", sock);
      return -1;
    }
    buf += r;
    len -= r;
  }

  return 0;
}

int
add_string_nodup (struct stringsbuf *sb, char *str)
{
  char **new_argv;

  if (sb->size >= sb->alloc) {
    sb->alloc += 64;
    new_argv = realloc (sb->argv, sb->alloc * sizeof (char *));
    if (new_argv == NULL) {
      reply_with_perror ("realloc");
      free_stringslen (sb->argv, sb->size);
      sb->argv = NULL;
      return -1;
    }
    sb->argv = new_argv;
  }

  sb->argv[sb->size] = str;
  sb->size++;

  return 0;
}

int
add_string (struct stringsbuf *sb, const char *str)
{
  char *new_str = NULL;

  if (str) {
    new_str = strdup (str);
    if (new_str == NULL) {
      reply_with_perror ("strdup");
      free_stringslen (sb->argv, sb->size);
      sb->argv = NULL;
      return -1;
    }
  }

  return add_string_nodup (sb, new_str);
}

int
end_stringsbuf (struct stringsbuf *sb)
{
  return add_string_nodup (sb, NULL);
}

size_t
count_strings (char *const *argv)
{
  size_t argc;

  for (argc = 0; argv[argc] != NULL; ++argc)
    ;
  return argc;
}

/* http://graphics.stanford.edu/~seander/bithacks.html#DetermineIfPowerOf2 */
int
is_power_of_2 (unsigned long v)
{
  return v && ((v & (v - 1)) == 0);
}

static int
compare (const void *vp1, const void *vp2)
{
  char * const *p1 = (char * const *) vp1;
  char * const *p2 = (char * const *) vp2;
  return strcmp (*p1, *p2);
}

void
sort_strings (char **argv, size_t len)
{
  qsort (argv, len, sizeof (char *), compare);
}

void
free_strings (char **argv)
{
  size_t argc;

  if (!argv)
    return;

  for (argc = 0; argv[argc] != NULL; ++argc)
    free (argv[argc]);
  free (argv);
}

void
free_stringslen (char **argv, size_t len)
{
  size_t i;

  if (!argv)
    return;

  for (i = 0; i < len; ++i)
    free (argv[i]);
  free (argv);
}

/* Compare device names (including partition numbers if present).
 * https://rwmj.wordpress.com/2011/01/09/how-are-linux-drives-named-beyond-drive-26-devsdz/
 */
int
compare_device_names (const char *a, const char *b)
{
  size_t a_devlen, b_devlen;
  int r;
  int a_partnum, b_partnum;

  /* Skip /dev/ prefix if present. */
  if (STRPREFIX (a, "/dev/"))
    a += 5;
  if (STRPREFIX (b, "/dev/"))
    b += 5;

  /* Skip sd/hd/vd. */
  assert (a[1] == 'd');
  a += 2;
  assert (b[1] == 'd');
  b += 2;

  /* Get device name part, that is, just 'a', 'ab' etc. */
  a_devlen = strcspn (a, "0123456789");
  b_devlen = strcspn (b, "0123456789");

  /* If device name part is longer, it is always greater, eg.
   * "/dev/sdz" < "/dev/sdaa".
   */
  if (a_devlen != b_devlen)
    return a_devlen - b_devlen;

  /* Device name parts are the same length, so do a regular compare. */
  r = strncmp (a, b, a_devlen);
  if (r != 0)
    return r;

  /* Compare partitions numbers. */
  a += a_devlen;
  b += a_devlen;

  /* If no partition numbers, bail -- the devices are the same.  This
   * can happen in one peculiar case: where you have a mix of devices
   * with different interfaces (eg. /dev/sda and /dev/vda).
   * (RHBZ#858128).
   */
  if (!*a && !*b)
    return 0;

  r = sscanf (a, "%d", &a_partnum);
  assert (r == 1);
  r = sscanf (b, "%d", &b_partnum);
  assert (r == 1);

  return a_partnum - b_partnum;
}

static int
compare_device_names_vp (const void *vp1, const void *vp2)
{
  char * const *p1 = (char * const *) vp1;
  char * const *p2 = (char * const *) vp2;
  return compare_device_names (*p1, *p2);
}

void
sort_device_names (char **argv, size_t len)
{
  qsort (argv, len, sizeof (char *), compare_device_names_vp);
}

char *
concat_strings (char *const *argv)
{
  return join_strings ("", argv);
}

char *
join_strings (const char *separator, char *const *argv)
{
  size_t i, len, seplen, rlen;
  char *r;

  seplen = strlen (separator);

  len = 0;
  for (i = 0; argv[i] != NULL; ++i) {
    if (i > 0)
      len += seplen;
    len += strlen (argv[i]);
  }
  len++; /* for final \0 */

  r = malloc (len);
  if (r == NULL)
    return NULL;

  rlen = 0;
  for (i = 0; argv[i] != NULL; ++i) {
    if (i > 0) {
      memcpy (&r[rlen], separator, seplen);
      rlen += seplen;
    }
    len = strlen (argv[i]);
    memcpy (&r[rlen], argv[i], len);
    rlen += len;
  }
  r[rlen] = '\0';

  return r;
}

/* Easy ways to run external commands.  For full documentation, see
 * 'commandrvf' below.
 */
int
commandf (char **stdoutput, char **stderror, int flags, const char *name, ...)
{
  va_list args;
  /* NB: Mustn't free the strings which are on the stack. */
  CLEANUP_FREE const char **argv;
  char *s;
  size_t i;
  int r;

  /* Collect the command line arguments into an array. */
  i = 2;
  argv = malloc (sizeof (char *) * i);
  if (argv == NULL) {
    perror ("malloc");
    return -1;
  }
  argv[0] = (char *) name;
  argv[1] = NULL;

  va_start (args, name);

  while ((s = va_arg (args, char *)) != NULL) {
    const char **p = realloc (argv, sizeof (char *) * (++i));
    if (p == NULL) {
      perror ("realloc");
      va_end (args);
      return -1;
    }
    argv = p;
    argv[i-2] = s;
    argv[i-1] = NULL;
  }

  va_end (args);

  r = commandvf (stdoutput, stderror, flags, (const char * const*) argv);

  return r;
}

/* Same as 'command', but we allow the status code from the
 * subcommand to be non-zero, and return that status code.
 * We still return -1 if there was some other error.
 */
int
commandrf (char **stdoutput, char **stderror, int flags, const char *name, ...)
{
  va_list args;
  CLEANUP_FREE const char **argv;
  char *s;
  int i, r;

  /* Collect the command line arguments into an array. */
  i = 2;
  argv = malloc (sizeof (char *) * i);
  if (argv == NULL) {
    perror ("malloc");
    return -1;
  }
  argv[0] = (char *) name;
  argv[1] = NULL;

  va_start (args, name);

  while ((s = va_arg (args, char *)) != NULL) {
    const char **p = realloc (argv, sizeof (char *) * (++i));
    if (p == NULL) {
      perror ("realloc");
      va_end (args);
      return -1;
    }
    argv = p;
    argv[i-2] = s;
    argv[i-1] = NULL;
  }

  va_end (args);

  r = commandrvf (stdoutput, stderror, flags, argv);

  return r;
}

/* Same as 'command', but passing an argv. */
int
commandvf (char **stdoutput, char **stderror, int flags,
           char const *const *argv)
{
  int r;

  r = commandrvf (stdoutput, stderror, flags, (void *) argv);
  if (r == 0)
    return 0;
  else
    return -1;
}

/* This is a more sane version of 'system(3)' for running external
 * commands.  It uses fork/execvp, so we don't need to worry about
 * quoting of parameters, and it allows us to capture any error
 * messages in a buffer.
 *
 * If stdoutput is not NULL, then *stdoutput will return the stdout
 * of the command.
 *
 * If stderror is not NULL, then *stderror will return the stderr
 * of the command.  If there is a final \n character, it is removed
 * so you can use the error string directly in a call to
 * reply_with_error.
 *
 * Flags:
 *
 * COMMAND_FLAG_FOLD_STDOUT_ON_STDERR: For broken external commands
 * that send error messages to stdout (hello, parted) but that don't
 * have any useful stdout information, use this flag to capture the
 * error messages in the *stderror buffer.  If using this flag,
 * you should pass stdoutput as NULL because nothing could ever be
 * captured in that buffer.
 *
 * COMMAND_FLAG_CHROOT_COPY_FILE_TO_STDIN: For running external
 * commands on chrooted files correctly (see RHBZ#579608) specifying
 * this flag causes another process to be forked which chroots into
 * sysroot and just copies the input file to stdin of the specified
 * command.  The file descriptor is ORed with the flags, and that file
 * descriptor is always closed by this function.  See hexdump.c for an
 * example of usage.
 */
int
commandrvf (char **stdoutput, char **stderror, int flags,
            char const* const *argv)
{
  size_t so_size = 0, se_size = 0;
  int so_fd[2], se_fd[2];
  int flag_copy_stdin = flags & COMMAND_FLAG_CHROOT_COPY_FILE_TO_STDIN;
  int flag_copy_fd = flags & COMMAND_FLAG_FD_MASK;
  pid_t pid;
  int r, quit, i;
  fd_set rset, rset2;
  char buf[256];
  char *p;

  if (stdoutput) *stdoutput = NULL;
  if (stderror) *stderror = NULL;

  if (verbose) {
    printf ("%s", argv[0]);
    for (i = 1; argv[i] != NULL; ++i)
      printf (" %s", argv[i]);
    printf ("\n");
  }

  /* Note: abort is used in a few places along the error paths early
   * in this function.  This is because (a) cleaning up correctly is
   * very complex at these places and (b) abort is used when a
   * resource problems is indicated which would be due to much more
   * serious issues - eg. memory or file descriptor leaks.  We
   * wouldn't expect fork(2) or pipe(2) to fail in normal
   * circumstances.
   */

  if (pipe (so_fd) == -1 || pipe (se_fd) == -1) {
    error (0, errno, "pipe");
    abort ();
  }

  pid = fork ();
  if (pid == -1) {
    error (0, errno, "fork");
    abort ();
  }

  if (pid == 0) {		/* Child process running the command. */
    signal (SIGALRM, SIG_DFL);
    signal (SIGPIPE, SIG_DFL);
    close (0);
    if (flag_copy_stdin) {
<<<<<<< HEAD
      dup2 (stdin_fd[PIPE_READ], STDIN_FILENO);
      close (stdin_fd[PIPE_READ]);
      close (stdin_fd[PIPE_WRITE]);
=======
      dup2 (flag_copy_fd, STDIN_FILENO);
>>>>>>> 919110f7
    } else {
      /* Set stdin to /dev/null (ignore failure) */
      ignore_value (open ("/dev/null", O_RDONLY|O_CLOEXEC));
    }
    close (so_fd[PIPE_READ]);
    close (se_fd[PIPE_READ]);
    if (!(flags & COMMAND_FLAG_FOLD_STDOUT_ON_STDERR))
      dup2 (so_fd[PIPE_WRITE], STDOUT_FILENO);
    else
      dup2 (se_fd[PIPE_WRITE], STDOUT_FILENO);
    dup2 (se_fd[PIPE_WRITE], STDERR_FILENO);
    close (so_fd[PIPE_WRITE]);
    close (se_fd[PIPE_WRITE]);
<<<<<<< HEAD
=======

    ignore_value (chdir ("/"));
>>>>>>> 919110f7

    execvp (argv[0], (void *) argv);
    perror (argv[0]);
    _exit (EXIT_FAILURE);
  }

<<<<<<< HEAD
  if (flag_copy_stdin) {
    int fd = flags & COMMAND_FLAG_FD_MASK;

    stdin_pid = fork ();
    if (stdin_pid == -1) {
      error (0, errno, "fork");
      abort ();
    }

    if (stdin_pid == 0) {       /* Child process copying stdin. */
      close (so_fd[PIPE_READ]);
      close (so_fd[PIPE_WRITE]);
      close (se_fd[PIPE_READ]);
      close (se_fd[PIPE_WRITE]);

      close (STDOUT_FILENO);
      dup2 (stdin_fd[PIPE_WRITE], STDOUT_FILENO);
      close (stdin_fd[PIPE_READ]);
      close (stdin_fd[PIPE_WRITE]);

      if (chroot (sysroot) == -1) {
        perror ("chroot");
        _exit (EXIT_FAILURE);
      }

      ssize_t n;
      char buffer[BUFSIZ];
      while ((n = read (fd, buffer, sizeof buffer)) > 0) {
        if (xwrite (STDOUT_FILENO, buffer, n) == -1)
          /* EPIPE error indicates the command process has exited
           * early.  If the command process fails that will be caught
           * by the daemon, and if not, then it's not an error.
           */
          _exit (errno == EPIPE ? EXIT_SUCCESS : EXIT_FAILURE);
      }

      if (n == -1) {
        perror ("read");
        _exit (EXIT_FAILURE);
      }

      if (close (fd) == -1) {
        perror ("close");
        _exit (EXIT_FAILURE);
      }

      _exit (EXIT_SUCCESS);
    }

    close (fd);
    close (stdin_fd[PIPE_READ]);
    close (stdin_fd[PIPE_WRITE]);
  }

=======
>>>>>>> 919110f7
  /* Parent process. */
  close (so_fd[PIPE_WRITE]);
  close (se_fd[PIPE_WRITE]);

  FD_ZERO (&rset);
  FD_SET (so_fd[PIPE_READ], &rset);
  FD_SET (se_fd[PIPE_READ], &rset);

  quit = 0;
  while (quit < 2) {
  again:
    rset2 = rset;
    r = select (MAX (so_fd[PIPE_READ], se_fd[PIPE_READ]) + 1, &rset2,
                NULL, NULL, NULL);
    if (r == -1) {
      if (errno == EINTR)
        goto again;

      perror ("select");
    quit:
      if (stdoutput) {
        free (*stdoutput);
        *stdoutput = NULL;
      }
      if (stderror) {
        free (*stderror);
        /* Need to return non-NULL *stderror here since most callers
         * will try to print and then free the err string.
         * Unfortunately recovery from strdup failure here is not
         * possible.
         */
        *stderror = strdup ("error running external command, "
                            "see debug output for details");
      }
      close (so_fd[PIPE_READ]);
      close (se_fd[PIPE_READ]);
<<<<<<< HEAD
=======
      if (flag_copy_stdin) close (flag_copy_fd);
>>>>>>> 919110f7
      waitpid (pid, NULL, 0);
      return -1;
    }

    if (FD_ISSET (so_fd[PIPE_READ], &rset2)) { /* something on stdout */
      r = read (so_fd[PIPE_READ], buf, sizeof buf);
      if (r == -1) {
        perror ("read");
        goto quit;
      }
      if (r == 0) { FD_CLR (so_fd[PIPE_READ], &rset); quit++; }

      if (r > 0 && stdoutput) {
        so_size += r;
        p = realloc (*stdoutput, so_size);
        if (p == NULL) {
          perror ("realloc");
          goto quit;
        }
        *stdoutput = p;
        memcpy (*stdoutput + so_size - r, buf, r);
      }
    }

    if (FD_ISSET (se_fd[PIPE_READ], &rset2)) { /* something on stderr */
      r = read (se_fd[PIPE_READ], buf, sizeof buf);
      if (r == -1) {
        perror ("read");
        goto quit;
      }
      if (r == 0) { FD_CLR (se_fd[PIPE_READ], &rset); quit++; }

      if (r > 0) {
        if (verbose)
          ignore_value (write (STDERR_FILENO, buf, r));

        if (stderror) {
          se_size += r;
          p = realloc (*stderror, se_size);
          if (p == NULL) {
            perror ("realloc");
            goto quit;
          }
          *stderror = p;
          memcpy (*stderror + se_size - r, buf, r);
        }
      }
    }
  }

  close (so_fd[PIPE_READ]);
  close (se_fd[PIPE_READ]);

  /* Make sure the output buffers are \0-terminated.  Also remove any
   * trailing \n characters from the error buffer (not from stdout).
   */
  if (stdoutput) {
    void *q = realloc (*stdoutput, so_size+1);
    if (q == NULL) {
      perror ("realloc");
      free (*stdoutput);
    }
    *stdoutput = q;
    if (*stdoutput)
      (*stdoutput)[so_size] = '\0';
  }
  if (stderror) {
    void *q = realloc (*stderror, se_size+1);
    if (q == NULL) {
      perror ("realloc");
      free (*stderror);
    }
    *stderror = q;
    if (*stderror) {
      (*stderror)[se_size] = '\0';
      while (se_size > 0 && (*stderror)[se_size-1] == '\n') {
        se_size--;
        (*stderror)[se_size] = '\0';
      }
    }
  }

  if (flag_copy_stdin && close (flag_copy_fd) == -1) {
    perror ("close");
    return -1;
  }

  /* Get the exit status of the command. */
  if (waitpid (pid, &r, 0) != pid) {
    perror ("waitpid");
    return -1;
  }

  if (WIFEXITED (r)) {
    return WEXITSTATUS (r);
  } else
    return -1;
}

/* Split an output string into a NULL-terminated list of lines.
 * Typically this is used where we have run an external command
 * which has printed out a list of things, and we want to return
 * an actual list.
 *
 * The corner cases here are quite tricky.  Note in particular:
 *
 *   "" -> []
 *   "\n" -> [""]
 *   "a\nb" -> ["a"; "b"]
 *   "a\nb\n" -> ["a"; "b"]
 *   "a\nb\n\n" -> ["a"; "b"; ""]
 *
 * The original string is written over and destroyed by this
 * function (which is usually OK because it's the 'out' string
 * from command()).  You can free the original string, because
 * add_string() strdups the strings.
 */
char **
split_lines (char *str)
{
  DECLARE_STRINGSBUF (lines);
  char *p, *pend;

  if (STREQ (str, ""))
    goto empty_list;

  p = str;
  while (p) {
    /* Empty last line? */
    if (p[0] == '\0')
      break;

    pend = strchr (p, '\n');
    if (pend) {
      *pend = '\0';
      pend++;
    }

    if (add_string (&lines, p) == -1) {
      return NULL;
    }

    p = pend;
  }

 empty_list:
  if (end_stringsbuf (&lines) == -1)
    return NULL;

  return lines.argv;
}

/* Skip leading and trailing whitespace, updating the original string
 * in-place.
 */
void
trim (char *str)
{
  size_t len = strlen (str);

  while (len > 0 && c_isspace (str[len-1])) {
    str[len-1] = '\0';
    len--;
  }

  const char *p = str;
  while (*p && c_isspace (*p)) {
    p++;
    len--;
  }

  memmove (str, p, len+1);
}

/* printf helper function so we can use %Q ("quoted") and %R to print
 * shell-quoted strings.  See guestfs(3)/EXTENDING LIBGUESTFS for more
 * details.
 */
static int
print_shell_quote (FILE *stream,
                   const struct printf_info *info ATTRIBUTE_UNUSED,
                   const void *const *args)
{
#define SAFE(c) (c_isalnum((c)) ||					\
                 (c) == '/' || (c) == '-' || (c) == '_' || (c) == '.')
  int i, len;
  const char *str = *((const char **) (args[0]));

  for (i = len = 0; str[i]; ++i) {
    if (!SAFE(str[i])) {
      putc ('\\', stream);
      len ++;
    }
    putc (str[i], stream);
    len ++;
  }

  return len;
}

static int
print_sysroot_shell_quote (FILE *stream,
                           const struct printf_info *info,
                           const void *const *args)
{
  fputs (sysroot, stream);
  return sysroot_len + print_shell_quote (stream, info, args);
}

#ifdef HAVE_REGISTER_PRINTF_SPECIFIER
static int
print_arginfo (const struct printf_info *info ATTRIBUTE_UNUSED,
               size_t n, int *argtypes, int *size)
{
  if (n > 0) {
    argtypes[0] = PA_STRING;
    size[0] = sizeof (const char *);
  }
  return 1;
}
#else
#ifdef HAVE_REGISTER_PRINTF_FUNCTION
static int
print_arginfo (const struct printf_info *info, size_t n, int *argtypes)
{
  if (n > 0)
    argtypes[0] = PA_STRING;
  return 1;
}
#else
#error "HAVE_REGISTER_PRINTF_{SPECIFIER|FUNCTION} not defined"
#endif
#endif

/* Perform device name translation.  Don't call this directly -
 * use the RESOLVE_DEVICE macro.
 *
 * See guestfs(3) for the algorithm.
 *
 * We have to open the device and test for ENXIO, because
 * the device nodes themselves will exist in the appliance.
 */
int
device_name_translation (char *device)
{
  int fd;

  fd = open (device, O_RDONLY|O_CLOEXEC);
  if (fd >= 0) {
  close_ok:
    close (fd);
    return 0;
  }

  if (errno != ENXIO && errno != ENOENT)
    return -1;

  /* If the name begins with "/dev/sd" then try the alternatives. */
  if (STRNEQLEN (device, "/dev/sd", 7))
    return -1;

  device[5] = 'h';		/* /dev/hd (old IDE driver) */
  fd = open (device, O_RDONLY|O_CLOEXEC);
  if (fd >= 0)
    goto close_ok;

  device[5] = 'v';		/* /dev/vd (for virtio devices) */
  fd = open (device, O_RDONLY|O_CLOEXEC);
  if (fd >= 0)
    goto close_ok;

  device[5] = 's';		/* Restore original device name. */
  return -1;
}

/* Parse the mountable descriptor for a btrfs subvolume.  Don't call this
 * directly - use the RESOLVE_MOUNTABLE macro.
 *
 * A btrfs subvolume is given as:
 *
 * btrfsvol:/dev/sda3/root
 *
 * where /dev/sda3 is a block device containing a btrfs filesystem, and root is
 * the name of a subvolume on it. This function is passed the string following
 * 'btrfsvol:'.
 */
int
parse_btrfsvol (char *desc, mountable_t *mountable)
{
  char *device, *volume = NULL, *slash;
  struct stat statbuf;

  mountable->type = MOUNTABLE_BTRFSVOL;

  device = desc;

  if (! STRPREFIX (device, "/dev/"))
    return -1;

  slash = device + strlen ("/dev/") - 1;
  while ((slash = strchr (slash + 1, '/'))) {
    *slash = '\0';

    if (device_name_translation (device) == -1) {
      perror (device);
      continue;
    }

    if (stat (device, &statbuf) == -1) {
      perror (device);
      return -1;
    }

    if (!S_ISDIR (statbuf.st_mode) &&
        !is_root_device_stat (&statbuf))
    {
      volume = slash + 1;
      break;
    }

    *slash = '/';
  }

  if (!volume) return -1;

  mountable->device = device;
  mountable->volume = volume;

  return 0;
}

/* Convert a mountable_t back to its string representation
 *
 * This function can be used in an error path, and must not call
 * reply_with_error().
 */
char *
mountable_to_string (const mountable_t *mountable)
{
  char *desc;

  switch (mountable->type) {
    case MOUNTABLE_DEVICE:
    case MOUNTABLE_PATH:
      return strdup (mountable->device);

    case MOUNTABLE_BTRFSVOL:
      if (asprintf(&desc, "btrfsvol:%s/%s",
                   mountable->device, mountable->volume) == -1)
        return NULL;
      return desc;

    default:
      return NULL;
  }
}

/* Check program exists and is executable on $PATH.  Actually, we
 * just assume PATH contains the default entries (see main() above).
 */
int
prog_exists (const char *prog)
{
  static const char * const dirs[] =
    { "/sbin", "/usr/sbin", "/bin", "/usr/bin" };
  size_t i;
  char buf[1024];

  for (i = 0; i < sizeof dirs / sizeof dirs[0]; ++i) {
    snprintf (buf, sizeof buf, "%s/%s", dirs[i], prog);
    if (access (buf, X_OK) == 0)
      return 1;
  }
  return 0;
}

/* Pass a template such as "/sysroot/XXXXXXXX.XXX".  This updates the
 * template to contain a randomly named file.  Any 'X' characters
 * after the final '/' are replaced with random characters.
 *
 * Notes: You should probably use an 8.3 path, so it's compatible with
 * all filesystems including basic FAT.  Also this only substitutes
 * lowercase ASCII letters and numbers, again for compatibility with
 * lowest common denominator filesystems.
 *
 * This doesn't create a file or check whether or not the file exists
 * (it would be extremely unlikely to exist as long as the RNG is
 * working).
 *
 * If there is an error, -1 is returned.
 */
int
random_name (char *template)
{
  int fd;
  unsigned char c;
  char *p;

  fd = open ("/dev/urandom", O_RDONLY|O_CLOEXEC);
  if (fd == -1)
    return -1;

  p = strrchr (template, '/');
  if (p == NULL)
    abort ();                   /* internal error - bad template */

  while (*p) {
    if (*p == 'X') {
      if (read (fd, &c, 1) != 1) {
        close (fd);
        return -1;
      }
      *p = "0123456789abcdefghijklmnopqrstuvwxyz"[c % 36];
    }

    p++;
  }

  close (fd);
  return 0;
}

/* LVM and other commands aren't synchronous, especially when udev is
 * involved.  eg. You can create or remove some device, but the /dev
 * device node won't appear until some time later.  This means that
 * you get an error if you run one command followed by another.
 *
 * Use 'udevadm settle' after certain commands, but don't be too
 * fussed if it fails.
 */
void
udev_settle (void)
{
  (void) command (NULL, NULL, str_udevadm, "settle", NULL);
}

/* Use by the CLEANUP_* macros.  Do not call these directly. */
void
cleanup_free (void *ptr)
{
  free (* (void **) ptr);
}

void
cleanup_free_string_list (void *ptr)
{
  free_strings (* (char ***) ptr);
}

void
cleanup_unlink_free (void *ptr)
{
  char *filename = * (char **) ptr;

  if (filename) {
    unlink (filename);
    free (filename);
  }
}<|MERGE_RESOLUTION|>--- conflicted
+++ resolved
@@ -836,13 +836,7 @@
     signal (SIGPIPE, SIG_DFL);
     close (0);
     if (flag_copy_stdin) {
-<<<<<<< HEAD
-      dup2 (stdin_fd[PIPE_READ], STDIN_FILENO);
-      close (stdin_fd[PIPE_READ]);
-      close (stdin_fd[PIPE_WRITE]);
-=======
       dup2 (flag_copy_fd, STDIN_FILENO);
->>>>>>> 919110f7
     } else {
       /* Set stdin to /dev/null (ignore failure) */
       ignore_value (open ("/dev/null", O_RDONLY|O_CLOEXEC));
@@ -856,74 +850,14 @@
     dup2 (se_fd[PIPE_WRITE], STDERR_FILENO);
     close (so_fd[PIPE_WRITE]);
     close (se_fd[PIPE_WRITE]);
-<<<<<<< HEAD
-=======
 
     ignore_value (chdir ("/"));
->>>>>>> 919110f7
 
     execvp (argv[0], (void *) argv);
     perror (argv[0]);
     _exit (EXIT_FAILURE);
   }
 
-<<<<<<< HEAD
-  if (flag_copy_stdin) {
-    int fd = flags & COMMAND_FLAG_FD_MASK;
-
-    stdin_pid = fork ();
-    if (stdin_pid == -1) {
-      error (0, errno, "fork");
-      abort ();
-    }
-
-    if (stdin_pid == 0) {       /* Child process copying stdin. */
-      close (so_fd[PIPE_READ]);
-      close (so_fd[PIPE_WRITE]);
-      close (se_fd[PIPE_READ]);
-      close (se_fd[PIPE_WRITE]);
-
-      close (STDOUT_FILENO);
-      dup2 (stdin_fd[PIPE_WRITE], STDOUT_FILENO);
-      close (stdin_fd[PIPE_READ]);
-      close (stdin_fd[PIPE_WRITE]);
-
-      if (chroot (sysroot) == -1) {
-        perror ("chroot");
-        _exit (EXIT_FAILURE);
-      }
-
-      ssize_t n;
-      char buffer[BUFSIZ];
-      while ((n = read (fd, buffer, sizeof buffer)) > 0) {
-        if (xwrite (STDOUT_FILENO, buffer, n) == -1)
-          /* EPIPE error indicates the command process has exited
-           * early.  If the command process fails that will be caught
-           * by the daemon, and if not, then it's not an error.
-           */
-          _exit (errno == EPIPE ? EXIT_SUCCESS : EXIT_FAILURE);
-      }
-
-      if (n == -1) {
-        perror ("read");
-        _exit (EXIT_FAILURE);
-      }
-
-      if (close (fd) == -1) {
-        perror ("close");
-        _exit (EXIT_FAILURE);
-      }
-
-      _exit (EXIT_SUCCESS);
-    }
-
-    close (fd);
-    close (stdin_fd[PIPE_READ]);
-    close (stdin_fd[PIPE_WRITE]);
-  }
-
-=======
->>>>>>> 919110f7
   /* Parent process. */
   close (so_fd[PIPE_WRITE]);
   close (se_fd[PIPE_WRITE]);
@@ -960,10 +894,7 @@
       }
       close (so_fd[PIPE_READ]);
       close (se_fd[PIPE_READ]);
-<<<<<<< HEAD
-=======
       if (flag_copy_stdin) close (flag_copy_fd);
->>>>>>> 919110f7
       waitpid (pid, NULL, 0);
       return -1;
     }
