/* libguestfs - the guestfsd daemon
 * Copyright (C) 2009-2013 Red Hat Inc.
 *
 * This program is free software; you can redistribute it and/or modify
 * it under the terms of the GNU General Public License as published by
 * the Free Software Foundation; either version 2 of the License, or
 * (at your option) any later version.
 *
 * This program is distributed in the hope that it will be useful,
 * but WITHOUT ANY WARRANTY; without even the implied warranty of
 * MERCHANTABILITY or FITNESS FOR A PARTICULAR PURPOSE.  See the
 * GNU General Public License for more details.
 *
 * You should have received a copy of the GNU General Public License
 * along with this program; if not, write to the Free Software
 * Foundation, Inc., 51 Franklin Street, Fifth Floor, Boston, MA 02110-1301 USA.
 */

#include <config.h>

#include <stdio.h>
#include <stdlib.h>
#include <string.h>
#include <unistd.h>
#include <fcntl.h>
#include <limits.h>
#include <sys/stat.h>

#include "guestfs_protocol.h"
#include "daemon.h"
#include "actions.h"

GUESTFSD_EXT_CMD(str_find, find);

static int
input_to_nul (FILE *fp, char *buf, size_t maxlen)
{
  size_t i = 0;
  int c;

  while (i < maxlen) {
    c = fgetc (fp);
    if (c == EOF)
      return 0;
    buf[i++] = c;
    if (c == '\0')
      return i;
  }

  reply_with_error ("input_to_nul: input string too long");
  return -1;
}

/* Has one FileOut parameter. */
int
do_find0 (const char *dir)
{
  struct stat statbuf;
  int r;
  FILE *fp;
  CLEANUP_FREE char *cmd = NULL;
  CLEANUP_FREE char *sysrootdir = NULL;
<<<<<<< HEAD
  size_t sysrootdirlen, len;
=======
  size_t sysrootdirlen;
>>>>>>> 919110f7
  char str[GUESTFS_MAX_CHUNK_SIZE];

  sysrootdir = sysroot_path (dir);
  if (!sysrootdir) {
    reply_with_perror ("malloc");
    return -1;
  }

  r = stat (sysrootdir, &statbuf);
  if (r == -1) {
    reply_with_perror ("%s", dir);
    return -1;
  }
  if (!S_ISDIR (statbuf.st_mode)) {
    reply_with_error ("%s: not a directory", dir);
    return -1;
  }

  sysrootdirlen = strlen (sysrootdir);

  if (asprintf_nowarn (&cmd, "%s %Q -print0", str_find, sysrootdir) == -1) {
    reply_with_perror ("asprintf");
    return -1;
  }

  if (verbose)
    fprintf (stderr, "%s\n", cmd);

  fp = popen (cmd, "r");
  if (fp == NULL) {
    reply_with_perror ("%s", cmd);
    return -1;
  }

  /* Now we must send the reply message, before the file contents.  After
   * this there is no opportunity in the protocol to send any error
   * message back.  Instead we can only cancel the transfer.
   */
  reply (NULL, NULL);

  /* The code below assumes each path returned can fit into a protocol
   * chunk (if not you'll get a runtime protocol error).  If this
   * turns out not to be a problem at some point in the future then
   * we'll need to modify the code to handle it.  XXX
   */
  while ((r = input_to_nul (fp, str, GUESTFS_MAX_CHUNK_SIZE)) > 0) {
    size_t len = strlen (str);
    if (len <= sysrootdirlen)
      continue;

    /* Remove the directory part of the path before sending it. */
    if (send_file_write (str + sysrootdirlen, r - sysrootdirlen) < 0) {
      pclose (fp);
      return -1;
    }
  }

  if (ferror (fp)) {
    fprintf (stderr, "fgetc: %s: %m\n", dir);
    send_file_end (1);                /* Cancel. */
    pclose (fp);
    return -1;
  }

  if (pclose (fp) != 0) {
    fprintf (stderr, "pclose: %s: %m\n", dir);
    send_file_end (1);                /* Cancel. */
    return -1;
  }

  if (send_file_end (0))        /* Normal end of file. */
    return -1;

  return 0;
}<|MERGE_RESOLUTION|>--- conflicted
+++ resolved
@@ -60,11 +60,7 @@
   FILE *fp;
   CLEANUP_FREE char *cmd = NULL;
   CLEANUP_FREE char *sysrootdir = NULL;
-<<<<<<< HEAD
-  size_t sysrootdirlen, len;
-=======
   size_t sysrootdirlen;
->>>>>>> 919110f7
   char str[GUESTFS_MAX_CHUNK_SIZE];
 
   sysrootdir = sysroot_path (dir);
