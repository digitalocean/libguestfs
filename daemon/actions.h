/* libguestfs generated file
 * WARNING: THIS FILE IS GENERATED FROM:
 *   generator/ *.ml
 * ANY CHANGES YOU MAKE TO THIS FILE WILL BE LOST.
 *
 * Copyright (C) 2009-2013 Red Hat Inc.
 *
 * This program is free software; you can redistribute it and/or modify
 * it under the terms of the GNU General Public License as published by
 * the Free Software Foundation; either version 2 of the License, or
 * (at your option) any later version.
 *
 * This program is distributed in the hope that it will be useful,
 * but WITHOUT ANY WARRANTY; without even the implied warranty of
 * MERCHANTABILITY or FITNESS FOR A PARTICULAR PURPOSE.  See the
 * GNU General Public License for more details.
 *
 * You should have received a copy of the GNU General Public License along
 * with this program; if not, write to the Free Software Foundation, Inc.,
 * 51 Franklin Street, Fifth Floor, Boston, MA 02110-1301 USA.
 */

#ifndef GUESTFSD_ACTIONS_H
#define GUESTFSD_ACTIONS_H

#include "guestfs_protocol.h"
#include "daemon.h"

#define GUESTFS_UMOUNT_FORCE_BITMASK (UINT64_C(1)<<0)
#define GUESTFS_UMOUNT_LAZYUNMOUNT_BITMASK (UINT64_C(1)<<1)
#define GUESTFS_TAR_IN_COMPRESS_BITMASK (UINT64_C(1)<<0)
#define GUESTFS_TAR_OUT_COMPRESS_BITMASK (UINT64_C(1)<<0)
#define GUESTFS_TAR_OUT_NUMERICOWNER_BITMASK (UINT64_C(1)<<1)
#define GUESTFS_TAR_OUT_EXCLUDES_BITMASK (UINT64_C(1)<<2)
#define GUESTFS_MKSWAP_LABEL_BITMASK (UINT64_C(1)<<0)
#define GUESTFS_MKSWAP_UUID_BITMASK (UINT64_C(1)<<1)
#define GUESTFS_GREP_EXTENDED_BITMASK (UINT64_C(1)<<0)
#define GUESTFS_GREP_FIXED_BITMASK (UINT64_C(1)<<1)
#define GUESTFS_GREP_INSENSITIVE_BITMASK (UINT64_C(1)<<2)
#define GUESTFS_GREP_COMPRESSED_BITMASK (UINT64_C(1)<<3)
#define GUESTFS_MKFS_BLOCKSIZE_BITMASK (UINT64_C(1)<<0)
#define GUESTFS_MKFS_FEATURES_BITMASK (UINT64_C(1)<<1)
#define GUESTFS_MKFS_INODE_BITMASK (UINT64_C(1)<<2)
#define GUESTFS_MKFS_SECTORSIZE_BITMASK (UINT64_C(1)<<3)
#define GUESTFS_MOUNT_9P_OPTIONS_BITMASK (UINT64_C(1)<<0)
#define GUESTFS_NTFSRESIZE_SIZE_BITMASK (UINT64_C(1)<<0)
#define GUESTFS_NTFSRESIZE_FORCE_BITMASK (UINT64_C(1)<<1)
#define GUESTFS_BTRFS_FILESYSTEM_RESIZE_SIZE_BITMASK (UINT64_C(1)<<0)
#define GUESTFS_COMPRESS_OUT_LEVEL_BITMASK (UINT64_C(1)<<0)
#define GUESTFS_COMPRESS_DEVICE_OUT_LEVEL_BITMASK (UINT64_C(1)<<0)
#define GUESTFS_COPY_DEVICE_TO_DEVICE_SRCOFFSET_BITMASK (UINT64_C(1)<<0)
#define GUESTFS_COPY_DEVICE_TO_DEVICE_DESTOFFSET_BITMASK (UINT64_C(1)<<1)
#define GUESTFS_COPY_DEVICE_TO_DEVICE_SIZE_BITMASK (UINT64_C(1)<<2)
#define GUESTFS_COPY_DEVICE_TO_DEVICE_SPARSE_BITMASK (UINT64_C(1)<<3)
#define GUESTFS_COPY_DEVICE_TO_FILE_SRCOFFSET_BITMASK (UINT64_C(1)<<0)
#define GUESTFS_COPY_DEVICE_TO_FILE_DESTOFFSET_BITMASK (UINT64_C(1)<<1)
#define GUESTFS_COPY_DEVICE_TO_FILE_SIZE_BITMASK (UINT64_C(1)<<2)
#define GUESTFS_COPY_DEVICE_TO_FILE_SPARSE_BITMASK (UINT64_C(1)<<3)
#define GUESTFS_COPY_FILE_TO_DEVICE_SRCOFFSET_BITMASK (UINT64_C(1)<<0)
#define GUESTFS_COPY_FILE_TO_DEVICE_DESTOFFSET_BITMASK (UINT64_C(1)<<1)
#define GUESTFS_COPY_FILE_TO_DEVICE_SIZE_BITMASK (UINT64_C(1)<<2)
#define GUESTFS_COPY_FILE_TO_DEVICE_SPARSE_BITMASK (UINT64_C(1)<<3)
#define GUESTFS_COPY_FILE_TO_FILE_SRCOFFSET_BITMASK (UINT64_C(1)<<0)
#define GUESTFS_COPY_FILE_TO_FILE_DESTOFFSET_BITMASK (UINT64_C(1)<<1)
#define GUESTFS_COPY_FILE_TO_FILE_SIZE_BITMASK (UINT64_C(1)<<2)
#define GUESTFS_COPY_FILE_TO_FILE_SPARSE_BITMASK (UINT64_C(1)<<3)
#define GUESTFS_TUNE2FS_FORCE_BITMASK (UINT64_C(1)<<0)
#define GUESTFS_TUNE2FS_MAXMOUNTCOUNT_BITMASK (UINT64_C(1)<<1)
#define GUESTFS_TUNE2FS_MOUNTCOUNT_BITMASK (UINT64_C(1)<<2)
#define GUESTFS_TUNE2FS_ERRORBEHAVIOR_BITMASK (UINT64_C(1)<<3)
#define GUESTFS_TUNE2FS_GROUP_BITMASK (UINT64_C(1)<<4)
#define GUESTFS_TUNE2FS_INTERVALBETWEENCHECKS_BITMASK (UINT64_C(1)<<5)
#define GUESTFS_TUNE2FS_RESERVEDBLOCKSPERCENTAGE_BITMASK (UINT64_C(1)<<6)
#define GUESTFS_TUNE2FS_LASTMOUNTEDDIRECTORY_BITMASK (UINT64_C(1)<<7)
#define GUESTFS_TUNE2FS_RESERVEDBLOCKSCOUNT_BITMASK (UINT64_C(1)<<8)
#define GUESTFS_TUNE2FS_USER_BITMASK (UINT64_C(1)<<9)
#define GUESTFS_MD_CREATE_MISSINGBITMAP_BITMASK (UINT64_C(1)<<0)
#define GUESTFS_MD_CREATE_NRDEVICES_BITMASK (UINT64_C(1)<<1)
#define GUESTFS_MD_CREATE_SPARE_BITMASK (UINT64_C(1)<<2)
#define GUESTFS_MD_CREATE_CHUNK_BITMASK (UINT64_C(1)<<3)
#define GUESTFS_MD_CREATE_LEVEL_BITMASK (UINT64_C(1)<<4)
#define GUESTFS_E2FSCK_CORRECT_BITMASK (UINT64_C(1)<<0)
#define GUESTFS_E2FSCK_FORCEALL_BITMASK (UINT64_C(1)<<1)
#define GUESTFS_NTFSFIX_CLEARBADSECTORS_BITMASK (UINT64_C(1)<<0)
#define GUESTFS_NTFSCLONE_OUT_METADATAONLY_BITMASK (UINT64_C(1)<<0)
#define GUESTFS_NTFSCLONE_OUT_RESCUE_BITMASK (UINT64_C(1)<<1)
#define GUESTFS_NTFSCLONE_OUT_IGNOREFSCHECK_BITMASK (UINT64_C(1)<<2)
#define GUESTFS_NTFSCLONE_OUT_PRESERVETIMESTAMPS_BITMASK (UINT64_C(1)<<3)
#define GUESTFS_NTFSCLONE_OUT_FORCE_BITMASK (UINT64_C(1)<<4)
#define GUESTFS_MKFS_BTRFS_ALLOCSTART_BITMASK (UINT64_C(1)<<0)
#define GUESTFS_MKFS_BTRFS_BYTECOUNT_BITMASK (UINT64_C(1)<<1)
#define GUESTFS_MKFS_BTRFS_DATATYPE_BITMASK (UINT64_C(1)<<2)
#define GUESTFS_MKFS_BTRFS_LEAFSIZE_BITMASK (UINT64_C(1)<<3)
#define GUESTFS_MKFS_BTRFS_LABEL_BITMASK (UINT64_C(1)<<4)
#define GUESTFS_MKFS_BTRFS_METADATA_BITMASK (UINT64_C(1)<<5)
#define GUESTFS_MKFS_BTRFS_NODESIZE_BITMASK (UINT64_C(1)<<6)
#define GUESTFS_MKFS_BTRFS_SECTORSIZE_BITMASK (UINT64_C(1)<<7)
#define GUESTFS_SET_E2ATTRS_CLEAR_BITMASK (UINT64_C(1)<<0)
#define GUESTFS_BTRFS_FSCK_SUPERBLOCK_BITMASK (UINT64_C(1)<<0)
#define GUESTFS_BTRFS_FSCK_REPAIR_BITMASK (UINT64_C(1)<<1)
#define GUESTFS_FSTRIM_OFFSET_BITMASK (UINT64_C(1)<<0)
#define GUESTFS_FSTRIM_LENGTH_BITMASK (UINT64_C(1)<<1)
#define GUESTFS_FSTRIM_MINIMUMFREEEXTENT_BITMASK (UINT64_C(1)<<2)
#define GUESTFS_XFS_GROWFS_DATASEC_BITMASK (UINT64_C(1)<<0)
#define GUESTFS_XFS_GROWFS_LOGSEC_BITMASK (UINT64_C(1)<<1)
#define GUESTFS_XFS_GROWFS_RTSEC_BITMASK (UINT64_C(1)<<2)
#define GUESTFS_XFS_GROWFS_DATASIZE_BITMASK (UINT64_C(1)<<3)
#define GUESTFS_XFS_GROWFS_LOGSIZE_BITMASK (UINT64_C(1)<<4)
#define GUESTFS_XFS_GROWFS_RTSIZE_BITMASK (UINT64_C(1)<<5)
#define GUESTFS_XFS_GROWFS_RTEXTSIZE_BITMASK (UINT64_C(1)<<6)
#define GUESTFS_XFS_GROWFS_MAXPCT_BITMASK (UINT64_C(1)<<7)
#define GUESTFS_RSYNC_ARCHIVE_BITMASK (UINT64_C(1)<<0)
#define GUESTFS_RSYNC_DELETEDEST_BITMASK (UINT64_C(1)<<1)
#define GUESTFS_RSYNC_IN_ARCHIVE_BITMASK (UINT64_C(1)<<0)
#define GUESTFS_RSYNC_IN_DELETEDEST_BITMASK (UINT64_C(1)<<1)
#define GUESTFS_RSYNC_OUT_ARCHIVE_BITMASK (UINT64_C(1)<<0)
#define GUESTFS_RSYNC_OUT_DELETEDEST_BITMASK (UINT64_C(1)<<1)
#define GUESTFS_XFS_ADMIN_EXTUNWRITTEN_BITMASK (UINT64_C(1)<<0)
#define GUESTFS_XFS_ADMIN_IMGFILE_BITMASK (UINT64_C(1)<<1)
#define GUESTFS_XFS_ADMIN_V2LOG_BITMASK (UINT64_C(1)<<2)
#define GUESTFS_XFS_ADMIN_PROJID32BIT_BITMASK (UINT64_C(1)<<3)
#define GUESTFS_XFS_ADMIN_LAZYCOUNTER_BITMASK (UINT64_C(1)<<4)
#define GUESTFS_XFS_ADMIN_LABEL_BITMASK (UINT64_C(1)<<5)
#define GUESTFS_XFS_ADMIN_UUID_BITMASK (UINT64_C(1)<<6)
#define GUESTFS_HIVEX_OPEN_VERBOSE_BITMASK (UINT64_C(1)<<0)
#define GUESTFS_HIVEX_OPEN_DEBUG_BITMASK (UINT64_C(1)<<1)
#define GUESTFS_HIVEX_OPEN_WRITE_BITMASK (UINT64_C(1)<<2)
#define GUESTFS_XFS_REPAIR_FORCELOGZERO_BITMASK (UINT64_C(1)<<0)
#define GUESTFS_XFS_REPAIR_NOMODIFY_BITMASK (UINT64_C(1)<<1)
#define GUESTFS_XFS_REPAIR_NOPREFETCH_BITMASK (UINT64_C(1)<<2)
#define GUESTFS_XFS_REPAIR_FORCEGEOMETRY_BITMASK (UINT64_C(1)<<3)
#define GUESTFS_XFS_REPAIR_MAXMEM_BITMASK (UINT64_C(1)<<4)
#define GUESTFS_XFS_REPAIR_IHASHSIZE_BITMASK (UINT64_C(1)<<5)
#define GUESTFS_XFS_REPAIR_BHASHSIZE_BITMASK (UINT64_C(1)<<6)
#define GUESTFS_XFS_REPAIR_AGSTRIDE_BITMASK (UINT64_C(1)<<7)
#define GUESTFS_XFS_REPAIR_LOGDEV_BITMASK (UINT64_C(1)<<8)
#define GUESTFS_XFS_REPAIR_RTDEV_BITMASK (UINT64_C(1)<<9)
#define GUESTFS_MKE2FS_BLOCKSCOUNT_BITMASK (UINT64_C(1)<<0)
#define GUESTFS_MKE2FS_BLOCKSIZE_BITMASK (UINT64_C(1)<<1)
#define GUESTFS_MKE2FS_FRAGSIZE_BITMASK (UINT64_C(1)<<2)
#define GUESTFS_MKE2FS_BLOCKSPERGROUP_BITMASK (UINT64_C(1)<<3)
#define GUESTFS_MKE2FS_NUMBEROFGROUPS_BITMASK (UINT64_C(1)<<4)
#define GUESTFS_MKE2FS_BYTESPERINODE_BITMASK (UINT64_C(1)<<5)
#define GUESTFS_MKE2FS_INODESIZE_BITMASK (UINT64_C(1)<<6)
#define GUESTFS_MKE2FS_JOURNALSIZE_BITMASK (UINT64_C(1)<<7)
#define GUESTFS_MKE2FS_NUMBEROFINODES_BITMASK (UINT64_C(1)<<8)
#define GUESTFS_MKE2FS_STRIDESIZE_BITMASK (UINT64_C(1)<<9)
#define GUESTFS_MKE2FS_STRIPEWIDTH_BITMASK (UINT64_C(1)<<10)
#define GUESTFS_MKE2FS_MAXONLINERESIZE_BITMASK (UINT64_C(1)<<11)
#define GUESTFS_MKE2FS_RESERVEDBLOCKSPERCENTAGE_BITMASK (UINT64_C(1)<<12)
#define GUESTFS_MKE2FS_MMPUPDATEINTERVAL_BITMASK (UINT64_C(1)<<13)
#define GUESTFS_MKE2FS_JOURNALDEVICE_BITMASK (UINT64_C(1)<<14)
#define GUESTFS_MKE2FS_LABEL_BITMASK (UINT64_C(1)<<15)
#define GUESTFS_MKE2FS_LASTMOUNTEDDIR_BITMASK (UINT64_C(1)<<16)
#define GUESTFS_MKE2FS_CREATOROS_BITMASK (UINT64_C(1)<<17)
#define GUESTFS_MKE2FS_FSTYPE_BITMASK (UINT64_C(1)<<18)
#define GUESTFS_MKE2FS_USAGETYPE_BITMASK (UINT64_C(1)<<19)
#define GUESTFS_MKE2FS_UUID_BITMASK (UINT64_C(1)<<20)
#define GUESTFS_MKE2FS_FORCECREATE_BITMASK (UINT64_C(1)<<21)
#define GUESTFS_MKE2FS_WRITESBANDGROUPONLY_BITMASK (UINT64_C(1)<<22)
#define GUESTFS_MKE2FS_LAZYITABLEINIT_BITMASK (UINT64_C(1)<<23)
#define GUESTFS_MKE2FS_LAZYJOURNALINIT_BITMASK (UINT64_C(1)<<24)
#define GUESTFS_MKE2FS_TESTFS_BITMASK (UINT64_C(1)<<25)
#define GUESTFS_MKE2FS_DISCARD_BITMASK (UINT64_C(1)<<26)
#define GUESTFS_MKE2FS_QUOTATYPE_BITMASK (UINT64_C(1)<<27)
#define GUESTFS_MKE2FS_EXTENT_BITMASK (UINT64_C(1)<<28)
#define GUESTFS_MKE2FS_FILETYPE_BITMASK (UINT64_C(1)<<29)
#define GUESTFS_MKE2FS_FLEXBG_BITMASK (UINT64_C(1)<<30)
#define GUESTFS_MKE2FS_HASJOURNAL_BITMASK (UINT64_C(1)<<31)
#define GUESTFS_MKE2FS_JOURNALDEV_BITMASK (UINT64_C(1)<<32)
#define GUESTFS_MKE2FS_LARGEFILE_BITMASK (UINT64_C(1)<<33)
#define GUESTFS_MKE2FS_QUOTA_BITMASK (UINT64_C(1)<<34)
#define GUESTFS_MKE2FS_RESIZEINODE_BITMASK (UINT64_C(1)<<35)
#define GUESTFS_MKE2FS_SPARSESUPER_BITMASK (UINT64_C(1)<<36)
#define GUESTFS_MKE2FS_UNINITBG_BITMASK (UINT64_C(1)<<37)
#define GUESTFS_MKTEMP_SUFFIX_BITMASK (UINT64_C(1)<<0)
#define GUESTFS_SYSLINUX_DIRECTORY_BITMASK (UINT64_C(1)<<0)
extern int do_mount (const mountable_t *mountable, const char *mountpoint);
extern int do_sync (void);
extern int do_touch (const char *path);
extern char *do_ll (const char *directory);
extern char **do_list_devices (void);
extern char **do_list_partitions (void);
extern char **do_pvs (void);
extern char **do_vgs (void);
extern char **do_lvs (void);
extern guestfs_int_lvm_pv_list *do_pvs_full (void);
extern guestfs_int_lvm_vg_list *do_vgs_full (void);
extern guestfs_int_lvm_lv_list *do_lvs_full (void);
extern int do_aug_init (const char *root, int flags);
extern int do_aug_close (void);
extern int do_aug_defvar (const char *name, const char *expr);
extern guestfs_int_int_bool *do_aug_defnode (const char *name, const char *expr, const char *val);
extern char *do_aug_get (const char *augpath);
extern int do_aug_set (const char *augpath, const char *val);
extern int do_aug_insert (const char *augpath, const char *label, int before);
extern int do_aug_rm (const char *augpath);
extern int do_aug_mv (const char *src, const char *dest);
extern char **do_aug_match (const char *augpath);
extern int do_aug_save (void);
extern int do_aug_load (void);
extern char **do_aug_ls (const char *augpath);
extern int do_rm (const char *path);
extern int do_rmdir (const char *path);
extern int do_rm_rf (const char *path);
extern int do_mkdir (const char *path);
extern int do_mkdir_p (const char *path);
extern int do_chmod (int mode, const char *path);
extern int do_chown (int owner, int group, const char *path);
extern int do_exists (const char *path);
extern int do_is_file (const char *path);
extern int do_is_dir (const char *path);
extern int do_pvcreate (const char *device);
extern int do_vgcreate (const char *volgroup, char *const *physvols);
extern int do_lvcreate (const char *logvol, const char *volgroup, int mbytes);
extern int do_sfdisk (const char *device, int cyls, int heads, int sectors, char *const *lines);
extern int do_write_file (const char *path, const char *content, int size);
extern int do_umount (const char *pathordevice, int force, int lazyunmount);
extern char **do_mounts (void);
extern int do_umount_all (void);
extern int do_lvm_remove_all (void);
extern char *do_file (const char *path);
extern char *do_command (char *const *arguments);
extern char **do_command_lines (char *const *arguments);
extern guestfs_int_stat *do_stat (const char *path);
extern guestfs_int_stat *do_lstat (const char *path);
extern guestfs_int_statvfs *do_statvfs (const char *path);
extern char **do_tune2fs_l (const char *device);
extern int do_blockdev_setro (const char *device);
extern int do_blockdev_setrw (const char *device);
extern int do_blockdev_getro (const char *device);
extern int do_blockdev_getss (const char *device);
extern int do_blockdev_getbsz (const char *device);
extern int do_blockdev_setbsz (const char *device, int blocksize);
extern int64_t do_blockdev_getsz (const char *device);
extern int64_t do_blockdev_getsize64 (const char *device);
extern int do_blockdev_flushbufs (const char *device);
extern int do_blockdev_rereadpt (const char *device);
extern int do_upload (const char *remotefilename);
extern int do_download (const char *remotefilename);
extern char *do_checksum (const char *csumtype, const char *path);
extern int do_tar_in (const char *directory, const char *compress);
extern int do_tar_out (const char *directory, const char *compress, int numericowner, char *const *excludes);
extern int do_tgz_in (const char *directory);
extern int do_tgz_out (const char *directory);
extern int do_mount_ro (const mountable_t *mountable, const char *mountpoint);
extern int do_mount_options (const char *options, const mountable_t *mountable, const char *mountpoint);
extern int do_mount_vfs (const char *options, const char *vfstype, const mountable_t *mountable, const char *mountpoint);
extern char *do_debug (const char *subcmd, char *const *extraargs);
extern int do_lvremove (const char *device);
extern int do_vgremove (const char *vgname);
extern int do_pvremove (const char *device);
extern int do_set_e2label (const char *device, const char *label);
extern char *do_get_e2label (const char *device);
extern int do_set_e2uuid (const char *device, const char *uuid);
extern char *do_get_e2uuid (const char *device);
extern int do_fsck (const char *fstype, const char *device);
extern int do_zero (const char *device);
extern int do_grub_install (const char *root, const char *device);
extern int do_cp (const char *src, const char *dest);
extern int do_cp_a (const char *src, const char *dest);
extern int do_mv (const char *src, const char *dest);
extern int do_drop_caches (int whattodrop);
extern char *do_dmesg (void);
extern int do_ping_daemon (void);
extern int do_equal (const char *file1, const char *file2);
extern char **do_strings (const char *path);
extern char **do_strings_e (const char *encoding, const char *path);
extern char *do_hexdump (const char *path);
extern int do_zerofree (const char *device);
extern int do_pvresize (const char *device);
extern int do_sfdisk_N (const char *device, int partnum, int cyls, int heads, int sectors, const char *line);
extern char *do_sfdisk_l (const char *device);
extern char *do_sfdisk_kernel_geometry (const char *device);
extern char *do_sfdisk_disk_geometry (const char *device);
extern int do_vg_activate_all (int activate);
extern int do_vg_activate (int activate, char *const *volgroups);
extern int do_lvresize (const char *device, int mbytes);
extern int do_resize2fs (const char *device);
extern int do_e2fsck_f (const char *device);
extern int do_sleep (int secs);
extern int do_ntfs_3g_probe (int rw, const char *device);
extern char *do_sh (const char *command);
extern char **do_sh_lines (const char *command);
extern char **do_glob_expand (const char *pattern);
extern int do_scrub_device (const char *device);
extern int do_scrub_file (const char *file);
extern int do_scrub_freespace (const char *dir);
extern char *do_mkdtemp (const char *tmpl);
extern int do_wc_l (const char *path);
extern int do_wc_w (const char *path);
extern int do_wc_c (const char *path);
extern char **do_head (const char *path);
extern char **do_head_n (int nrlines, const char *path);
extern char **do_tail (const char *path);
extern char **do_tail_n (int nrlines, const char *path);
extern char *do_df (void);
extern char *do_df_h (void);
extern int64_t do_du (const char *path);
extern char **do_initrd_list (const char *path);
extern int do_mount_loop (const char *file, const char *mountpoint);
extern int do_mkswap (const char *device, const char *label, const char *uuid);
extern int do_mkswap_L (const char *label, const char *device);
extern int do_mkswap_U (const char *uuid, const char *device);
extern int do_mknod (int mode, int devmajor, int devminor, const char *path);
extern int do_mkfifo (int mode, const char *path);
extern int do_mknod_b (int mode, int devmajor, int devminor, const char *path);
extern int do_mknod_c (int mode, int devmajor, int devminor, const char *path);
extern int do_umask (int mask);
extern guestfs_int_dirent_list *do_readdir (const char *dir);
extern int do_sfdiskM (const char *device, char *const *lines);
extern char *do_zfile (const char *meth, const char *path);
extern guestfs_int_xattr_list *do_getxattrs (const char *path);
extern guestfs_int_xattr_list *do_lgetxattrs (const char *path);
extern int do_setxattr (const char *xattr, const char *val, int vallen, const char *path);
extern int do_lsetxattr (const char *xattr, const char *val, int vallen, const char *path);
extern int do_removexattr (const char *xattr, const char *path);
extern int do_lremovexattr (const char *xattr, const char *path);
extern char **do_mountpoints (void);
extern int do_mkmountpoint (const char *exemptpath);
extern int do_rmmountpoint (const char *exemptpath);
extern char **do_grep (const char *regex, const char *path, int extended, int fixed, int insensitive, int compressed);
extern char **do_egrep (const char *regex, const char *path);
extern char **do_fgrep (const char *pattern, const char *path);
extern char **do_grepi (const char *regex, const char *path);
extern char **do_egrepi (const char *regex, const char *path);
extern char **do_fgrepi (const char *pattern, const char *path);
extern char **do_zgrep (const char *regex, const char *path);
extern char **do_zegrep (const char *regex, const char *path);
extern char **do_zfgrep (const char *pattern, const char *path);
extern char **do_zgrepi (const char *regex, const char *path);
extern char **do_zegrepi (const char *regex, const char *path);
extern char **do_zfgrepi (const char *pattern, const char *path);
extern char *do_realpath (const char *path);
extern int do_ln (const char *target, const char *linkname);
extern int do_ln_f (const char *target, const char *linkname);
extern int do_ln_s (const char *target, const char *linkname);
extern int do_ln_sf (const char *target, const char *linkname);
extern char *do_readlink (const char *path);
extern int do_fallocate (const char *path, int len);
extern int do_swapon_device (const char *device);
extern int do_swapoff_device (const char *device);
extern int do_swapon_file (const char *file);
extern int do_swapoff_file (const char *file);
extern int do_swapon_label (const char *label);
extern int do_swapoff_label (const char *label);
extern int do_swapon_uuid (const char *uuid);
extern int do_swapoff_uuid (const char *uuid);
extern int do_mkswap_file (const char *path);
extern int do_inotify_init (int maxevents);
extern int64_t do_inotify_add_watch (const char *path, int mask);
extern int do_inotify_rm_watch (int wd);
extern guestfs_int_inotify_event_list *do_inotify_read (void);
extern char **do_inotify_files (void);
extern int do_inotify_close (void);
extern int do_setcon (const char *context);
extern char *do_getcon (void);
extern int do_mkfs_b (const char *fstype, int blocksize, const char *device);
extern int do_mke2journal (int blocksize, const char *device);
extern int do_mke2journal_L (int blocksize, const char *label, const char *device);
extern int do_mke2journal_U (int blocksize, const char *uuid, const char *device);
extern int do_mke2fs_J (const char *fstype, int blocksize, const char *device, const char *journal);
extern int do_mke2fs_JL (const char *fstype, int blocksize, const char *device, const char *label);
extern int do_mke2fs_JU (const char *fstype, int blocksize, const char *device, const char *uuid);
extern int do_modprobe (const char *modulename);
extern char *do_echo_daemon (char *const *words);
extern int do_find0 (const char *directory);
extern char *do_case_sensitive_path (const char *path);
extern char *do_vfs_type (const mountable_t *mountable);
extern int do_truncate (const char *path);
extern int do_truncate_size (const char *path, int64_t size);
extern int do_utimens (const char *path, int64_t atsecs, int64_t atnsecs, int64_t mtsecs, int64_t mtnsecs);
extern int do_mkdir_mode (const char *path, int mode);
extern int do_lchown (int owner, int group, const char *path);
extern guestfs_int_stat_list *do_internal_lstatlist (const char *path, char *const *names);
extern guestfs_int_xattr_list *do_internal_lxattrlist (const char *path, char *const *names);
extern char **do_internal_readlinklist (const char *path, char *const *names);
extern char *do_pread (const char *path, int count, int64_t offset, size_t *size_r);
extern int do_part_init (const char *device, const char *parttype);
extern int do_part_add (const char *device, const char *prlogex, int64_t startsect, int64_t endsect);
extern int do_part_disk (const char *device, const char *parttype);
extern int do_part_set_bootable (const char *device, int partnum, int bootable);
extern int do_part_set_name (const char *device, int partnum, const char *name);
extern guestfs_int_partition_list *do_part_list (const char *device);
extern char *do_part_get_parttype (const char *device);
extern int do_fill (int c, int len, const char *path);
extern int do_available (char *const *groups);
extern int do_dd (const char *src, const char *dest);
extern int64_t do_filesize (const char *file);
extern int do_lvrename (const char *logvol, const char *newlogvol);
extern int do_vgrename (const char *volgroup, const char *newvolgroup);
extern char *do_initrd_cat (const char *initrdpath, const char *filename, size_t *size_r);
extern char *do_pvuuid (const char *device);
extern char *do_vguuid (const char *vgname);
extern char *do_lvuuid (const char *device);
extern char **do_vgpvuuids (const char *vgname);
extern char **do_vglvuuids (const char *vgname);
extern int do_copy_size (const char *src, const char *dest, int64_t size);
extern int do_zero_device (const char *device);
extern int do_txz_in (const char *directory);
extern int do_txz_out (const char *directory);
extern int do_vgscan (void);
extern int do_part_del (const char *device, int partnum);
extern int do_part_get_bootable (const char *device, int partnum);
extern int do_part_get_mbr_id (const char *device, int partnum);
extern int do_part_set_mbr_id (const char *device, int partnum, int idbyte);
extern char *do_checksum_device (const char *csumtype, const char *device);
extern int do_lvresize_free (const char *lv, int percent);
extern int do_aug_clear (const char *augpath);
extern int do_get_umask (void);
extern int do_debug_upload (const char *tmpname, int mode);
extern int do_base64_in (const char *filename);
extern int do_base64_out (const char *filename);
extern int do_checksums_out (const char *csumtype, const char *directory);
extern int do_fill_pattern (const char *pattern, int len, const char *path);
extern int do_internal_write (const char *path, const char *content, size_t content_size);
extern int do_pwrite (const char *path, const char *content, size_t content_size, int64_t offset);
extern int do_resize2fs_size (const char *device, int64_t size);
extern int do_pvresize_size (const char *device, int64_t size);
extern int do_ntfsresize_size (const char *device, int64_t size);
extern char **do_available_all_groups (void);
extern int do_fallocate64 (const char *path, int64_t len);
extern char *do_vfs_label (const mountable_t *mountable);
extern char *do_vfs_uuid (const mountable_t *mountable);
extern int do_lvm_set_filter (char *const *devices);
extern int do_lvm_clear_filter (void);
extern int do_luks_open (const char *device, const char *key, const char *mapname);
extern int do_luks_open_ro (const char *device, const char *key, const char *mapname);
extern int do_luks_close (const char *device);
extern int do_luks_format (const char *device, const char *key, int keyslot);
extern int do_luks_format_cipher (const char *device, const char *key, int keyslot, const char *cipher);
extern int do_luks_add_key (const char *device, const char *key, const char *newkey, int keyslot);
extern int do_luks_kill_slot (const char *device, const char *key, int keyslot);
extern int do_is_lv (const char *device);
extern char *do_findfs_uuid (const char *uuid);
extern char *do_findfs_label (const char *label);
extern int do_is_chardev (const char *path);
extern int do_is_blockdev (const char *path);
extern int do_is_fifo (const char *path);
extern int do_is_symlink (const char *path);
extern int do_is_socket (const char *path);
extern char *do_part_to_dev (const char *partition);
extern int do_upload_offset (const char *remotefilename, int64_t offset);
extern int do_download_offset (const char *remotefilename, int64_t offset, int64_t size);
extern int do_pwrite_device (const char *device, const char *content, size_t content_size, int64_t offset);
extern char *do_pread_device (const char *device, int count, int64_t offset, size_t *size_r);
extern char *do_lvm_canonical_lv_name (const char *lvname);
extern int do_mkfs (const char *fstype, const char *device, int blocksize, const char *features, int inode, int sectorsize);
extern char *do_getxattr (const char *path, const char *name, size_t *size_r);
extern char *do_lgetxattr (const char *path, const char *name, size_t *size_r);
extern int do_resize2fs_M (const char *device);
extern int do_internal_autosync (void);
extern int do_is_zero (const char *path);
extern int do_is_zero_device (const char *device);
extern char **do_list_9p (void);
extern int do_mount_9p (const char *mounttag, const char *mountpoint, const char *options);
extern char **do_list_dm_devices (void);
extern int do_ntfsresize (const char *device, int64_t size, int force);
extern int do_btrfs_filesystem_resize (const char *mountpoint, int64_t size);
extern int do_internal_write_append (const char *path, const char *content, size_t content_size);
extern int do_compress_out (const char *ctype, const char *file, int level);
extern int do_compress_device_out (const char *ctype, const char *device, int level);
extern int do_part_to_partnum (const char *partition);
extern int do_copy_device_to_device (const char *src, const char *dest, int64_t srcoffset, int64_t destoffset, int64_t size, int sparse);
extern int do_copy_device_to_file (const char *src, const char *dest, int64_t srcoffset, int64_t destoffset, int64_t size, int sparse);
extern int do_copy_file_to_device (const char *src, const char *dest, int64_t srcoffset, int64_t destoffset, int64_t size, int sparse);
extern int do_copy_file_to_file (const char *src, const char *dest, int64_t srcoffset, int64_t destoffset, int64_t size, int sparse);
extern int do_tune2fs (const char *device, int force, int maxmountcount, int mountcount, const char *errorbehavior, int64_t group, int intervalbetweenchecks, int reservedblockspercentage, const char *lastmounteddirectory, int64_t reservedblockscount, int64_t user);
extern int do_md_create (const char *name, char *const *devices, int64_t missingbitmap, int nrdevices, int spare, int64_t chunk, const char *level);
extern char **do_list_md_devices (void);
extern char **do_md_detail (const char *md);
extern int do_md_stop (const char *md);
extern char **do_blkid (const char *device);
extern int do_e2fsck (const char *device, int correct, int forceall);
extern char *do_llz (const char *directory);
extern int do_wipefs (const char *device);
extern int do_ntfsfix (const char *device, int clearbadsectors);
extern int do_ntfsclone_out (const char *device, int metadataonly, int rescue, int ignorefscheck, int preservetimestamps, int force);
extern int do_ntfsclone_in (const char *device);
extern int do_set_label (const mountable_t *mountable, const char *label);
extern int do_zero_free_space (const char *directory);
extern int do_lvcreate_free (const char *logvol, const char *volgroup, int percent);
extern guestfs_int_isoinfo *do_isoinfo_device (const char *device);
extern guestfs_int_isoinfo *do_isoinfo (const char *isofile);
extern char *do_vgmeta (const char *vgname, size_t *size_r);
extern guestfs_int_mdstat_list *do_md_stat (const char *md);
extern int do_mkfs_btrfs (char *const *devices, int64_t allocstart, int64_t bytecount, const char *datatype, int leafsize, const char *label, const char *metadata, int nodesize, int sectorsize);
extern char *do_get_e2attrs (const char *file);
extern int do_set_e2attrs (const char *file, const char *attrs, int clear);
extern int64_t do_get_e2generation (const char *file);
extern int do_set_e2generation (const char *file, int64_t generation);
extern int do_btrfs_subvolume_snapshot (const char *source, const char *dest);
extern int do_btrfs_subvolume_delete (const char *subvolume);
extern int do_btrfs_subvolume_create (const char *dest);
extern guestfs_int_btrfssubvolume_list *do_btrfs_subvolume_list (const mountable_t *fs);
extern int do_btrfs_subvolume_set_default (int64_t id, const char *fs);
extern int do_btrfs_filesystem_sync (const char *fs);
extern int do_btrfs_filesystem_balance (const char *fs);
extern int do_btrfs_device_add (char *const *devices, const char *fs);
extern int do_btrfs_device_delete (char *const *devices, const char *fs);
extern int do_btrfs_set_seeding (const char *device, int seeding);
extern int do_btrfs_fsck (const char *device, int64_t superblock, int repair);
extern int do_filesystem_available (const char *filesystem);
extern int do_fstrim (const char *mountpoint, int64_t offset, int64_t length, int64_t minimumfreeextent);
extern int do_device_index (const char *device);
extern int do_nr_devices (void);
extern guestfs_int_xfsinfo *do_xfs_info (const char *pathordevice);
extern int do_pvchange_uuid (const char *device);
extern int do_pvchange_uuid_all (void);
extern int do_vgchange_uuid (const char *vg);
extern int do_vgchange_uuid_all (void);
extern guestfs_int_utsname *do_utsname (void);
extern int do_xfs_growfs (const char *path, int datasec, int logsec, int rtsec, int64_t datasize, int64_t logsize, int64_t rtsize, int64_t rtextsize, int maxpct);
extern int do_rsync (const char *src, const char *dest, int archive, int deletedest);
extern int do_rsync_in (const char *remote, const char *dest, int archive, int deletedest);
extern int do_rsync_out (const char *src, const char *remote, int archive, int deletedest);
extern int do_ls0 (const char *dir);
extern int do_fill_dir (const char *dir, int nr);
extern int do_xfs_admin (const char *device, int extunwritten, int imgfile, int v2log, int projid32bit, int lazycounter, const char *label, const char *uuid);
extern int do_hivex_open (const char *filename, int verbose, int debug, int write);
extern int do_hivex_close (void);
extern int64_t do_hivex_root (void);
extern char *do_hivex_node_name (int64_t nodeh);
extern guestfs_int_hivex_node_list *do_hivex_node_children (int64_t nodeh);
extern int64_t do_hivex_node_get_child (int64_t nodeh, const char *name);
extern int64_t do_hivex_node_parent (int64_t nodeh);
extern guestfs_int_hivex_value_list *do_hivex_node_values (int64_t nodeh);
extern int64_t do_hivex_node_get_value (int64_t nodeh, const char *key);
extern char *do_hivex_value_key (int64_t valueh);
extern int64_t do_hivex_value_type (int64_t valueh);
extern char *do_hivex_value_value (int64_t valueh, size_t *size_r);
extern int do_hivex_commit (const char *filename);
extern int64_t do_hivex_node_add_child (int64_t parent, const char *name);
extern int do_hivex_node_delete_child (int64_t nodeh);
extern int do_hivex_node_set_value (int64_t nodeh, const char *key, int64_t t, const char *val, size_t val_size);
extern int do_xfs_repair (const char *device, int forcelogzero, int nomodify, int noprefetch, int forcegeometry, int64_t maxmem, int64_t ihashsize, int64_t bhashsize, int64_t agstride, const char *logdev, const char *rtdev);
extern int do_rm_f (const char *path);
extern int do_mke2fs (const char *device, int64_t blockscount, int64_t blocksize, int64_t fragsize, int64_t blockspergroup, int64_t numberofgroups, int64_t bytesperinode, int64_t inodesize, int64_t journalsize, int64_t numberofinodes, int64_t stridesize, int64_t stripewidth, int64_t maxonlineresize, int reservedblockspercentage, int mmpupdateinterval, const char *journaldevice, const char *label, const char *lastmounteddir, const char *creatoros, const char *fstype, const char *usagetype, const char *uuid, int forcecreate, int writesbandgrouponly, int lazyitableinit, int lazyjournalinit, int testfs, int discard, int quotatype, int extent, int filetype, int flexbg, int hasjournal, int journaldev, int largefile, int quota, int resizeinode, int sparsesuper, int uninitbg);
extern char **do_list_disk_labels (void);
extern int do_internal_hot_add_drive (const char *label);
extern int do_internal_hot_remove_drive_precheck (const char *label);
extern int do_internal_hot_remove_drive (const char *label);
extern char *do_mktemp (const char *tmpl, const char *suffix);
extern int do_mklost_and_found (const char *mountpoint);
extern char *do_acl_get_file (const char *path, const char *acltype);
extern int do_acl_set_file (const char *path, const char *acltype, const char *acl);
extern int do_acl_delete_def_file (const char *dir);
extern char *do_cap_get_file (const char *path);
extern int do_cap_set_file (const char *path, const char *cap);
extern char **do_list_ldm_volumes (void);
extern char **do_list_ldm_partitions (void);
extern int do_ldmtool_create_all (void);
extern int do_ldmtool_remove_all (void);
extern char **do_ldmtool_scan (void);
extern char **do_ldmtool_scan_devices (char *const *devices);
extern char *do_ldmtool_diskgroup_name (const char *diskgroup);
extern char **do_ldmtool_diskgroup_volumes (const char *diskgroup);
extern char **do_ldmtool_diskgroup_disks (const char *diskgroup);
extern char *do_ldmtool_volume_type (const char *diskgroup, const char *volume);
extern char *do_ldmtool_volume_hint (const char *diskgroup, const char *volume);
extern char **do_ldmtool_volume_partitions (const char *diskgroup, const char *volume);
<<<<<<< HEAD
extern int do_rename (const char *oldpath, const char *newpath);
=======
extern int do_part_set_gpt_type (const char *device, int partnum, const char *guid);
extern char *do_part_get_gpt_type (const char *device, int partnum);
extern int do_rename (const char *oldpath, const char *newpath);
extern int do_is_whole_device (const char *device);
extern guestfs_int_internal_mountable *do_internal_parse_mountable (const mountable_t *mountable);
extern int do_internal_rhbz914931 (int count);
extern int do_feature_available (char *const *groups);
extern int do_syslinux (const char *device, const char *directory);
extern int do_extlinux (const char *directory);
>>>>>>> 919110f7

#endif /* GUESTFSD_ACTIONS_H */<|MERGE_RESOLUTION|>--- conflicted
+++ resolved
@@ -559,9 +559,6 @@
 extern char *do_ldmtool_volume_type (const char *diskgroup, const char *volume);
 extern char *do_ldmtool_volume_hint (const char *diskgroup, const char *volume);
 extern char **do_ldmtool_volume_partitions (const char *diskgroup, const char *volume);
-<<<<<<< HEAD
-extern int do_rename (const char *oldpath, const char *newpath);
-=======
 extern int do_part_set_gpt_type (const char *device, int partnum, const char *guid);
 extern char *do_part_get_gpt_type (const char *device, int partnum);
 extern int do_rename (const char *oldpath, const char *newpath);
@@ -571,6 +568,5 @@
 extern int do_feature_available (char *const *groups);
 extern int do_syslinux (const char *device, const char *directory);
 extern int do_extlinux (const char *directory);
->>>>>>> 919110f7
 
 #endif /* GUESTFSD_ACTIONS_H */