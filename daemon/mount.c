--- conflicted
+++ resolved
@@ -126,13 +126,7 @@
 do_mount_vfs (const char *options, const char *vfstype,
               const mountable_t *mountable, const char *mountpoint)
 {
-<<<<<<< HEAD
-  int r;
   CLEANUP_FREE char *mp = NULL;
-  CLEANUP_FREE char *error = NULL;
-=======
-  CLEANUP_FREE char *mp = NULL;
->>>>>>> 919110f7
   struct stat statbuf;
 
   ABS_PATH (mountpoint, , return -1);
@@ -189,18 +183,11 @@
                  "-t", vfstype, device, mp, NULL);
   else
     r = command (NULL, &error,
-<<<<<<< HEAD
-                 str_mount, "-o", options, device, mp, NULL);
-  if (r == -1) {
-    reply_with_error ("%s on %s (options: '%s'): %s",
-                      device, mountpoint, options, error);
-=======
                  str_mount, "-o", options_plus ? options_plus : options,
                  device, mp, NULL);
   if (r == -1) {
     reply_with_error ("%s on %s (options: '%s'): %s",
                       device, user_mp, options, error);
->>>>>>> 919110f7
     return -1;
   }
 
