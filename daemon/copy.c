--- conflicted
+++ resolved
@@ -210,11 +210,7 @@
   }
 
   return copy (src, src, dest_buf, dest, DEST_FILE_FLAGS,
-<<<<<<< HEAD
-               srcoffset, destoffset, size);
-=======
-               srcoffset, destoffset, size, sparse);
->>>>>>> 919110f7
+               srcoffset, destoffset, size, sparse);
 }
 
 int
@@ -230,11 +226,7 @@
   }
 
   return copy (src_buf, src, dest, dest, DEST_DEVICE_FLAGS,
-<<<<<<< HEAD
-               srcoffset, destoffset, size);
-=======
-               srcoffset, destoffset, size, sparse);
->>>>>>> 919110f7
+               srcoffset, destoffset, size, sparse);
 }
 
 int
@@ -257,9 +249,5 @@
   }
 
   return copy (src_buf, src, dest_buf, dest, DEST_FILE_FLAGS,
-<<<<<<< HEAD
-               srcoffset, destoffset, size);
-=======
-               srcoffset, destoffset, size, sparse);
->>>>>>> 919110f7
+               srcoffset, destoffset, size, sparse);
 }