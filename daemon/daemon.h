/* libguestfs - the guestfsd daemon
 * Copyright (C) 2009-2013 Red Hat Inc.
 *
 * This program is free software; you can redistribute it and/or modify
 * it under the terms of the GNU General Public License as published by
 * the Free Software Foundation; either version 2 of the License, or
 * (at your option) any later version.
 *
 * This program is distributed in the hope that it will be useful,
 * but WITHOUT ANY WARRANTY; without even the implied warranty of
 * MERCHANTABILITY or FITNESS FOR A PARTICULAR PURPOSE.  See the
 * GNU General Public License for more details.
 *
 * You should have received a copy of the GNU General Public License along
 * with this program; if not, write to the Free Software Foundation, Inc.,
 * 51 Franklin Street, Fifth Floor, Boston, MA 02110-1301 USA.
 */

#ifndef GUESTFSD_DAEMON_H
#define GUESTFSD_DAEMON_H

#include <stdio.h>
#include <stdarg.h>
#include <stdint.h>
#include <errno.h>
#include <unistd.h>

#include <rpc/types.h>
#include <rpc/xdr.h>

#include "guestfs_protocol.h"

#include "guestfs-internal-all.h"

<<<<<<< HEAD
=======
/* Mountables */

typedef struct {
  mountable_type_t type;
  const char *device;
  const char *volume;
} mountable_t;

>>>>>>> 919110f7
/*-- in guestfsd.c --*/
extern int verbose;

extern int autosync_umount;

extern const char *sysroot;
extern size_t sysroot_len;

extern char *sysroot_path (const char *path);

extern int is_root_device (const char *device);

extern int xwrite (int sock, const void *buf, size_t len)
  __attribute__((__warn_unused_result__));
extern int xread (int sock, void *buf, size_t len)
  __attribute__((__warn_unused_result__));

extern char *mountable_to_string (const mountable_t *mountable);

/*-- in mount.c --*/

extern int mount_vfs_nochroot (const char *options, const char *vfstype,
                               const mountable_t *mountable,
                               const char *mp, const char *user_mp);

/* Growable strings buffer. */
struct stringsbuf {
  char **argv;
  size_t size;
  size_t alloc;
};
#define DECLARE_STRINGSBUF(v) \
  struct stringsbuf (v) = { .argv = NULL, .size = 0, .alloc = 0 }

/* Append a string to the strings buffer.
 *
 * add_string_nodup: don't copy the string.
 * add_string: copy the string.
 * end_stringsbuf: NULL-terminate the buffer.
 *
 * All functions may fail.  If these functions return -1, then
 * reply_with_* has been called, the strings have been freed and the
 * buffer should no longer be used.
 */
extern int add_string_nodup (struct stringsbuf *sb, char *str);
extern int add_string (struct stringsbuf *sb, const char *str);
extern int end_stringsbuf (struct stringsbuf *sb);

extern size_t count_strings (char *const *argv);
extern void sort_strings (char **argv, size_t len);
extern void free_strings (char **argv);
extern void free_stringslen (char **argv, size_t len);

extern void sort_device_names (char **argv, size_t len);
extern int compare_device_names (const char *a, const char *b);

/* Concatenate strings, optionally with a separator string between
 * each.  On error, these return NULL but do NOT call reply_with_* nor
 * free anything.
 */
extern char *concat_strings (char *const *argv);
extern char *join_strings (const char *separator, char *const *argv);

extern char **split_lines (char *str);

#define command(out,err,name,...) commandf((out),(err),0,(name),__VA_ARGS__)
#define commandr(out,err,name,...) commandrf((out),(err),0,(name),__VA_ARGS__)
#define commandv(out,err,argv) commandvf((out),(err),0,(argv))
#define commandrv(out,err,argv) commandrvf((out),(err),0,(argv))

#define __external_command __attribute__((__section__(".guestfsd_ext_cmds")))
#define GUESTFSD_EXT_CMD(___ext_cmd_var, ___ext_cmd_str) static const char ___ext_cmd_var[] __external_command = #___ext_cmd_str

#define COMMAND_FLAG_FD_MASK                   (1024-1)
#define COMMAND_FLAG_FOLD_STDOUT_ON_STDERR     1024
#define COMMAND_FLAG_CHROOT_COPY_FILE_TO_STDIN 2048

extern int commandf (char **stdoutput, char **stderror, int flags,
                     const char *name, ...) __attribute__((sentinel));
extern int commandrf (char **stdoutput, char **stderror, int flags,
                      const char *name, ...) __attribute__((sentinel));
extern int commandvf (char **stdoutput, char **stderror, int flags,
                      char const *const *argv);
extern int commandrvf (char **stdoutput, char **stderror, int flags,
                       char const* const *argv);

extern int is_power_of_2 (unsigned long v);

extern void trim (char *str);

extern int device_name_translation (char *device);

extern int parse_btrfsvol (char *desc, mountable_t *mountable);

extern int prog_exists (const char *prog);

extern void udev_settle (void);

extern int random_name (char *template);

/* This just stops gcc from giving a warning about our custom printf
 * formatters %Q and %R.  See guestfs(3)/EXTENDING LIBGUESTFS for more
 * info about these.  In GCC 4.8.0 the warning is even harder to
 * 'trick', hence the need for the #pragma directives.
 */
#if defined(__GNUC__) && GUESTFS_GCC_VERSION >= 40800 /* gcc >= 4.8.0 */
#pragma GCC diagnostic push
#pragma GCC diagnostic ignored "-Wsuggest-attribute=format"
#endif
static inline int
asprintf_nowarn (char **strp, const char *fmt, ...)
{
  int r;
  va_list args;

  va_start (args, fmt);
  r = vasprintf (strp, fmt, args);
  va_end (args);
  return r;
}
#if defined(__GNUC__) && GUESTFS_GCC_VERSION >= 40800 /* gcc >= 4.8.0 */
#pragma GCC diagnostic pop
#endif

/* Use by the CLEANUP_* macros. */
extern void cleanup_free (void *ptr);
extern void cleanup_free_string_list (void *ptr);
extern void cleanup_unlink_free (void *ptr);

/*-- in names.c (auto-generated) --*/
extern const char *function_names[];

/*-- in proto.c --*/
extern int proc_nr;
extern int serial;
extern uint64_t progress_hint;
extern uint64_t optargs_bitmask;

/*-- in mount.c --*/
extern int is_root_mounted (void);
extern int is_device_mounted (const char *device);

/*-- in stubs.c (auto-generated) --*/
extern void dispatch_incoming_message (XDR *);
extern guestfs_int_lvm_pv_list *parse_command_line_pvs (void);
extern guestfs_int_lvm_vg_list *parse_command_line_vgs (void);
extern guestfs_int_lvm_lv_list *parse_command_line_lvs (void);

/*-- in optgroups.c (auto-generated) --*/
struct optgroup {
  const char *group;            /* Name of the optional group. */
  int (*available) (void);      /* Function to test availability. */
};
extern struct optgroup optgroups[];

/*-- in available.c --*/
extern int filesystem_available (const char *filesystem);

/*-- in sync.c --*/
/* Use this as a replacement for sync(2). */
extern int sync_disks (void);

/*-- in ext2.c --*/
/* Confirmed this is true up to ext4 from the Linux sources. */
#define EXT2_LABEL_MAX 16

/*-- in lvm.c --*/
extern int lv_canonical (const char *device, char **ret);

/*-- in lvm-filter.c --*/
extern void copy_lvm (void);

/*-- in zero.c --*/
extern void wipe_device_before_mkfs (const char *device);

/*-- in proto.c --*/
extern void main_loop (int sock) __attribute__((noreturn));

/* ordinary daemon functions use these to indicate errors
 * NB: you don't need to prefix the string with the current command,
 * it is added automatically by the client-side RPC stubs.
 */
extern void reply_with_error_errno (int err, const char *fs, ...)
  __attribute__((format (printf,2,3)));
extern void reply_with_perror_errno (int err, const char *fs, ...)
  __attribute__((format (printf,2,3)));
#define reply_with_error(...) reply_with_error_errno(0, __VA_ARGS__)
#define reply_with_perror(...) reply_with_perror_errno(errno, __VA_ARGS__)

/* daemon functions that receive files (FileIn) should call
 * receive_file for each FileIn parameter.
 */
typedef int (*receive_cb) (void *opaque, const void *buf, size_t len);
extern int receive_file (receive_cb cb, void *opaque);

/* daemon functions that receive files (FileIn) can call this
 * to cancel incoming transfers (eg. if there is a local error).
 */
extern int cancel_receive (void);

/* daemon functions that return files (FileOut) should call
 * reply, then send_file_* for each FileOut parameter.
 * Note max write size if GUESTFS_MAX_CHUNK_SIZE.
 */
extern int send_file_write (const void *buf, size_t len);
extern int send_file_end (int cancel);

/* only call this if there is a FileOut parameter */
extern void reply (xdrproc_t xdrp, char *ret);

/* Notify progress to caller.  This function is self-rate-limiting so
 * you can call it as often as necessary.  Actions which call this
 * should add 'Progress' note in generator.
 */
extern void notify_progress (uint64_t position, uint64_t total);

/* Pulse mode progress messages.
 *
 * Call pulse_mode_start to start sending progress messages.
 *
 * Call pulse_mode_end along the ordinary exit path (ie. before a
 * reply message is sent).
 *
 * Call pulse_mode_cancel along all error paths *before* any reply is
 * sent.  pulse_mode_cancel does not modify errno, so it is safe to
 * call it before reply_with_perror.
 *
 * Pulse mode and ordinary notify_progress must not be mixed.
 */
extern void pulse_mode_start (void);
extern void pulse_mode_end (void);
extern void pulse_mode_cancel (void);

/* Send a progress message without rate-limiting.  This is just
 * for debugging - DON'T use it in regular code!
 */
extern void notify_progress_no_ratelimit (uint64_t position, uint64_t total, const struct timeval *now);

/* Return true iff the buffer is all zero bytes.
 *
 * Note that gcc is smart enough to optimize this properly:
 * http://stackoverflow.com/questions/1493936/faster-means-of-checking-for-an-empty-buffer-in-c/1493989#1493989
 */
static inline int
is_zero (const char *buffer, size_t size)
{
  size_t i;

  for (i = 0; i < size; ++i) {
    if (buffer[i] != 0)
      return 0;
  }

  return 1;
}

/* Helper for building up short lists of arguments.  Your code has to
 * define MAX_ARGS to a suitable value.
 */
#define ADD_ARG(argv,i,v)                                               \
  do {                                                                  \
    if ((i) >= MAX_ARGS) {                                              \
      fprintf (stderr, "%s: %d: internal error: exceeded MAX_ARGS (%zu) when constructing the command line\n", __FILE__, __LINE__, (size_t) MAX_ARGS); \
      abort ();                                                         \
    }                                                                   \
    (argv)[(i)++] = (v);                                                \
  } while (0)

/* Helper for functions that need a root filesystem mounted.
 * NB. Cannot be used for FileIn functions.
 */
#define NEED_ROOT(cancel_stmt,fail_stmt)                                \
  do {									\
    if (!is_root_mounted ()) {						\
      cancel_stmt;                                                      \
      reply_with_error ("%s: you must call 'mount' first to mount the root filesystem", __func__); \
      fail_stmt;							\
    }									\
  }									\
  while (0)

/* Helper for functions that need an argument ("path") that is absolute.
 * NB. Cannot be used for FileIn functions.
 */
#define ABS_PATH(path,cancel_stmt,fail_stmt)                            \
  do {									\
    if ((path)[0] != '/') {						\
      cancel_stmt;                                                      \
      reply_with_error ("%s: path must start with a / character", __func__); \
      fail_stmt;							\
    }									\
  } while (0)

/* All functions that need an argument that is a device or partition name
 * must call this macro.  It checks that the device exists and does
 * device name translation (described in the guestfs(3) manpage).
 * Note that the "path" argument may be modified.
 *
 * NB. Cannot be used for FileIn functions.
 */
#define RESOLVE_DEVICE(path,cancel_stmt,fail_stmt)                      \
  do {									\
    if (STRNEQLEN ((path), "/dev/", 5)) {				\
      cancel_stmt;                                                      \
      reply_with_error ("%s: %s: expecting a device name", __func__, (path)); \
      fail_stmt;							\
    }									\
    if (is_root_device (path)) {                                        \
      cancel_stmt;                                                      \
      reply_with_error ("%s: %s: device not found", __func__, path);    \
      fail_stmt;                                                        \
    }                                                                   \
    if (device_name_translation ((path)) == -1) {                       \
      int err = errno;                                                  \
      cancel_stmt;                                                      \
      errno = err;                                                      \
      reply_with_perror ("%s: %s", __func__, path);                     \
      fail_stmt;							\
    }                                                                   \
  } while (0)

/* All functions that take a mountable argument must call this macro.
 * It parses the mountable into a mountable_t, ensures any
 * underlying device exists, and does device name translation
 * (described in the guestfs(3) manpage).
 *
 * Note that the "string" argument may be modified.
 */
#define RESOLVE_MOUNTABLE(string,mountable,cancel_stmt,fail_stmt)       \
  do {                                                                  \
    if (STRPREFIX ((string), "btrfsvol:")) {                            \
      if (parse_btrfsvol ((string) + strlen ("btrfsvol:"), &(mountable)) == -1)\
      {                                                                 \
        cancel_stmt;                                                    \
        reply_with_error ("%s: %s: expecting a btrfs volume",           \
                          __func__, (string));                          \
        fail_stmt;                                                      \
      }                                                                 \
    }                                                                   \
                                                                        \
    else {                                                              \
      (mountable).type = MOUNTABLE_DEVICE;                              \
      (mountable).device = (string);                                    \
      (mountable).volume = NULL;                                        \
      RESOLVE_DEVICE((string), cancel_stmt, fail_stmt);                 \
    }                                                                   \
  } while (0)

/* Helper for functions which need either an absolute path in the
 * mounted filesystem, OR a /dev/ device which exists.
 *
 * NB. Cannot be used for FileIn functions.
 *
 * NB #2: Functions which mix filenames and device paths should be
 * avoided, and existing functions should be deprecated.  This is
 * because we intend in future to make device parameters a distinct
 * type from filenames.
 */
#define REQUIRE_ROOT_OR_RESOLVE_DEVICE(path,cancel_stmt,fail_stmt)      \
  do {									\
    if (STREQLEN ((path), "/dev/", 5))                                  \
      RESOLVE_DEVICE ((path), cancel_stmt, fail_stmt);                  \
    else {								\
      NEED_ROOT (cancel_stmt, fail_stmt);                               \
      ABS_PATH ((path), cancel_stmt, fail_stmt);                        \
    }									\
  } while (0)

/* Helper for functions which need either an absolute path in the
 * mounted filesystem, OR a valid mountable description.
 */
#define REQUIRE_ROOT_OR_RESOLVE_MOUNTABLE(string, mountable,            \
                                          cancel_stmt, fail_stmt)       \
  do {                                                                  \
    if (STREQLEN ((string), "/dev/", strlen ("/dev/")) || (string)[0] != '/') {\
      RESOLVE_MOUNTABLE (string, mountable, cancel_stmt, fail_stmt);    \
    }                                                                   \
                                                                        \
    else {                                                              \
      NEED_ROOT (cancel_stmt, fail_stmt);                               \
      (mountable).type = MOUNTABLE_PATH;                                \
      (mountable).device = (string);                                    \
    }                                                                   \
  } while (0)                                                           \


/* NB:
 * (1) You must match CHROOT_IN and CHROOT_OUT even along error paths.
 * (2) You must not change directory!  cwd must always be "/", otherwise
 *     we can't escape our own chroot.
 * (3) All paths specified must be absolute.
 * (4) Neither macro affects errno.
 */
#define CHROOT_IN				\
  do {						\
    if (sysroot_len > 0) {                      \
      int __old_errno = errno;			\
      if (chroot (sysroot) == -1)               \
        perror ("CHROOT_IN: sysroot");		\
      errno = __old_errno;			\
    }                                           \
  } while (0)
#define CHROOT_OUT				\
  do {						\
    if (sysroot_len > 0) {                      \
      int __old_errno = errno;			\
      if (chroot (".") == -1)			\
        perror ("CHROOT_OUT: .");               \
      errno = __old_errno;			\
    }                                           \
  } while (0)

/* Marks functions which are not implemented.
 * NB. Cannot be used for FileIn functions.
 */
#define XXX_NOT_IMPL(errcode)						\
  do {									\
    reply_with_error ("%s: function not implemented", __func__);	\
    return (errcode);							\
  }									\
  while (0)

/* Marks functions which are not supported. */
#define NOT_SUPPORTED(errcode,...)                      \
    do {                                                \
      reply_with_error_errno (ENOTSUP, __VA_ARGS__);    \
      return (errcode);                                 \
    }                                                   \
    while (0)

#ifdef HAVE_ATTRIBUTE_CLEANUP
#define CLEANUP_FREE __attribute__((cleanup(cleanup_free)))
#define CLEANUP_FREE_STRING_LIST                        \
    __attribute__((cleanup(cleanup_free_string_list)))
#define CLEANUP_UNLINK_FREE __attribute__((cleanup(cleanup_unlink_free)))
#else
#define CLEANUP_FREE
#define CLEANUP_FREE_STRING_LIST
#define CLEANUP_UNLINK_FREE
#endif

#endif /* GUESTFSD_DAEMON_H */<|MERGE_RESOLUTION|>--- conflicted
+++ resolved
@@ -32,8 +32,6 @@
 
 #include "guestfs-internal-all.h"
 
-<<<<<<< HEAD
-=======
 /* Mountables */
 
 typedef struct {
@@ -42,7 +40,6 @@
   const char *volume;
 } mountable_t;
 
->>>>>>> 919110f7
 /*-- in guestfsd.c --*/
 extern int verbose;
 
