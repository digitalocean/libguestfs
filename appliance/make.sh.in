#!/bin/bash -
# @configure_input@
# Copyright (C) 2009-2013 Red Hat Inc.
#
# This program is free software; you can redistribute it and/or modify
# it under the terms of the GNU General Public License as published by
# the Free Software Foundation; either version 2 of the License, or
# (at your option) any later version.
#
# This program is distributed in the hope that it will be useful,
# but WITHOUT ANY WARRANTY; without even the implied warranty of
# MERCHANTABILITY or FITNESS FOR A PARTICULAR PURPOSE.  See the
# GNU General Public License for more details.
#
# You should have received a copy of the GNU General Public License
# along with this program; if not, write to the Free Software
# Foundation, Inc., 51 Franklin Street, Fifth Floor, Boston, MA 02110-1301 USA.

unset CDPATH

set -e

# Turn excludelist file into command line arguments.
exec 5<excludelist
while read regexp <&5; do
    excludes="$excludes --exclude $regexp"
done
exec 5<&-

# Run supermin on the package list.
# NB: Keep using --yum-config (deprecated alias) here since both old
# and new supermin still support it.
if [ "x@SUPERMIN_PACKAGER_CONFIG@" != "xno" ]; then
    extra="--yum-config @SUPERMIN_PACKAGER_CONFIG@"
<<<<<<< HEAD
=======
fi
if [ "x@SUPERMIN_EXTRA_OPTIONS@" != "xno" ]; then
    extra="$extra @SUPERMIN_EXTRA_OPTIONS@"
>>>>>>> 919110f7
fi

echo @SUPERMIN@ -v -o supermin.d --names $(< packagelist ) $excludes $extra
@SUPERMIN@ -v -o supermin.d --names $(< packagelist ) $excludes $extra

# Remove some things that we don't want in the appliance.  This is
# copied from the old febootstrap-minimize.  However minimization is
# not so important now that we are caching the appliance.
< supermin.d/hostfiles \
grep -v '^/usr/lib/locale' |
grep -v '^/usr/share/locale' |
grep -v '^/usr/share/man/' |
grep -v '^/usr/share/doc/' |
grep -v '^/usr/share/info/' |
grep -v '^/usr/share/gnome/help/' |
grep -v '^/usr/share/cracklib/' |
grep -v '^/usr/share/i18n/' > supermin.d/hostfiles-t

# XXX resolv.conf?  The old script had:
# echo nameserver 169.254.2.3 > resolv.conf
if ! grep -q /etc/resolv.conf supermin.d/hostfiles-t; then
    echo /etc/resolv.conf >> supermin.d/hostfiles-t
fi

# Include any Augeas lenses from the host.
if grep -q /usr/share/augeas/lenses supermin.d/hostfiles-t; then
    echo "/usr/share/augeas/lenses/*.aug" >> supermin.d/hostfiles-t
fi

mv supermin.d/hostfiles-t supermin.d/hostfiles<|MERGE_RESOLUTION|>--- conflicted
+++ resolved
@@ -32,12 +32,9 @@
 # and new supermin still support it.
 if [ "x@SUPERMIN_PACKAGER_CONFIG@" != "xno" ]; then
     extra="--yum-config @SUPERMIN_PACKAGER_CONFIG@"
-<<<<<<< HEAD
-=======
 fi
 if [ "x@SUPERMIN_EXTRA_OPTIONS@" != "xno" ]; then
     extra="$extra @SUPERMIN_EXTRA_OPTIONS@"
->>>>>>> 919110f7
 fi
 
 echo @SUPERMIN@ -v -o supermin.d --names $(< packagelist ) $excludes $extra
