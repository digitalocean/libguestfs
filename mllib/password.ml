(* virt-sysprep
 * Copyright (C) 2012-2013 Red Hat Inc.
 *
 * This program is free software; you can redistribute it and/or modify
 * it under the terms of the GNU General Public License as published by
 * the Free Software Foundation; either version 2 of the License, or
 * (at your option) any later version.
 *
 * This program is distributed in the hope that it will be useful,
 * but WITHOUT ANY WARRANTY; without even the implied warranty of
 * MERCHANTABILITY or FITNESS FOR A PARTICULAR PURPOSE.  See the
 * GNU General Public License for more details.
 *
 * You should have received a copy of the GNU General Public License along
 * with this program; if not, write to the Free Software Foundation, Inc.,
 * 51 Franklin Street, Fifth Floor, Boston, MA 02110-1301 USA.
 *)

open Common_gettext.Gettext
open Common_utils
open Printf

type password_crypto = [`MD5 | `SHA256 | `SHA512 ]

<<<<<<< HEAD
type password_selector = Set_password of string

type password_map = (string, password_selector) Hashtbl.t
=======
type password_selector = {
  pw_password : password;
  pw_locked : bool;
}
and password =
| Password of string
| Random_password
| Disabled_password

type password_map = (string, password_selector) Hashtbl.t

let make_random_password =
  (* Get random characters from the set [A-Za-z0-9] with some
   * homoglyphs removed.
   *)
  let chars = "ABCDEFGHIJKLMNPQRSTUVWXYZabcdefghijkmnopqrstuvwxyz0123456789" in
  fun () -> Urandom.urandom_uniform 16 chars
>>>>>>> 69decf3a

let password_crypto_of_string ~prog = function
  | "md5" -> `MD5
  | "sha256" -> `SHA256
  | "sha512" -> `SHA512
  | arg ->
    eprintf (f_"%s: password-crypto: unknown algorithm %s, use \"md5\", \"sha256\" or \"sha512\".\n")
      prog arg;
    exit 1

let rec parse_selector ~prog arg =
<<<<<<< HEAD
  let i =
    try String.index arg ':'
    with Not_found ->
      eprintf (f_"%s: invalid password format; see the man page.\n") prog;
      exit 1 in
  let key, value =
    let len = String.length arg in
    String.sub arg 0 i, String.sub arg (i+1) (len-(i+1)) in

  match key with
  | "file" -> Set_password (read_password_from_file value)
  | "password" -> Set_password value
=======
  parse_selector_list ~prog arg (string_nsplit ":" arg)

and parse_selector_list ~prog orig_arg = function
  | [ "lock"|"locked" ] ->
    { pw_locked = true; pw_password = Disabled_password }
  | ("lock"|"locked") :: rest ->
    let pw = parse_selector_list ~prog orig_arg rest in
    { pw with pw_locked = true }
  | [ "file"; filename ] ->
    { pw_password = Password (read_password_from_file filename);
      pw_locked = false }
  | "password" :: password ->
    { pw_password = Password (String.concat ":" password); pw_locked = false }
  | [ "random" ] ->
    { pw_password = Random_password; pw_locked = false }
  | [ "disable"|"disabled" ] ->
    { pw_password = Disabled_password; pw_locked = false }
>>>>>>> 69decf3a
  | _ ->
    eprintf (f_"%s: invalid password selector '%s'; see the man page.\n")
      prog orig_arg;
    exit 1

and read_password_from_file filename =
  let chan = open_in filename in
  let password = input_line chan in
  close_in chan;
  password

(* Permissible characters in a salt. *)
let chars = "ABCDEFGHIJKLMNOPQRSTUVWXYZabcdefghijklmnopqrstuvwxyz0123456789./"

let rec set_linux_passwords ~prog ?password_crypto g root passwords =
  let crypto =
    match password_crypto with
    | None -> default_crypto g root
    | Some c -> c in

  (* XXX Would like to use Augeas here, but Augeas doesn't support
   * /etc/shadow (as of 1.1.0).
   *)

  let shadow = Array.to_list (g#read_lines "/etc/shadow") in
  let shadow =
    List.map (
      fun line ->
        try
          (* Each line is: "user:[!!]password:..."
           * !! at the front of the password field means the account is locked.
           * 'i' points to the first colon, 'j' to the second colon.
           *)
          let i = String.index line ':' in
          let user = String.sub line 0 i in
          let selector = Hashtbl.find passwords user in
          let j = String.index_from line (i+1) ':' in
          let rest = String.sub line j (String.length line - j) in
<<<<<<< HEAD
          match selector with
          | Set_password password ->
            user ^ ":" ^ encrypt password crypto ^ rest
=======
          let pwfield =
            match selector with
            | { pw_locked = locked;
                pw_password = Password password } ->
              if locked then "!!" else "" ^ encrypt password crypto
            | { pw_locked = locked;
                pw_password = Random_password } ->
              let password = make_random_password () in
              printf (f_"Setting random password of %s to %s\n%!")
                user password;
              if locked then "!!" else "" ^ encrypt password crypto
            | { pw_locked = true; pw_password = Disabled_password } -> "!!*"
            | { pw_locked = false; pw_password = Disabled_password } -> "*" in
          user ^ ":" ^ pwfield ^ rest
>>>>>>> 69decf3a
        with Not_found -> line
    ) shadow in

  g#write "/etc/shadow" (String.concat "\n" shadow ^ "\n");
  (* In virt-sysprep /.autorelabel will label it correctly. *)
  g#chmod 0 "/etc/shadow"

(* Encrypt each password.  Use glibc (on the host).  See:
 * https://rwmj.wordpress.com/2013/07/09/setting-the-root-or-other-passwords-in-a-linux-guest/
 *)
and encrypt password crypto =
  (* Get random characters from the set [A-Za-z0-9./] *)
  let salt = Urandom.urandom_uniform 16 chars in
  let salt =
    (match crypto with
    | `MD5 -> "$1$"
    | `SHA256 -> "$5$"
    | `SHA512 -> "$6$") ^ salt ^ "$" in
  let r = Crypt.crypt password salt in
  (*printf "password: encrypt %s with salt %s -> %s\n" password salt r;*)
  r

(* glibc 2.7 was released in Oct 2007.  Approximately, all guests that
 * precede this date only support md5, whereas all guests after this
 * date can support sha512.
 *)
and default_crypto g root =
  let distro = g#inspect_get_distro root in
  let major = g#inspect_get_major_version root in
  match distro, major with
  | ("rhel"|"centos"|"scientificlinux"|"redhat-based"), v when v >= 6 ->
    `SHA512
  | ("rhel"|"centos"|"scientificlinux"|"redhat-based"), _ ->
    `MD5 (* RHEL 5 does not appear to support SHA512, according to crypt(3) *)

  | "fedora", v when v >= 9 -> `SHA512
  | "fedora", _ -> `MD5

  | "debian", v when v >= 5 -> `SHA512
  | "debian", _ -> `MD5

  (* Very likely earlier versions of Ubuntu than 10.04 had new crypt,
   * but Ubuntu 10.04 is the earliest version I have checked.
   *)
  | "ubuntu", v when v >= 10 -> `SHA512
  | "ubuntu", _ -> `MD5

  | _, _ ->
    eprintf (f_"\
virt-sysprep: password: warning: using insecure md5 password encryption for
guest of type %s version %d.
If this is incorrect, use --password-crypto option and file a bug.\n%!")
      distro major;
    `MD5<|MERGE_RESOLUTION|>--- conflicted
+++ resolved
@@ -22,11 +22,6 @@
 
 type password_crypto = [`MD5 | `SHA256 | `SHA512 ]
 
-<<<<<<< HEAD
-type password_selector = Set_password of string
-
-type password_map = (string, password_selector) Hashtbl.t
-=======
 type password_selector = {
   pw_password : password;
   pw_locked : bool;
@@ -44,7 +39,6 @@
    *)
   let chars = "ABCDEFGHIJKLMNPQRSTUVWXYZabcdefghijkmnopqrstuvwxyz0123456789" in
   fun () -> Urandom.urandom_uniform 16 chars
->>>>>>> 69decf3a
 
 let password_crypto_of_string ~prog = function
   | "md5" -> `MD5
@@ -56,20 +50,6 @@
     exit 1
 
 let rec parse_selector ~prog arg =
-<<<<<<< HEAD
-  let i =
-    try String.index arg ':'
-    with Not_found ->
-      eprintf (f_"%s: invalid password format; see the man page.\n") prog;
-      exit 1 in
-  let key, value =
-    let len = String.length arg in
-    String.sub arg 0 i, String.sub arg (i+1) (len-(i+1)) in
-
-  match key with
-  | "file" -> Set_password (read_password_from_file value)
-  | "password" -> Set_password value
-=======
   parse_selector_list ~prog arg (string_nsplit ":" arg)
 
 and parse_selector_list ~prog orig_arg = function
@@ -87,7 +67,6 @@
     { pw_password = Random_password; pw_locked = false }
   | [ "disable"|"disabled" ] ->
     { pw_password = Disabled_password; pw_locked = false }
->>>>>>> 69decf3a
   | _ ->
     eprintf (f_"%s: invalid password selector '%s'; see the man page.\n")
       prog orig_arg;
@@ -126,11 +105,6 @@
           let selector = Hashtbl.find passwords user in
           let j = String.index_from line (i+1) ':' in
           let rest = String.sub line j (String.length line - j) in
-<<<<<<< HEAD
-          match selector with
-          | Set_password password ->
-            user ^ ":" ^ encrypt password crypto ^ rest
-=======
           let pwfield =
             match selector with
             | { pw_locked = locked;
@@ -145,7 +119,6 @@
             | { pw_locked = true; pw_password = Disabled_password } -> "!!*"
             | { pw_locked = false; pw_password = Disabled_password } -> "*" in
           user ^ ":" ^ pwfield ^ rest
->>>>>>> 69decf3a
         with Not_found -> line
     ) shadow in
 
