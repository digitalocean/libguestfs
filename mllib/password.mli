(* virt-sysprep
 * Copyright (C) 2012-2013 Red Hat Inc.
 *
 * This program is free software; you can redistribute it and/or modify
 * it under the terms of the GNU General Public License as published by
 * the Free Software Foundation; either version 2 of the License, or
 * (at your option) any later version.
 *
 * This program is distributed in the hope that it will be useful,
 * but WITHOUT ANY WARRANTY; without even the implied warranty of
 * MERCHANTABILITY or FITNESS FOR A PARTICULAR PURPOSE.  See the
 * GNU General Public License for more details.
 *
 * You should have received a copy of the GNU General Public License along
 * with this program; if not, write to the Free Software Foundation, Inc.,
 * 51 Franklin Street, Fifth Floor, Boston, MA 02110-1301 USA.
 *)

type password_crypto = [ `MD5 | `SHA256 | `SHA512 ]

val password_crypto_of_string : prog:string -> string -> password_crypto
(** Parse --password-crypto parameter on command line. *)

<<<<<<< HEAD
type password_selector = Set_password of string
=======
type password_selector = {
  pw_password : password;      (** The password. *)
  pw_locked : bool;            (** If the account should be locked. *)
}
and password =
| Password of string                 (** Password (literal string). *)
| Random_password                    (** Choose a random password. *)
| Disabled_password                  (** [*] in the password field. *)
>>>>>>> 69decf3a

val parse_selector : prog:string -> string -> password_selector
(** Parse the selector field in --password/--root-password.  Note this
    doesn't parse the username part.  Exits if the format is not valid. *)

type password_map = (string, password_selector) Hashtbl.t
(** A map of username -> selector. *)

val set_linux_passwords : prog:string -> ?password_crypto:password_crypto -> Guestfs.guestfs -> string -> password_map -> unit
(** Adjust the passwords of a Linux guest according to the
    password map. *)<|MERGE_RESOLUTION|>--- conflicted
+++ resolved
@@ -21,9 +21,6 @@
 val password_crypto_of_string : prog:string -> string -> password_crypto
 (** Parse --password-crypto parameter on command line. *)
 
-<<<<<<< HEAD
-type password_selector = Set_password of string
-=======
 type password_selector = {
   pw_password : password;      (** The password. *)
   pw_locked : bool;            (** If the account should be locked. *)
@@ -32,7 +29,6 @@
 | Password of string                 (** Password (literal string). *)
 | Random_password                    (** Choose a random password. *)
 | Disabled_password                  (** [*] in the password field. *)
->>>>>>> 69decf3a
 
 val parse_selector : prog:string -> string -> password_selector
 (** Parse the selector field in --password/--root-password.  Note this
